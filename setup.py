#
# Licensed to the Apache Software Foundation (ASF) under one
# or more contributor license agreements.  See the NOTICE file
# distributed with this work for additional information
# regarding copyright ownership.  The ASF licenses this file
# to you under the Apache License, Version 2.0 (the
# "License"); you may not use this file except in compliance
# with the License.  You may obtain a copy of the License at
#
#   http://www.apache.org/licenses/LICENSE-2.0
#
# Unless required by applicable law or agreed to in writing,
# software distributed under the License is distributed on an
# "AS IS" BASIS, WITHOUT WARRANTIES OR CONDITIONS OF ANY
# KIND, either express or implied.  See the License for the
# specific language governing permissions and limitations
# under the License.
"""Setup.py for the Airflow project."""

import io
import logging
import os
import subprocess
import sys
import unittest
from importlib import util
from os.path import dirname
from textwrap import wrap
from typing import List

from setuptools import Command, find_packages, setup

logger = logging.getLogger(__name__)

# Kept manually in sync with airflow.__version__
# noinspection PyUnresolvedReferences
spec = util.spec_from_file_location("airflow.version", os.path.join('airflow', 'version.py'))
# noinspection PyUnresolvedReferences
mod = util.module_from_spec(spec)
spec.loader.exec_module(mod)  # type: ignore
version = mod.version  # type: ignore

PY3 = sys.version_info[0] == 3

my_dir = dirname(__file__)

# noinspection PyUnboundLocalVariable
try:
    with io.open(os.path.join(my_dir, 'README.md'), encoding='utf-8') as f:
        long_description = f.read()
except FileNotFoundError:
    long_description = ''


def airflow_test_suite():
    """Test suite for Airflow tests"""
    test_loader = unittest.TestLoader()
    test_suite = test_loader.discover(os.path.join(my_dir, 'tests'), pattern='test_*.py')
    return test_suite


class CleanCommand(Command):
    """
    Command to tidy up the project root.
    Registered as cmdclass in setup() so it can be called with ``python setup.py extra_clean``.
    """

    description = "Tidy up the project root"
    user_options = []  # type: List[str]

    def initialize_options(self):
        """Set default values for options."""

    def finalize_options(self):
        """Set final values for options."""

    # noinspection PyMethodMayBeStatic
    def run(self):
        """Run command to remove temporary files and directories."""
        os.chdir(my_dir)
        os.system('rm -vrf ./build ./dist ./*.pyc ./*.tgz ./*.egg-info')


class CompileAssets(Command):
    """
    Compile and build the frontend assets using yarn and webpack.
    Registered as cmdclass in setup() so it can be called with ``python setup.py compile_assets``.
    """

    description = "Compile and build the frontend assets"
    user_options = []  # type: List[str]

    def initialize_options(self):
        """Set default values for options."""

    def finalize_options(self):
        """Set final values for options."""

    # noinspection PyMethodMayBeStatic
    def run(self):
        """Run a command to compile and build assets."""
        subprocess.check_call('./airflow/www/compile_assets.sh')


class ListExtras(Command):
    """
    List all available extras
    Registered as cmdclass in setup() so it can be called with ``python setup.py list_extras``.
    """

    description = "List available extras"
    user_options = []  # type: List[str]

    def initialize_options(self):
        """Set default values for options."""

    def finalize_options(self):
        """Set final values for options."""

    # noinspection PyMethodMayBeStatic
    def run(self):
        """List extras."""
        print("\n".join(wrap(", ".join(EXTRAS_REQUIREMENTS.keys()), 100)))


def git_version(version_: str) -> str:
    """
    Return a version to identify the state of the underlying git repo. The version will
    indicate whether the head of the current git-backed working directory is tied to a
    release tag or not : it will indicate the former with a 'release:{version}' prefix
    and the latter with a 'dev0' prefix. Following the prefix will be a sha of the current
    branch head. Finally, a "dirty" suffix is appended to indicate that uncommitted
    changes are present.

    :param str version_: Semver version
    :return: Found Airflow version in Git repo
    :rtype: str
    """
    try:
        import git
        try:
            repo = git.Repo(os.path.join(*[my_dir, '.git']))
        except git.NoSuchPathError:
            logger.warning('.git directory not found: Cannot compute the git version')
            return ''
        except git.InvalidGitRepositoryError:
            logger.warning('Invalid .git directory not found: Cannot compute the git version')
            return ''
    except ImportError:
        logger.warning('gitpython not found: Cannot compute the git version.')
        return ''
    if repo:
        sha = repo.head.commit.hexsha
        if repo.is_dirty():
            return '.dev0+{sha}.dirty'.format(sha=sha)
        # commit is clean
        return '.release:{version}+{sha}'.format(version=version_, sha=sha)
    else:
        return 'no_git_version'


def write_version(filename: str = os.path.join(*[my_dir, "airflow", "git_version"])):
    """
    Write the Semver version + git hash to file, e.g. ".dev0+2f635dc265e78db6708f59f68e8009abb92c1e65".

    :param str filename: Destination file to write
    """
    text = "{}".format(git_version(version))
    with open(filename, 'w') as file:
        file.write(text)


# 'Start dependencies group' and 'Start dependencies group' are mark for ./test/test_order_setup.py
# If you change this mark you should also change ./test/test_order_setup.py function test_main_dependent_group
# Start dependencies group
async_packages = [
    'eventlet>= 0.9.7',
    'gevent>=0.13',
    'greenlet>=0.4.9',
]
atlas = [
    'atlasclient>=0.1.2',
]
aws = [
    'boto3>=1.12.0,<2.0.0',
    'watchtower~=0.7.3',
]
azure = [
    'azure-cosmos>=3.0.1',
    'azure-datalake-store>=0.0.45',
    'azure-kusto-data>=0.0.43',
    'azure-mgmt-containerinstance>=1.5.0',
    'azure-mgmt-datalake-store>=0.5.0',
    'azure-mgmt-resource>=2.2.0',
    'azure-storage>=0.34.0',
    'azure-storage-blob<12.0',
]
cassandra = [
    'cassandra-driver>=3.13.0,<3.21.0',
]
celery = [
    'celery~=4.4.2',
    'flower>=0.7.3, <1.0',
    'tornado>=4.2.0, <6.0',  # Dep of flower. Pin to a version that works on Py3.5.2
]
cgroups = [
    'cgroupspy>=0.1.4',
]
cloudant = [
    'cloudant>=2.0',
]
dask = [
    'distributed>=2.11.1, <3',
]
databricks = [
    'requests>=2.20.0, <3',
]
datadog = [
    'datadog>=0.14.0',
]
doc = [
    'sphinx>=2.1.2',
    'sphinx-argparse>=0.1.13',
    'sphinx-autoapi==1.0.0',
    'sphinx-jinja~=1.1',
    'sphinx-rtd-theme>=0.1.6',
    'sphinxcontrib-httpdomain>=1.7.0',
]
docker = [
    'docker~=3.0',
]
druid = [
    'pydruid>=0.4.1,<=0.5.8',
]
elasticsearch = [
    'elasticsearch>7, <7.6.0',
    'elasticsearch-dbapi==0.1.0',
    'elasticsearch-dsl>=5.0.0',
]
exasol = [
    'pyexasol>=0.5.1,<1.0.0',
]
flask_oauth = [
    'Flask-OAuthlib>=0.9.1',
    'oauthlib!=2.0.3,!=2.0.4,!=2.0.5,<3.0.0,>=1.1.2',
    'requests-oauthlib==1.1.0',
]
gcp = [
    'PyOpenSSL',
    'google-ads>=4.0.0',
    'google-api-python-client>=1.6.0, <2.0.0dev',
    'google-auth>=1.0.0, <2.0.0dev',
    'google-auth-httplib2>=0.0.1',
    'google-cloud-automl>=0.4.0',
    'google-cloud-bigquery-datatransfer>=0.4.0',
    'google-cloud-bigtable>=1.0.0',
    'google-cloud-container>=0.1.1',
    'google-cloud-datacatalog>=0.5.0',
    'google-cloud-dataproc>=0.5.0',
    'google-cloud-dlp>=0.11.0',
    'google-cloud-kms>=1.2.1',
    'google-cloud-language>=1.1.1',
    'google-cloud-logging>=1.14.0',
    'google-cloud-monitoring>=0.34.0',
    'google-cloud-pubsub>=1.0.0',
    'google-cloud-redis>=0.3.0',
    'google-cloud-secret-manager>=0.2.0',
    'google-cloud-spanner>=1.10.0',
    'google-cloud-speech>=0.36.3',
    'google-cloud-storage>=1.16',
    'google-cloud-tasks>=1.2.1',
    'google-cloud-texttospeech>=0.4.0',
    'google-cloud-translate>=1.5.0',
    'google-cloud-videointelligence>=1.7.0',
    'google-cloud-vision>=0.35.2',
    'grpcio-gcp>=0.2.2',
    'httplib2~=0.15',  # not sure we're ready for 1.0 here; test before updating
    'pandas-gbq',
]
grpc = [
    'grpcio>=1.15.0',
]
hashicorp = [
    'hvac~=0.10',
]
hdfs = [
    'snakebite>=2.7.8',
]
hive = [
    'hmsclient>=0.1.0',
    'pyhive>=0.6.0',
]
jdbc = [
    'jaydebeapi>=1.1.1',
]
jenkins = [
    'python-jenkins>=1.0.0',
]
jira = [
    'JIRA>1.0.7',
]
kerberos = [
    'pykerberos>=1.1.13',
    'requests_kerberos>=0.10.0',
    'snakebite[kerberos]>=2.7.8',
    'thrift_sasl>=0.2.0',
]
kubernetes = [
    'cryptography>=2.0.0',
    'kubernetes>=3.0.0',
]
ldap = [
    'ldap3>=2.5.1',
]
mongo = [
    'dnspython>=1.13.0,<2.0.0',
    'pymongo>=3.6.0',
]
mssql = [
    'pymssql~=2.1.1',
]
mysql = [
    'mysql-connector-python>=8.0.11, <=8.0.18',
    'mysqlclient>=1.3.6,<1.4',
]
odbc = [
    'pyodbc',
]
oracle = [
    'cx_Oracle>=5.1.2',
]
pagerduty = [
    'pypd>=1.1.0',
]
papermill = [
    'papermill[all]>=1.2.1',
    'nteract-scrapbook[all]>=0.3.1',
]
password = [
    'bcrypt>=2.0.0',
    'flask-bcrypt>=0.7.1',
]
pinot = [
    'pinotdb==0.1.1',
]
postgres = [
    'psycopg2-binary>=2.7.4',
]
presto = [
    'presto-python-client>=0.7.0,<0.8'
]
qds = [
    'qds-sdk>=1.10.4',
]
rabbitmq = [
    'librabbitmq>=1.6.1',
]
redis = [
    'redis~=3.2',
]
salesforce = [
    'simple-salesforce>=1.0.0',
]
samba = [
    'pysmbclient>=0.1.3',
]
segment = [
    'analytics-python>=1.2.9',
]
sendgrid = [
    'sendgrid>=6.0.0,<7',
]
sentry = [
    'blinker>=1.1',
    'sentry-sdk>=0.8.0',
]
singularity = ['spython>=0.0.56']
slack = [
    'slackclient>=1.0.0,<2.0.0',
]
snowflake = [
    'snowflake-connector-python>=1.5.2',
    'snowflake-sqlalchemy>=1.1.0',
]
ssh = [
    'paramiko>=2.6.0',
    'pysftp>=0.2.9',
    'sshtunnel>=0.1.4,<0.2',
]
statsd = [
    'statsd>=3.3.0, <4.0',
]
tableau = [
    'tableauserverclient==0.9',
]
vertica = [
    'vertica-python>=0.5.1',
]
virtualenv = [
    'virtualenv',
]
webhdfs = [
    'hdfs[avro,dataframe,kerberos]>=2.0.4',
]
winrm = [
    'pywinrm~=0.4',
]
yandexcloud = [
    'yandexcloud>=0.22.0',
]
zendesk = [
    'zdesk',
]
# End dependencies group

all_dbs = (cassandra + cloudant + druid + exasol + hdfs + hive + mongo + mssql + mysql +
           pinot + postgres + presto + vertica)

############################################################################################################
# IMPORTANT NOTE!!!!!!!!!!!!!!!
# IF you are removing dependencies from this list, please make sure that you also increase
# DEPENDENCIES_EPOCH_NUMBER in the Dockerfile.ci
############################################################################################################
devel = [
    'beautifulsoup4~=4.7.1',
    'click==6.7',
    'contextdecorator;python_version<"3.4"',
    'coverage',
    'flake8>=3.6.0',
    'flake8-colors',
    'flaky',
    'freezegun',
    'ipdb',
    'jira',
    'mongomock',
    'moto>=1.3.14,<2.0.0',
    'parameterized',
    'paramiko',
    'pre-commit',
    'pylint~=2.4',
    'pysftp',
    'pytest',
    'pytest-cov',
    'pytest-instafail',
    'pywinrm',
    'qds-sdk>=1.9.6',
    'requests_mock',
    'yamllint',
]
############################################################################################################
# IMPORTANT NOTE!!!!!!!!!!!!!!!
# IF you are removing dependencies from the above list, please make sure that you also increase
# DEPENDENCIES_EPOCH_NUMBER in the Dockerfile.ci
############################################################################################################

if PY3:
    devel += ['mypy==0.740']
else:
    devel += ['unittest2']

devel_minreq = cgroups + devel + doc + kubernetes + mysql + password
devel_hadoop = devel_minreq + hdfs + hive + kerberos + presto + webhdfs
<<<<<<< HEAD
devel_all = (all_dbs + atlas + aws + azure + celery + cgroups + datadog + devel + doc + docker +
             elasticsearch + exasol + gcp + grpc + hashicorp jdbc + jenkins + kerberos + kubernetes +
             ldap + odbc + oracle + pagerduty + papermill + password + redis + salesforce + samba +
             segment + sendgrid + sentry + singularity + slack + snowflake + ssh + statsd + tableau +
=======
devel_all = (all_dbs + atlas + aws + azure + celery + cgroups + dask + datadog + devel + doc + docker +
             elasticsearch + gcp + grpc + hashicorp + jdbc + jenkins + kerberos + kubernetes + ldap + odbc +
             oracle + pagerduty + papermill + password + redis + salesforce + samba + segment +
             sendgrid + sentry + singularity + slack + snowflake + ssh + statsd + tableau +
>>>>>>> ed2bc005
             virtualenv + webhdfs + yandexcloud + zendesk)

# Snakebite is not Python 3 compatible :'(
if PY3:
    devel_ci = [package for package in devel_all if package not in
                ['snakebite>=2.7.8', 'snakebite[kerberos]>=2.7.8']]
else:
    devel_ci = devel_all

EXTRAS_REQUIREMENTS = {
    'all': devel_all,
    'all_dbs': all_dbs,
    'async': async_packages,
    'atlas': atlas,
    'aws': aws,
    'azure': azure,
    'cassandra': cassandra,
    'celery': celery,
    'cgroups': cgroups,
    'cloudant': cloudant,
    'dask': dask,
    'databricks': databricks,
    'datadog': datadog,
    'devel': devel_minreq,
    'devel_ci': devel_ci,
    'devel_hadoop': devel_hadoop,
    'doc': doc,
    'docker': docker,
    'druid': druid,
    'elasticsearch': elasticsearch,
    'exasol': exasol,
    'gcp': gcp,
    'gcp_api': gcp,  # TODO: remove this in Airflow 2.1
    'github_enterprise': flask_oauth,
    'google_auth': flask_oauth,
    'grpc': grpc,
    'hashicorp': hashicorp,
    'hdfs': hdfs,
    'hive': hive,
    'jdbc': jdbc,
    'jira': jira,
    'kerberos': kerberos,
    'kubernetes': kubernetes,
    'ldap': ldap,
    'mongo': mongo,
    'mssql': mssql,
    'mysql': mysql,
    'odbc': odbc,
    'oracle': oracle,
    'pagerduty': pagerduty,
    'papermill': papermill,
    'password': password,
    'pinot': pinot,
    'postgres': postgres,
    'presto': presto,
    'qds': qds,
    'rabbitmq': rabbitmq,
    'redis': redis,
    'salesforce': salesforce,
    'samba': samba,
    'segment': segment,
    'sendgrid': sendgrid,
    'sentry': sentry,
    'singularity': singularity,
    'slack': slack,
    'snowflake': snowflake,
    'ssh': ssh,
    'statsd': statsd,
    'tableau': tableau,
    'vertica': vertica,
    'webhdfs': webhdfs,
    'winrm': winrm,
    'yandexcloud': yandexcloud,
}

#####################################################################################################
# IMPORTANT NOTE!!!!!!!!!!!!!!!
# IF you are removing dependencies from this list, please make sure that you also increase
# DEPENDENCIES_EPOCH_NUMBER in the Dockerfile.ci
#####################################################################################################
INSTALL_REQUIREMENTS = [
    'alembic>=1.2, <2.0',
    'argcomplete~=1.10',
    'attrs~=19.3',
    'cached_property~=1.5',
    'cattrs~=1.0',
    'colorlog==4.0.2',
    'croniter>=0.3.17, <0.4',
    'cryptography>=0.9.3',
    'dill>=0.2.2, <0.4',
    'flask>=1.1.0, <2.0',
    'flask-appbuilder~=2.2',
    'flask-caching>=1.3.3, <1.4.0',
    'flask-login>=0.3, <0.5',
    'flask-swagger==0.2.13',
    'flask-wtf>=0.14.2, <0.15',
    'funcsigs>=1.0.0, <2.0.0',
    'graphviz>=0.12',
    'gunicorn>=19.5.0, <20.0',
    'iso8601>=0.1.12',
    'jinja2>=2.10.1, <2.11.0',
    'json-merge-patch==0.2',
    'jsonschema~=3.0',
    'lazy_object_proxy~=1.3',
    'lockfile>=0.12.2',
    'markdown>=2.5.2, <3.0',
    'pandas>=0.17.1, <2.0',
    'pendulum==1.4.4',
    'pep562~=1.0;python_version<"3.7"',
    'psutil>=4.2.0, <6.0.0',
    'pygments>=2.0.1, <3.0',
    'python-daemon>=2.1.1, <2.2',
    'python-dateutil>=2.3, <3',
    'requests>=2.20.0, <3',
    'setproctitle>=1.1.8, <2',
    'sqlalchemy~=1.3',
    'sqlalchemy_jsonfield~=0.9',
    'tabulate>=0.7.5, <0.9',
    'tenacity==4.12.0',
    'termcolor==1.1.0',
    'text-unidecode==1.2',
    'thrift>=0.9.2',
    'typing;python_version<"3.6"',
    'typing-extensions>=3.7.4;python_version<"3.8"',
    'tzlocal>=1.4,<2.0.0',
    'unicodecsv>=0.14.1',
    'werkzeug<1.0.0',
]


def get_dependency_name(dep):
    """Get name of a dependency."""
    return dep.replace(">", '=').replace("<", "=").split("=")[0]


def do_setup():
    """Perform the Airflow package setup."""
    write_version()
    setup(
        name='apache-airflow',
        description='Programmatically author, schedule and monitor data pipelines',
        long_description=long_description,
        long_description_content_type='text/markdown',
        license='Apache License 2.0',
        version=version,
        packages=find_packages(exclude=['tests*']),
        package_data={
            '': ['airflow/alembic.ini', "airflow/git_version", "*.ipynb",
                 "airflow/providers/cncf/kubernetes/example_dags/*.yaml"],
            'airflow.serialization': ["*.json"],
        },
        include_package_data=True,
        zip_safe=False,
        entry_points={
            "console_scripts": [
                "airflow = airflow.__main__:main",
            ],
        },
        install_requires=INSTALL_REQUIREMENTS,
        setup_requires=[
            'bowler',
            'docutils>=0.14, <0.16'
            'gitpython>=2.0.2',
            'setuptools',
            'wheel',
        ],
<<<<<<< HEAD

        extras_require=get_extras_required(pinned=pinned),
=======
        extras_require=EXTRAS_REQUIREMENTS,
>>>>>>> ed2bc005
        classifiers=[
            'Development Status :: 5 - Production/Stable',
            'Environment :: Console',
            'Environment :: Web Environment',
            'Intended Audience :: Developers',
            'Intended Audience :: System Administrators',
            'License :: OSI Approved :: Apache Software License',
            'Programming Language :: Python :: 3.6',
            'Programming Language :: Python :: 3.7',
            'Topic :: System :: Monitoring',
        ],
        author='Apache Software Foundation',
        author_email='dev@airflow.apache.org',
        url='http://airflow.apache.org/',
        download_url=(
            'https://dist.apache.org/repos/dist/release/airflow/' + version),
        cmdclass={
            'extra_clean': CleanCommand,
            'compile_assets': CompileAssets,
            'list_extras': ListExtras,
        },
        test_suite='setup.airflow_test_suite',
        python_requires='~=3.6',
    )


if __name__ == "__main__":
    do_setup()<|MERGE_RESOLUTION|>--- conflicted
+++ resolved
@@ -460,17 +460,11 @@
 
 devel_minreq = cgroups + devel + doc + kubernetes + mysql + password
 devel_hadoop = devel_minreq + hdfs + hive + kerberos + presto + webhdfs
-<<<<<<< HEAD
-devel_all = (all_dbs + atlas + aws + azure + celery + cgroups + datadog + devel + doc + docker +
-             elasticsearch + exasol + gcp + grpc + hashicorp jdbc + jenkins + kerberos + kubernetes +
+
+devel_all = (all_dbs + atlas + aws + azure + celery + cgroups + dask + datadog + devel + doc + docker +
+             elasticsearch + exasol + gcp + grpc + hashicorp + jdbc + jenkins + kerberos + kubernetes +
              ldap + odbc + oracle + pagerduty + papermill + password + redis + salesforce + samba +
              segment + sendgrid + sentry + singularity + slack + snowflake + ssh + statsd + tableau +
-=======
-devel_all = (all_dbs + atlas + aws + azure + celery + cgroups + dask + datadog + devel + doc + docker +
-             elasticsearch + gcp + grpc + hashicorp + jdbc + jenkins + kerberos + kubernetes + ldap + odbc +
-             oracle + pagerduty + papermill + password + redis + salesforce + samba + segment +
-             sendgrid + sentry + singularity + slack + snowflake + ssh + statsd + tableau +
->>>>>>> ed2bc005
              virtualenv + webhdfs + yandexcloud + zendesk)
 
 # Snakebite is not Python 3 compatible :'(
@@ -637,12 +631,7 @@
             'setuptools',
             'wheel',
         ],
-<<<<<<< HEAD
-
-        extras_require=get_extras_required(pinned=pinned),
-=======
         extras_require=EXTRAS_REQUIREMENTS,
->>>>>>> ed2bc005
         classifiers=[
             'Development Status :: 5 - Production/Stable',
             'Environment :: Console',
