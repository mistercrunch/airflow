# -*- coding: utf-8 -*-
#
# Licensed to the Apache Software Foundation (ASF) under one
# or more contributor license agreements.  See the NOTICE file
# distributed with this work for additional information
# regarding copyright ownership.  The ASF licenses this file
# to you under the Apache License, Version 2.0 (the
# "License"); you may not use this file except in compliance
# with the License.  You may obtain a copy of the License at
#
#   http://www.apache.org/licenses/LICENSE-2.0
#
# Unless required by applicable law or agreed to in writing,
# software distributed under the License is distributed on an
# "AS IS" BASIS, WITHOUT WARRANTIES OR CONDITIONS OF ANY
# KIND, either express or implied.  See the License for the
# specific language governing permissions and limitations
# under the License.

from setuptools import setup, find_packages, Command
from setuptools.command.test import test as TestCommand

import imp
import logging
import os
import sys

logger = logging.getLogger(__name__)

# Kept manually in sync with airflow.__version__
version = imp.load_source(
    'airflow.version', os.path.join('airflow', 'version.py')).version

PY3 = sys.version_info[0] == 3

class Tox(TestCommand):
    user_options = [('tox-args=', None, "Arguments to pass to tox")]
    def initialize_options(self):
        TestCommand.initialize_options(self)
        self.tox_args = ''
    def finalize_options(self):
        TestCommand.finalize_options(self)
        self.test_args = []
        self.test_suite = True
    def run_tests(self):
        #import here, cause outside the eggs aren't loaded
        import tox
        errno = tox.cmdline(args=self.tox_args.split())
        sys.exit(errno)


class CleanCommand(Command):
    """Custom clean command to tidy up the project root."""
    user_options = []
    def initialize_options(self):
        pass
    def finalize_options(self):
        pass
    def run(self):
        os.system('rm -vrf ./build ./dist ./*.pyc ./*.tgz ./*.egg-info')


def git_version(version):
    """
    Return a version to identify the state of the underlying git repo. The version will
    indicate whether the head of the current git-backed working directory is tied to a
    release tag or not : it will indicate the former with a 'release:{version}' prefix
    and the latter with a 'dev0' prefix. Following the prefix will be a sha of the current
    branch head. Finally, a "dirty" suffix is appended to indicate that uncommitted changes
    are present.
    """
    repo = None
    try:
        import git
        repo = git.Repo('.git')
    except ImportError:
        logger.warning('gitpython not found: Cannot compute the git version.')
        return ''
    except Exception as e:
        logger.warning('Cannot compute the git version. {}'.format(e))
        return ''
    if repo:
        sha = repo.head.commit.hexsha
        if repo.is_dirty():
            return '.dev0+{sha}.dirty'.format(sha=sha)
        # commit is clean
        return '.release:{version}+{sha}'.format(version=version, sha=sha)
    else:
        return 'no_git_version'


def write_version(filename=os.path.join(*['airflow',
                                          'git_version'])):
    text = "{}".format(git_version(version))
    with open(filename, 'w') as a:
        a.write(text)

async = [
    'greenlet>=0.4.9',
    'eventlet>= 0.9.7',
    'gevent>=0.13'
]
azure = ['azure-storage>=0.34.0']
sendgrid = ['sendgrid>=5.2.0']
celery = [
    'celery>=4.0.2',
    'flower>=0.7.3'
]
cgroups = [
    'cgroupspy>=0.1.4',
]
crypto = ['cryptography>=0.9.3']
dask = [
    'distributed>=1.17.1, <2'
    ]
databricks = ['requests>=2.5.1, <3']
datadog = ['datadog>=0.14.0']
doc = [
    'sphinx>=1.2.3',
    'sphinx-argparse>=0.1.13',
    'sphinx-rtd-theme>=0.1.6',
    'Sphinx-PyPI-upload>=0.2.1'
]
<<<<<<< HEAD
docker = ['docker>=2.0.0']
druid = ['pydruid>=0.2.1']
=======
docker = ['docker-py>=1.6.0']
druid = ['pydruid>=0.4.1']
elasticsearch = [
    'elasticsearch>=5.0.0,<6.0.0',
    'elasticsearch-dsl>=5.0.0,<6.0.0'
]
>>>>>>> a67c13e4
emr = ['boto3>=1.0.0']
gcp_api = [
    'httplib2',
    'google-api-python-client>=1.5.0, <1.6.0',
    'oauth2client>=2.0.2, <2.1.0',
    'PyOpenSSL',
    'pandas-gbq'
]
hdfs = ['snakebite>=2.7.8']
webhdfs = ['hdfs[dataframe,avro,kerberos]>=2.0.4']
jenkins = ['python-jenkins>=0.4.15']
jira = ['JIRA>1.0.7']
hive = [
    'hmsclient>=0.1.0',
    'pyhive>=0.1.3',
    'impyla>=0.13.3',
    'unicodecsv>=0.14.1'
]
jdbc = ['jaydebeapi>=1.1.1']
mssql = ['pymssql>=2.1.1', 'unicodecsv>=0.14.1']
mysql = ['mysqlclient>=1.3.6']
rabbitmq = ['librabbitmq>=1.6.1']
oracle = ['cx_Oracle>=5.1.2']
postgres = ['psycopg2-binary>=2.7.4']
pinot = ['pinotdb>=0.1.1']
ssh = ['paramiko>=2.1.1', 'pysftp>=0.2.9']
salesforce = ['simple-salesforce>=0.72']
s3 = ['boto3>=1.7.0']
samba = ['pysmbclient>=0.1.3']
slack = ['slackclient>=1.0.0']
statsd = ['statsd>=3.0.1, <4.0']
vertica = ['vertica-python>=0.5.1']
ldap = ['ldap3>=0.9.9.1']
kerberos = ['pykerberos>=1.1.13',
            'requests_kerberos>=0.10.0',
            'thrift_sasl>=0.2.0',
            'snakebite[kerberos]>=2.7.8']
password = [
    'bcrypt>=2.0.0',
    'flask-bcrypt>=0.7.1',
]
github_enterprise = ['Flask-OAuthlib>=0.9.1']
qds = ['qds-sdk>=1.9.6']
cloudant = ['cloudant>=0.5.9,<2.0'] # major update coming soon, clamp to 0.x
redis = ['redis>=2.10.5']
kubernetes = ['kubernetes>=3.0.0',
              'cryptography>=2.0.0']
snowflake = ['snowflake-connector-python>=1.5.2',
             'snowflake-sqlalchemy>=1.1.0']
zendesk = ['zdesk']

all_dbs = postgres + mysql + hive + mssql + hdfs + vertica + cloudant + druid + pinot
devel = [
    'click',
    'freezegun',
    'jira',
    'lxml>=3.3.4',
    'mock',
    'moto==1.1.19',
    'nose',
    'nose-ignore-docstring==0.2',
    'nose-timer',
    'parameterized',
    'qds-sdk>=1.9.6',
    'rednose',
    'paramiko',
    'pysftp',
    'requests_mock'
]
devel_minreq = devel + kubernetes + mysql + doc + password + s3 + cgroups
devel_hadoop = devel_minreq + hive + hdfs + webhdfs + kerberos
devel_all = (sendgrid + devel + all_dbs + doc + samba + s3 + slack + crypto + oracle +
             docker + ssh + kubernetes + celery + azure + redis + gcp_api + datadog +
             zendesk + jdbc + ldap + kerberos + password + webhdfs + jenkins +
             druid + pinot + snowflake + elasticsearch)

# Snakebite & Google Cloud Dataflow are not Python 3 compatible :'(
if PY3:
    devel_ci = [package for package in devel_all if package not in
                ['snakebite>=2.7.8', 'snakebite[kerberos]>=2.7.8']]
else:
    devel_ci = devel_all

def do_setup():
    write_version()
    setup(
        name='apache-airflow',
        description='Programmatically author, schedule and monitor data pipelines',
        license='Apache License 2.0',
        version=version,
        packages=find_packages(exclude=['tests*']),
        package_data={'': ['airflow/alembic.ini', "airflow/git_version"]},
        include_package_data=True,
        zip_safe=False,
        scripts=['airflow/bin/airflow'],
        install_requires=[
            'alembic>=0.8.3, <0.9',
            'bleach==2.1.2',
            'configparser>=3.5.0, <3.6.0',
            'croniter>=0.3.17, <0.4',
            'dill>=0.2.2, <0.3',
            'flask>=0.12, <0.13',
            'flask-appbuilder>=1.9.6, <2.0.0',
            'flask-admin==1.4.1',
            'flask-caching>=1.3.3, <1.4.0',
            'flask-login==0.2.11',
            'flask-swagger==0.2.13',
            'flask-wtf>=0.14, <0.15',
            'funcsigs==1.0.0',
            'future>=0.16.0, <0.17',
            'gitpython>=2.0.2',
            'gunicorn>=19.4.0, <20.0',
            'iso8601>=0.1.12',
            'jinja2>=2.7.3, <2.9.0',
            'lxml>=3.6.0, <4.0',
            'markdown>=2.5.2, <3.0',
            'pandas>=0.17.1, <1.0.0',
            'pendulum==1.4.4',
            'psutil>=4.2.0, <5.0.0',
            'pygments>=2.0.1, <3.0',
            'python-daemon>=2.1.1, <2.2',
            'python-dateutil>=2.3, <3',
            'python-nvd3==0.15.0',
            'requests>=2.5.1, <3',
            'setproctitle>=1.1.8, <2',
            'sqlalchemy>=1.1.15, <1.2.0',
            'sqlalchemy-utc>=0.9.0',
            'tabulate>=0.7.5, <0.8.0',
            'thrift>=0.9.2',
            'tzlocal>=1.4',
            'werkzeug>=0.14.1, <0.15.0',
            'zope.deprecation>=4.0, <5.0',
        ],
        setup_requires=[
            'docutils>=0.14, <1.0',
        ],
        extras_require={
            'all': devel_all,
            'devel_ci': devel_ci,
            'all_dbs': all_dbs,
            'async': async,
            'azure': azure,
            'celery': celery,
            'cgroups': cgroups,
            'cloudant': cloudant,
            'crypto': crypto,
            'dask': dask,
            'databricks': databricks,
            'datadog': datadog,
            'devel': devel_minreq,
            'devel_hadoop': devel_hadoop,
            'doc': doc,
            'docker': docker,
            'druid': druid,
            'elasticsearch': elasticsearch,
            'emr': emr,
            'gcp_api': gcp_api,
            'github_enterprise': github_enterprise,
            'hdfs': hdfs,
            'hive': hive,
            'jdbc': jdbc,
            'kerberos': kerberos,
            'ldap': ldap,
            'mssql': mssql,
            'mysql': mysql,
            'oracle': oracle,
            'password': password,
            'pinot': pinot,
            'postgres': postgres,
            'qds': qds,
            'rabbitmq': rabbitmq,
            's3': s3,
            'salesforce': salesforce,
            'samba': samba,
            'sendgrid' : sendgrid,
            'slack': slack,
            'ssh': ssh,
            'statsd': statsd,
            'vertica': vertica,
            'webhdfs': webhdfs,
            'jira': jira,
            'redis': redis,
            'kubernetes': kubernetes,
            'snowflake': snowflake
        },
        classifiers=[
            'Development Status :: 5 - Production/Stable',
            'Environment :: Console',
            'Environment :: Web Environment',
            'Intended Audience :: Developers',
            'Intended Audience :: System Administrators',
            'License :: OSI Approved :: Apache Software License',
            'Programming Language :: Python :: 2.7',
            'Programming Language :: Python :: 3.4',
            'Topic :: System :: Monitoring',
        ],
        author='Apache Software Foundation',
        author_email='dev@airflow.incubator.apache.org',
        url='http://airflow.incubator.apache.org/',
        download_url=(
            'https://dist.apache.org/repos/dist/release/incubator/airflow/' + version),
        cmdclass={
            'test': Tox,
            'extra_clean': CleanCommand,
        },
    )


if __name__ == "__main__":
    do_setup()<|MERGE_RESOLUTION|>--- conflicted
+++ resolved
@@ -121,17 +121,12 @@
     'sphinx-rtd-theme>=0.1.6',
     'Sphinx-PyPI-upload>=0.2.1'
 ]
-<<<<<<< HEAD
 docker = ['docker>=2.0.0']
-druid = ['pydruid>=0.2.1']
-=======
-docker = ['docker-py>=1.6.0']
 druid = ['pydruid>=0.4.1']
 elasticsearch = [
     'elasticsearch>=5.0.0,<6.0.0',
     'elasticsearch-dsl>=5.0.0,<6.0.0'
 ]
->>>>>>> a67c13e4
 emr = ['boto3>=1.0.0']
 gcp_api = [
     'httplib2',
