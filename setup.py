--- conflicted
+++ resolved
@@ -184,10 +184,7 @@
     'nose-ignore-docstring==0.2',
     'nose-timer',
     'parameterized',
-<<<<<<< HEAD
-=======
     'qds-sdk>=1.9.6',
->>>>>>> cb5ebe9f
     'rednose',
     'paramiko',
     'requests_mock'
