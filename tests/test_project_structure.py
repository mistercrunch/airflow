# Licensed to the Apache Software Foundation (ASF) under one
# or more contributor license agreements.  See the NOTICE file
# distributed with this work for additional information
# regarding copyright ownership.  The ASF licenses this file
# to you under the Apache License, Version 2.0 (the
# "License"); you may not use this file except in compliance
# with the License.  You may obtain a copy of the License at
#
#   http://www.apache.org/licenses/LICENSE-2.0
#
# Unless required by applicable law or agreed to in writing,
# software distributed under the License is distributed on an
# "AS IS" BASIS, WITHOUT WARRANTIES OR CONDITIONS OF ANY
# KIND, either express or implied.  See the License for the
# specific language governing permissions and limitations
# under the License.

import glob
import itertools
import mmap
import os
import unittest

ROOT_FOLDER = os.path.realpath(
    os.path.join(os.path.dirname(os.path.realpath(__file__)), os.pardir)
)

MISSING_TEST_FILES = {
    'tests/providers/amazon/aws/hooks/test_athena.py',
    'tests/providers/apache/cassandra/sensors/test_record.py',
    'tests/providers/apache/cassandra/sensors/test_table.py',
    'tests/providers/apache/hdfs/sensors/test_web_hdfs.py',
    'tests/providers/apache/hive/operators/test_vertica_to_hive.py',
    'tests/providers/apache/pig/operators/test_pig.py',
    'tests/providers/apache/spark/hooks/test_spark_jdbc_script.py',
    'tests/providers/cncf/kubernetes/operators/test_kubernetes_pod.py',
    'tests/providers/google/cloud/operators/test_datastore.py',
    'tests/providers/google/cloud/operators/test_sql_to_gcs.py',
    'tests/providers/google/cloud/utils/test_field_sanitizer.py',
    'tests/providers/google/cloud/utils/test_field_validator.py',
    'tests/providers/google/cloud/utils/test_mlengine_operator_utils.py',
    'tests/providers/google/cloud/utils/test_mlengine_prediction_summary.py',
    'tests/providers/jenkins/hooks/test_jenkins.py',
    'tests/providers/microsoft/azure/sensors/test_azure_cosmos.py',
    'tests/providers/microsoft/mssql/hooks/test_mssql.py',
    'tests/providers/oracle/operators/test_oracle.py',
    'tests/providers/qubole/hooks/test_qubole.py',
    'tests/providers/samba/hooks/test_samba.py',
    'tests/providers/yandex/hooks/test_yandex.py'
}


class TestProjectStructure(unittest.TestCase):
    def test_reference_to_providers_from_core(self):
        for filename in glob.glob(f"{ROOT_FOLDER}/example_dags/**/*.py", recursive=True):
            self.assert_file_not_contains(filename, "providers")

    def test_deprecated_packages(self):
        for directory in ["hooks", "operators", "secrets", "sensors", "task_runner"]:
            path_pattern = f"{ROOT_FOLDER}/airflow/contrib/{directory}/*.py"

            for filename in glob.glob(path_pattern, recursive=True):
                if filename.endswith("/__init__.py"):
                    self.assert_file_contains(filename, "This package is deprecated.")
                else:
                    self.assert_file_contains(filename, "This module is deprecated.")

    def assert_file_not_contains(self, filename: str, pattern: str):
        with open(filename, 'rb', 0) as file, mmap.mmap(file.fileno(), 0, access=mmap.ACCESS_READ) as content:
            if content.find(bytes(pattern, 'utf-8')) != -1:
                self.fail(f"File {filename} not contains pattern - {pattern}")

    def assert_file_contains(self, filename: str, pattern: str):
        with open(filename, 'rb', 0) as file, mmap.mmap(file.fileno(), 0, access=mmap.ACCESS_READ) as content:
            if content.find(bytes(pattern, 'utf-8')) == -1:
                self.fail(f"File {filename} contains illegal pattern - {pattern}")

    def test_providers_modules_should_have_tests(self):
        """
        Assert every module in /airflow/providers has a corresponding test_ file in tests/airflow/providers.
        """
        # TODO: Should we extend this test to cover other directories?
        expected_test_files = glob.glob(f"{ROOT_FOLDER}/airflow/providers/**/*.py", recursive=True)
        # Make path relative
        expected_test_files = (os.path.relpath(f, ROOT_FOLDER) for f in expected_test_files)
        # Exclude example_dags
        expected_test_files = (f for f in expected_test_files if "/example_dags/" not in f)
        # Exclude __init__.py
        expected_test_files = (f for f in expected_test_files if not f.endswith("__init__.py"))
        # Change airflow/ to tests/
        expected_test_files = (
            f'tests/{f.partition("/")[2]}'
            for f in expected_test_files if not f.endswith("__init__.py")
        )
        # Add test_ prefix to filename
        expected_test_files = (
            f'{f.rpartition("/")[0]}/test_{f.rpartition("/")[2]}'
            for f in expected_test_files if not f.endswith("__init__.py")
        )

        current_test_files = glob.glob(f"{ROOT_FOLDER}/tests/providers/**/*.py", recursive=True)
        # Make path relative
        current_test_files = (os.path.relpath(f, ROOT_FOLDER) for f in current_test_files)
        # Exclude __init__.py
        current_test_files = (f for f in current_test_files if not f.endswith("__init__.py"))

        expected_test_files = set(expected_test_files)
        current_test_files = set(current_test_files)

        missing_tests_files = expected_test_files - expected_test_files.intersection(current_test_files)
        self.assertEqual(set(), missing_tests_files - MISSING_TEST_FILES)

    def test_keep_missing_test_files_update(self):
        new_test_files = []
        for test_file in MISSING_TEST_FILES:
            if os.path.isfile(f"{ROOT_FOLDER}/{test_file}"):
                new_test_files.append(test_file)
        if new_test_files:
            new_files_text = '\n'.join(new_test_files)
            self.fail(
                "You've added a test file currently listed as missing:\n"
                f"{new_files_text}"
                "\n"
                "Thank you very much.\n"
                "Can you remove it from the list of missing tests, please?"
            )


class TestGoogleProviderProjectStructure(unittest.TestCase):
    MISSING_EXAMPLE_DAGS = {
        ('cloud', 'adls_to_gcs'),
        ('cloud', 'sql_to_gcs'),
        ('cloud', 's3_to_gcs'),
        ('cloud', 'bigquery_to_mysql'),
        ('cloud', 'cassandra_to_gcs'),
        ('cloud', 'mysql_to_gcs'),
        ('cloud', 'mssql_to_gcs'),
<<<<<<< HEAD
        ('suite', 'gcs_to_sheets'),
=======
        ('cloud', 'local_to_gcs'),
>>>>>>> a779c4df
    }

    MISSING_DOC_GUIDES = {
        'adls_to_gcs',
        'bigquery_to_bigquery',
        'bigquery_to_gcs',
        'bigquery_to_mysql',
        'cassandra_to_gcs',
        'dataflow',
        'dataproc',
        'datastore',
        'dlp',
        'gcs_to_bigquery',
        'kubernetes_engine',
        'mlengine',
        'mssql_to_gcs',
        'mysql_to_gcs',
        'postgres_to_gcs',
        's3_to_gcs',
        'sql_to_gcs',
        'tasks',
    }

    def test_example_dags(self):
        operators_modules = self.find_resource_files(resource_type="operators")
        example_dags_files = self.find_resource_files(resource_type="example_dags")
        # Generate tuple of department and service e.g. ('marketing_platform', 'display_video')
        operator_sets = [
            (f.split("/")[-3], f.split("/")[-1].rsplit(".")[0]) for f in operators_modules
        ]
        example_sets = [
            (f.split("/")[-3], f.split("/")[-1].rsplit(".")[0].replace("example_", "", 1))
            for f in example_dags_files
        ]

        def has_example_dag(operator_set):
            for e in example_sets:
                if e[0] != operator_set[0]:
                    continue
                if e[1].startswith(operator_set[1]):
                    return True

            return False

        with self.subTest("Detect missing example dags"):
            missing_example = set(s for s in operator_sets if not has_example_dag(s))
            missing_example -= self.MISSING_EXAMPLE_DAGS
            self.assertEqual(set(), missing_example)

        with self.subTest("Keep update missing example dags list"):
            new_example_dag = set(example_sets).intersection(set(self.MISSING_EXAMPLE_DAGS))
            if new_example_dag:
                new_example_dag_text = '\n'.join(str(f) for f in new_example_dag)
                self.fail(
                    "You've added a example dag currently listed as missing:\n"
                    f"{new_example_dag_text}"
                    "\n"
                    "Thank you very much.\n"
                    "Can you remove it from the list of missing example, please?"
                )

    def test_documentation(self):
        doc_files = glob.glob(f"{ROOT_FOLDER}/docs/howto/operator/gcp/*.rst")
        operators_modules = self.find_resource_files(resource_type="operators")
        operator_names = {f.split("/")[-1].rsplit(".")[0] for f in operators_modules}
        doc_names = {
            f.split("/")[-1].rsplit(".")[0] for f in doc_files
        }

        with self.subTest("Detect missing example dags"):
            missing_guide = operator_names - doc_names
            missing_guide -= self.MISSING_DOC_GUIDES

            self.assertEqual(missing_guide, set())

        with self.subTest("Keep update missing missing guide list"):
            new_guides = set(doc_names).intersection(set(self.MISSING_DOC_GUIDES))
            if new_guides:
                new_guides_text = '\n'.join(new_guides)
                self.fail(
                    "You've added a guide currently listed as missing:\n"
                    f"{new_guides_text}"
                    "\n"
                    "Thank you very much.\n"
                    "Can you remove it from the list of missing guide, please?"
                )

    @staticmethod
    def find_resource_files(department="*", resource_type="*", service="*"):
        resource_files = glob.glob(
            f"{ROOT_FOLDER}/airflow/providers/google/{department}/{resource_type}/{service}.py")
        # Make path relative
        resource_files = (os.path.relpath(f, ROOT_FOLDER) for f in resource_files)
        # Exclude __init__.py and pycache
        resource_files = (f for f in resource_files if not f.endswith("__init__.py"))
        return resource_files


class TestOperatorsHooks(unittest.TestCase):
    def test_no_illegal_suffixes(self):
        illegal_suffixes = ["_operator.py", "_hook.py", "_sensor.py"]
        files = itertools.chain(*[
            glob.glob(f"{ROOT_FOLDER}/{part}/providers/**/{resource_type}/*.py", recursive=True)
            for resource_type in ["operators", "hooks", "sensors", "example_dags"]
            for part in ["airflow", "tests"]
        ])

        invalid_files = [
            f
            for f in files
            if any(f.endswith(suffix) for suffix in illegal_suffixes)
        ]

        self.assertEqual([], invalid_files)<|MERGE_RESOLUTION|>--- conflicted
+++ resolved
@@ -135,11 +135,6 @@
         ('cloud', 'cassandra_to_gcs'),
         ('cloud', 'mysql_to_gcs'),
         ('cloud', 'mssql_to_gcs'),
-<<<<<<< HEAD
-        ('suite', 'gcs_to_sheets'),
-=======
-        ('cloud', 'local_to_gcs'),
->>>>>>> a779c4df
     }
 
     MISSING_DOC_GUIDES = {
