--- conflicted
+++ resolved
@@ -198,18 +198,6 @@
             'worker_concurrency': 'celeryd_concurrency',
         }
 
-<<<<<<< HEAD
-        self.assertTrue(isinstance(section_dict['_test_only_string'], six.string_types))
-
-    def test_deprecated_options(self):
-        # Guarantee we have a deprecated setting, so we test the deprecation
-        # lookup even if we remove this explicit fallback
-        conf.deprecated_options['celery'] = {
-            'worker_concurrency': 'celeryd_concurrency',
-        }
-
-=======
->>>>>>> cb8b2a1d
         # Remove it so we are sure we use the right setting
         conf.remove_option('celery', 'worker_concurrency')
 
@@ -233,13 +221,9 @@
         conf.set('celery', 'celery_result_backend_cmd', '/bin/echo 99')
 
         with self.assertWarns(DeprecationWarning):
-<<<<<<< HEAD
-            self.assertEquals(conf.getint('celery', 'result_backend'), 99)
-=======
             tmp = None
             if 'AIRFLOW__CELERY__RESULT_BACKEND' in os.environ:
                 tmp = os.environ.pop('AIRFLOW__CELERY__RESULT_BACKEND')
             self.assertEquals(conf.getint('celery', 'result_backend'), 99)
             if tmp:
-                os.environ['AIRFLOW__CELERY__RESULT_BACKEND'] = tmp
->>>>>>> cb8b2a1d
+                os.environ['AIRFLOW__CELERY__RESULT_BACKEND'] = tmp