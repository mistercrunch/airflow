# -*- coding: utf-8 -*-
#
# Licensed under the Apache License, Version 2.0 (the "License");
# you may not use this file except in compliance with the License.
# You may obtain a copy of the License at
#
# http://www.apache.org/licenses/LICENSE-2.0
#
# Unless required by applicable law or agreed to in writing, software
# distributed under the License is distributed on an "AS IS" BASIS,
# WITHOUT WARRANTIES OR CONDITIONS OF ANY KIND, either express or implied.
# See the License for the specific language governing permissions and
# limitations under the License.

import unittest
import logging

try:
    from airflow.operators.docker_operator import DockerOperator
<<<<<<< HEAD
    from docker.client import APIClient as Client
=======
    from airflow.hooks.docker_hook import DockerHook
    from docker import Client
>>>>>>> 16b5f9a1
except ImportError:
    pass

from airflow.exceptions import AirflowException

try:
    from unittest import mock
except ImportError:
    try:
        import mock
    except ImportError:
        mock = None


class DockerOperatorTestCase(unittest.TestCase):
    @mock.patch('airflow.utils.file.mkdtemp')
    @mock.patch('airflow.operators.docker_operator.Client')
    def test_execute(self, client_class_mock, mkdtemp_mock):
        host_config = mock.Mock()
        mkdtemp_mock.return_value = '/mkdtemp'

        client_mock = mock.Mock(spec=Client)
        client_mock.create_container.return_value = {'Id': 'some_id'}
        client_mock.create_host_config.return_value = host_config
        client_mock.images.return_value = []
        client_mock.logs.return_value = ['container log']
        client_mock.pull.return_value = [b'{"status":"pull log"}']
        client_mock.wait.return_value = 0

        client_class_mock.return_value = client_mock

        operator = DockerOperator(api_version='1.19', command='env', environment={'UNIT': 'TEST'},
                                  host_tmp_dir='/host/airflow',
                                  image='ubuntu:latest', network_mode='bridge', owner='unittest',
                                  task_id='unittest', volumes=['/host/path:/container/path'],
                                  working_dir='/container/path')
        operator.execute(None)

        client_class_mock.assert_called_with(base_url='unix://var/run/docker.sock', tls=None,
                                             version='1.19')

        client_mock.create_container.assert_called_with(command='env', cpu_shares=1024,
                                                        environment={
                                                            'AIRFLOW_TMP_DIR': '/tmp/airflow',
                                                            'UNIT': 'TEST'
                                                        },
                                                        host_config=host_config,
                                                        image='ubuntu:latest',
                                                        mem_limit=None, user=None,
                                                        working_dir='/container/path'
                                                        )
<<<<<<< HEAD
        mkdtemp_mock.assert_called_with(dir='/host/airflow',
                prefix='airflowtmp', suffix='')
=======
>>>>>>> 16b5f9a1
        client_mock.create_host_config.assert_called_with(binds=['/host/path:/container/path',
                                                                 '/mkdtemp:/tmp/airflow'],
                                                          network_mode='bridge')
        client_mock.images.assert_called_with(name='ubuntu:latest')
        client_mock.logs.assert_called_with(container='some_id', stream=True)
        client_mock.pull.assert_called_with('ubuntu:latest', stream=True)
        client_mock.wait.assert_called_with('some_id')

    @mock.patch('airflow.operators.docker_operator.tls.TLSConfig')
    @mock.patch('airflow.operators.docker_operator.Client')
    def test_execute_tls(self, client_class_mock, tls_class_mock):
        client_mock = mock.Mock(spec=Client)
        client_mock.create_container.return_value = {'Id': 'some_id'}
        client_mock.create_host_config.return_value = mock.Mock()
        client_mock.images.return_value = []
        client_mock.logs.return_value = []
        client_mock.pull.return_value = []
        client_mock.wait.return_value = 0

        client_class_mock.return_value = client_mock
        tls_mock = mock.Mock()
        tls_class_mock.return_value = tls_mock

        operator = DockerOperator(docker_url='tcp://127.0.0.1:2376', image='ubuntu',
                                  owner='unittest', task_id='unittest', tls_client_cert='cert.pem',
                                  tls_ca_cert='ca.pem', tls_client_key='key.pem')
        operator.execute(None)

        tls_class_mock.assert_called_with(assert_hostname=None, ca_cert='ca.pem',
                                          client_cert=('cert.pem', 'key.pem'), ssl_version=None,
                                          verify=True)

        client_class_mock.assert_called_with(base_url='https://127.0.0.1:2376', tls=tls_mock,
                                             version=None)

    @mock.patch('airflow.operators.docker_operator.Client')
    def test_execute_unicode_logs(self, client_class_mock):
        client_mock = mock.Mock(spec=Client)
        client_mock.create_container.return_value = {'Id': 'some_id'}
        client_mock.create_host_config.return_value = mock.Mock()
        client_mock.images.return_value = []
        client_mock.logs.return_value = ['unicode container log 😁']
        client_mock.pull.return_value = []
        client_mock.wait.return_value = 0

        client_class_mock.return_value = client_mock

        originalRaiseExceptions = logging.raiseExceptions
        logging.raiseExceptions = True

        operator = DockerOperator(image='ubuntu', owner='unittest', task_id='unittest')

        with mock.patch('traceback.print_exception') as print_exception_mock:
            operator.execute(None)
            logging.raiseExceptions = originalRaiseExceptions
            print_exception_mock.assert_not_called()

    @mock.patch('airflow.operators.docker_operator.Client')
    def test_execute_container_fails(self, client_class_mock):
        client_mock = mock.Mock(spec=Client)
        client_mock.create_container.return_value = {'Id': 'some_id'}
        client_mock.create_host_config.return_value = mock.Mock()
        client_mock.images.return_value = []
        client_mock.logs.return_value = []
        client_mock.pull.return_value = []
        client_mock.wait.return_value = 1

        client_class_mock.return_value = client_mock

        operator = DockerOperator(image='ubuntu', owner='unittest', task_id='unittest')

        with self.assertRaises(AirflowException):
            operator.execute(None)

    def test_on_kill(self):
        client_mock = mock.Mock(spec=Client)

        operator = DockerOperator(image='ubuntu', owner='unittest', task_id='unittest')
        operator.cli = client_mock
        operator.container = {'Id': 'some_id'}

        operator.on_kill()

        client_mock.stop.assert_called_with('some_id')

    @mock.patch('airflow.operators.docker_operator.Client')
    def test_execute_no_docker_conn_id_no_hook(self, operator_client_mock):
        # Mock out a Docker client, so operations don't raise errors
        client_mock = mock.Mock(name='DockerOperator.Client mock', spec=Client)
        client_mock.images.return_value = []
        client_mock.create_container.return_value = {'Id': 'some_id'}
        client_mock.logs.return_value = []
        client_mock.pull.return_value = []
        client_mock.wait.return_value = 0
        operator_client_mock.return_value = client_mock

        # Create the DockerOperator
        operator = DockerOperator(
            image='publicregistry/someimage',
            owner='unittest',
            task_id='unittest'
        )

        # Mock out the DockerHook
        hook_mock = mock.Mock(name='DockerHook mock', spec=DockerHook)
        hook_mock.get_conn.return_value = client_mock
        operator.get_hook = mock.Mock(
            name='DockerOperator.get_hook mock',
            spec=DockerOperator.get_hook,
            return_value=hook_mock
        )

        operator.execute(None)
        self.assertEqual(
            operator.get_hook.call_count, 0,
            'Hook called though no docker_conn_id configured'
        )

    @mock.patch('airflow.operators.docker_operator.Client')
    def test_execute_with_docker_conn_id_use_hook(self, operator_client_mock):
        # Mock out a Docker client, so operations don't raise errors
        client_mock = mock.Mock(name='DockerOperator.Client mock', spec=Client)
        client_mock.images.return_value = []
        client_mock.create_container.return_value = {'Id': 'some_id'}
        client_mock.logs.return_value = []
        client_mock.pull.return_value = []
        client_mock.wait.return_value = 0
        operator_client_mock.return_value = client_mock

        # Create the DockerOperator
        operator = DockerOperator(
            image='publicregistry/someimage',
            owner='unittest',
            task_id='unittest',
            docker_conn_id='some_conn_id'
        )

        # Mock out the DockerHook
        hook_mock = mock.Mock(name='DockerHook mock', spec=DockerHook)
        hook_mock.get_conn.return_value = client_mock
        operator.get_hook = mock.Mock(
            name='DockerOperator.get_hook mock',
            spec=DockerOperator.get_hook,
            return_value=hook_mock
        )

        operator.execute(None)
        self.assertEqual(
            operator_client_mock.call_count, 0,
            'Client was called on the operator instead of the hook'
        )
        self.assertEqual(
            operator.get_hook.call_count, 1,
            'Hook was not called although docker_conn_id configured'
        )
        self.assertEqual(
            client_mock.pull.call_count, 1,
            'Image was not pulled using operator client'
        )

if __name__ == "__main__":
    unittest.main()<|MERGE_RESOLUTION|>--- conflicted
+++ resolved
@@ -17,12 +17,8 @@
 
 try:
     from airflow.operators.docker_operator import DockerOperator
-<<<<<<< HEAD
     from docker.client import APIClient as Client
-=======
     from airflow.hooks.docker_hook import DockerHook
-    from docker import Client
->>>>>>> 16b5f9a1
 except ImportError:
     pass
 
@@ -74,11 +70,8 @@
                                                         mem_limit=None, user=None,
                                                         working_dir='/container/path'
                                                         )
-<<<<<<< HEAD
         mkdtemp_mock.assert_called_with(dir='/host/airflow',
                 prefix='airflowtmp', suffix='')
-=======
->>>>>>> 16b5f9a1
         client_mock.create_host_config.assert_called_with(binds=['/host/path:/container/path',
                                                                  '/mkdtemp:/tmp/airflow'],
                                                           network_mode='bridge')
