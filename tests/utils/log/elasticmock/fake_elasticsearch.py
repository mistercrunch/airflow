--- conflicted
+++ resolved
@@ -194,11 +194,7 @@
     def search(self, index=None, doc_type=None, body=None, params=None):
         searchable_indexes = self._normalize_index_to_list(index)
 
-<<<<<<< HEAD
-        matches = self._find_match(index, doc_type, body, params)
-=======
         matches = self._find_match(index, doc_type, body)
->>>>>>> 4311c1f0
 
         result = {
             'hits': {
@@ -276,11 +272,7 @@
             ]
         return result_dict
 
-<<<<<<< HEAD
-    def _find_match(self, index, doc_type, body, params=None):
-=======
     def _find_match(self, index, doc_type, body):  # pylint: disable=unused-argument
->>>>>>> 4311c1f0
         searchable_indexes = self._normalize_index_to_list(index)
         searchable_doc_types = self._normalize_doc_type_to_list(doc_type)
 
@@ -288,25 +280,6 @@
 
         matches = []
         for searchable_index in searchable_indexes:
-<<<<<<< HEAD
-            for document in self.__documents_dict[searchable_index]:
-                if searchable_doc_types\
-                   and document.get('_type') not in searchable_doc_types:
-                    continue
-
-                if 'match_phrase' in must:
-                    for query_id in must['match_phrase']:
-                        query_val = must['match_phrase'][query_id]
-                        if query_id in document['_source']:
-                            if query_val in document['_source'][query_id]:
-                                # use in as a proxy for match_phrase
-                                matches.append(document)
-                else:
-                    matches.append(document)
-
-        return matches
-
-=======
             self.find_document_in_searchable_index(matches, must, searchable_doc_types, searchable_index)
 
         return matches
@@ -330,7 +303,6 @@
                     # use in as a proxy for match_phrase
                     matches.append(document)
 
->>>>>>> 4311c1f0
     def _normalize_index_to_list(self, index):
         # Ensure to have a list of index
         if index is None:
