--- conflicted
+++ resolved
@@ -121,7 +121,7 @@
     def __enter__(self):
         with open(self.settings_file, 'w') as handle:
             handle.writelines(self.content)
-        sys.path.append(self.settings_root)
+        sys.path.push(self.settings_root, 0)
         conf.set(
             'logging',
             'logging_config_class',
@@ -294,11 +294,7 @@
                         msg="Message"
                     )
                 ]
-
-<<<<<<< HEAD
-            test_dag_path = os.path.join(TEST_DAG_FOLDER,
-                                         'test_example_bash_operator.py')
-=======
+            
             class FakeDagFileProcessorRunner(DagFileProcessorProcess):
                 # This fake processor will return the zombies it received in constructor
                 # as its processing result w/o actually parsing anything.
@@ -333,7 +329,8 @@
                     failure_callback_requests
                 )
 
->>>>>>> 522d5918
+            test_dag_path = os.path.join(TEST_DAG_FOLDER, 'test_example_bash_operator.py')
+
             async_mode = 'sqlite' not in conf.get('core', 'sql_alchemy_conn')
             processor_agent = DagFileProcessorAgent(test_dag_path,
                                                     1,
@@ -407,6 +404,8 @@
             max_runs=1,
             processor_factory=MagicMock().return_value,
             processor_timeout=timedelta(seconds=50),
+            dag_ids=[],
+            pickle_dags=False,
             signal_conn=MagicMock(),
             async_mode=True)
 
@@ -418,7 +417,6 @@
         manager._cleanup_stale_dags()
         dag_mock.deactivate_stale_dags.assert_called_with(expected_min_last_seen)
         sdm_mock.remove_stale_dags.assert_called_with(expected_min_last_seen)
-
 
 def processor_factory(file_path, zombies, dag_ids, pickle_dags):
     return DagFileProcessorProcess(file_path,
@@ -426,9 +424,8 @@
                                    dag_ids,
                                    zombies)
 
-
 class TestDagFileProcessorAgent(unittest.TestCase):
-    def setUp(self):
+    def setUp(self):        
         # Make sure that the configure_logging is not cached
         self.old_modules = dict(sys.modules)
 
@@ -456,6 +453,7 @@
             async_mode = 'sqlite' not in conf.get('core', 'sql_alchemy_conn')
 
             log_file_loc = conf.get('logging', 'DAG_PROCESSOR_MANAGER_LOG_LOCATION')
+
             try:
                 os.remove(log_file_loc)
             except OSError:
@@ -476,6 +474,7 @@
             processor_agent._process.join()
             # Since we are reloading logging config not creating this file,
             # we should expect it to be nonexistent.
+            
             self.assertFalse(os.path.isfile(log_file_loc))
 
     def test_parse_once(self):
