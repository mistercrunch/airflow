--- conflicted
+++ resolved
@@ -18,10 +18,7 @@
 # under the License.
 
 import os
-<<<<<<< HEAD
-=======
 import pathlib
->>>>>>> 4311c1f0
 import sys
 import tempfile
 import unittest
@@ -29,17 +26,8 @@
 from unittest import mock
 from unittest.mock import MagicMock, PropertyMock
 
-<<<<<<< HEAD
-from mock import MagicMock
-
-from airflow import configuration as conf
-from airflow.configuration import mkdir_p
-from airflow.jobs import DagFileProcessor
-from airflow.jobs import LocalTaskJob as LJ
-=======
 from airflow.configuration import conf
 from airflow.jobs import DagFileProcessor, LocalTaskJob as LJ
->>>>>>> 4311c1f0
 from airflow.models import DagBag, TaskInstance as TI
 from airflow.utils import timezone
 from airflow.utils.dag_processing import (
@@ -61,11 +49,7 @@
     'disable_existing_loggers': False,
     'formatters': {
         'airflow.task': {
-<<<<<<< HEAD
-            'format': '[%%(asctime)s] {{%%(filename)s:%%(lineno)d}} %%(levelname)s - %%(message)s'
-=======
             'format': '[%(asctime)s] {%(process)d %(filename)s:%(lineno)d} %(levelname)s - %(message)s'
->>>>>>> 4311c1f0
         },
     },
     'handlers': {
@@ -98,11 +82,7 @@
 SETTINGS_DEFAULT_NAME = 'custom_airflow_local_settings'
 
 
-<<<<<<< HEAD
-class settings_context(object):
-=======
 class settings_context:
->>>>>>> 4311c1f0
     """
     Sets a settings file and puts it in the Python classpath
 
@@ -121,11 +101,7 @@
 
             # Create the directory structure
             dir_path = os.path.join(self.settings_root, dir)
-<<<<<<< HEAD
-            mkdir_p(dir_path)
-=======
             pathlib.Path(dir_path).mkdir(parents=True, exist_ok=True)
->>>>>>> 4311c1f0
 
             # Add the __init__ for the directories
             # This is required for Python 2.7
@@ -361,8 +337,6 @@
 
 
 class TestDagFileProcessorAgent(unittest.TestCase):
-<<<<<<< HEAD
-=======
     def setUp(self):
         # Make sure that the configure_logging is not cached
         self.old_modules = dict(sys.modules)
@@ -373,7 +347,6 @@
         for m in [m for m in sys.modules if m not in self.old_modules]:
             del sys.modules[m]
 
->>>>>>> 4311c1f0
     def test_reload_module(self):
         """
         Configure the context to have core.logging_config_class set to a fake logging
@@ -403,22 +376,6 @@
                                                     [],
                                                     0,
                                                     processor_factory,
-<<<<<<< HEAD
-                                                    async_mode)
-            manager_process = \
-                processor_agent._launch_process(processor_agent._dag_directory,
-                                                processor_agent._file_paths,
-                                                processor_agent._max_runs,
-                                                processor_agent._processor_factory,
-                                                processor_agent._child_signal_conn,
-                                                processor_agent._stat_queue,
-                                                processor_agent._result_queue,
-                                                processor_agent._async_mode)
-            if not async_mode:
-                processor_agent.heartbeat()
-
-            manager_process.join()
-=======
                                                     timedelta.max,
                                                     async_mode)
             processor_agent.start()
@@ -426,7 +383,6 @@
                 processor_agent.heartbeat()
 
             processor_agent._process.join()
->>>>>>> 4311c1f0
 
             # Since we are reloading logging config not creating this file,
             # we should expect it to be nonexistent.
