# -*- coding: utf-8 -*-
#
# Licensed to the Apache Software Foundation (ASF) under one
# or more contributor license agreements.  See the NOTICE file
# distributed with this work for additional information
# regarding copyright ownership.  The ASF licenses this file
# to you under the Apache License, Version 2.0 (the
# "License"); you may not use this file except in compliance
# with the License.  You may obtain a copy of the License at
#
#   http://www.apache.org/licenses/LICENSE-2.0
#
# Unless required by applicable law or agreed to in writing,
# software distributed under the License is distributed on an
# "AS IS" BASIS, WITHOUT WARRANTIES OR CONDITIONS OF ANY
# KIND, either express or implied.  See the License for the
# specific language governing permissions and limitations
# under the License.
#

import unittest
<<<<<<< HEAD
=======
import uuid
>>>>>>> cb8b2a1d
import mock
import re
import string
import random
from datetime import datetime

try:
    from airflow.contrib.executors.kubernetes_executor import AirflowKubernetesScheduler
<<<<<<< HEAD
=======
    from airflow.contrib.executors.kubernetes_executor import KubernetesExecutorConfig
>>>>>>> cb8b2a1d
    from airflow.contrib.kubernetes.worker_configuration import WorkerConfiguration
except ImportError:
    AirflowKubernetesScheduler = None


class TestAirflowKubernetesScheduler(unittest.TestCase):
    @staticmethod
    def _gen_random_string(str_len):
        return ''.join([random.choice(string.printable) for _ in range(str_len)])

    def _cases(self):
        cases = [
            ("my_dag_id", "my-task-id"),
            ("my.dag.id", "my.task.id"),
            ("MYDAGID", "MYTASKID"),
            ("my_dag_id", "my_task_id"),
            ("mydagid" * 200, "my_task_id" * 200)
        ]

        cases.extend([
            (self._gen_random_string(200), self._gen_random_string(200))
            for _ in range(100)
        ])

        return cases

    @staticmethod
    def _is_valid_name(name):
        regex = "^[a-z0-9]([-a-z0-9]*[a-z0-9])?(\.[a-z0-9]([-a-z0-9]*[a-z0-9])?)*$"
        return (
            len(name) <= 253 and
            all(ch.lower() == ch for ch in name) and
            re.match(regex, name))

    @unittest.skipIf(AirflowKubernetesScheduler is None,
                     'kubernetes python package is not installed')
    def test_create_pod_id(self):
        for dag_id, task_id in self._cases():
            pod_name = AirflowKubernetesScheduler._create_pod_id(dag_id, task_id)
            self.assertTrue(self._is_valid_name(pod_name))

    @unittest.skipIf(AirflowKubernetesScheduler is None,
                     "kubernetes python package is not installed")
    def test_execution_date_serialize_deserialize(self):
        datetime_obj = datetime.now()
        serialized_datetime = \
            AirflowKubernetesScheduler._datetime_to_label_safe_datestring(
                datetime_obj)
        new_datetime_obj = AirflowKubernetesScheduler._label_safe_datestring_to_datetime(
            serialized_datetime)

        self.assertEquals(datetime_obj, new_datetime_obj)


class TestKubernetesWorkerConfiguration(unittest.TestCase):
    """
    Tests that if dags_volume_subpath/logs_volume_subpath configuration
    options are passed to worker pod config
    """
<<<<<<< HEAD
=======

    affinity_config = {
        'podAntiAffinity': {
            'requiredDuringSchedulingIgnoredDuringExecution': [
                {
                    'topologyKey': 'kubernetes.io/hostname',
                    'labelSelector': {
                        'matchExpressions': [
                            {
                                'key': 'app',
                                'operator': 'In',
                                'values': ['airflow']
                            }
                        ]
                    }
                }
            ]
        }
    }

    tolerations_config = [
        {
            'key': 'dedicated',
            'operator': 'Equal',
            'value': 'airflow'
        },
        {
            'key': 'prod',
            'operator': 'Exists'
        }
    ]

>>>>>>> cb8b2a1d
    def setUp(self):
        if AirflowKubernetesScheduler is None:
            self.skipTest("kubernetes python package is not installed")

<<<<<<< HEAD
        self.pod = mock.patch(
            'airflow.contrib.kubernetes.worker_configuration.Pod'
        )
=======
>>>>>>> cb8b2a1d
        self.resources = mock.patch(
            'airflow.contrib.kubernetes.worker_configuration.Resources'
        )
        self.secret = mock.patch(
            'airflow.contrib.kubernetes.worker_configuration.Secret'
        )

<<<<<<< HEAD
        for patcher in [self.pod, self.resources, self.secret]:
=======
        for patcher in [self.resources, self.secret]:
>>>>>>> cb8b2a1d
            self.mock_foo = patcher.start()
            self.addCleanup(patcher.stop)

        self.kube_config = mock.MagicMock()
        self.kube_config.airflow_home = '/'
        self.kube_config.airflow_dags = 'dags'
        self.kube_config.airflow_dags = 'logs'
        self.kube_config.dags_volume_subpath = None
        self.kube_config.logs_volume_subpath = None
<<<<<<< HEAD
=======
        self.kube_config.dags_in_image = False
        self.kube_config.dags_folder = None
        self.kube_config.git_dags_folder_mount_point = None
>>>>>>> cb8b2a1d

    def test_worker_configuration_no_subpaths(self):
        worker_config = WorkerConfiguration(self.kube_config)
        volumes, volume_mounts = worker_config.init_volumes_and_mounts()
<<<<<<< HEAD
        for volume_or_mount in volumes + volume_mounts:
=======
        volumes_list = [value for value in volumes.values()]
        volume_mounts_list = [value for value in volume_mounts.values()]
        for volume_or_mount in volumes_list + volume_mounts_list:
>>>>>>> cb8b2a1d
            if volume_or_mount['name'] != 'airflow-config':
                self.assertNotIn(
                    'subPath', volume_or_mount,
                    "subPath shouldn't be defined"
                )

    def test_worker_with_subpaths(self):
        self.kube_config.dags_volume_subpath = 'dags'
        self.kube_config.logs_volume_subpath = 'logs'
        worker_config = WorkerConfiguration(self.kube_config)
        volumes, volume_mounts = worker_config.init_volumes_and_mounts()

<<<<<<< HEAD
        for volume in volumes:
=======
        for volume in [value for value in volumes.values()]:
>>>>>>> cb8b2a1d
            self.assertNotIn(
                'subPath', volume,
                "subPath isn't valid configuration for a volume"
            )

<<<<<<< HEAD
        for volume_mount in volume_mounts:
=======
        for volume_mount in [value for value in volume_mounts.values()]:
>>>>>>> cb8b2a1d
            if volume_mount['name'] != 'airflow-config':
                self.assertIn(
                    'subPath', volume_mount,
                    "subPath should've been passed to volumeMount configuration"
                )

<<<<<<< HEAD
    def test_worker_environment_no_dags_folder(self):
        self.kube_config.worker_dags_folder = ''
=======
    def test_worker_generate_dag_volume_mount_path(self):
        self.kube_config.git_dags_folder_mount_point = '/root/airflow/git/dags'
        self.kube_config.dags_folder = '/root/airflow/dags'
        worker_config = WorkerConfiguration(self.kube_config)

        self.kube_config.dags_volume_claim = 'airflow-dags'
        self.kube_config.dags_volume_host = ''
        dag_volume_mount_path = worker_config.generate_dag_volume_mount_path()
        self.assertEqual(dag_volume_mount_path, self.kube_config.dags_folder)

        self.kube_config.dags_volume_claim = ''
        self.kube_config.dags_volume_host = '/host/airflow/dags'
        dag_volume_mount_path = worker_config.generate_dag_volume_mount_path()
        self.assertEqual(dag_volume_mount_path, self.kube_config.dags_folder)

        self.kube_config.dags_volume_claim = ''
        self.kube_config.dags_volume_host = ''
        dag_volume_mount_path = worker_config.generate_dag_volume_mount_path()
        self.assertEqual(dag_volume_mount_path,
                         self.kube_config.git_dags_folder_mount_point)

    def test_worker_environment_no_dags_folder(self):
        self.kube_config.airflow_configmap = ''
        self.kube_config.git_dags_folder_mount_point = ''
        self.kube_config.dags_folder = ''
>>>>>>> cb8b2a1d
        worker_config = WorkerConfiguration(self.kube_config)
        env = worker_config._get_environment()

        self.assertNotIn('AIRFLOW__CORE__DAGS_FOLDER', env)

    def test_worker_environment_when_dags_folder_specified(self):
<<<<<<< HEAD
        dags_folder = '/workers/path/to/dags'
        self.kube_config.worker_dags_folder = dags_folder
=======
        self.kube_config.airflow_configmap = 'airflow-configmap'
        self.kube_config.git_dags_folder_mount_point = ''
        dags_folder = '/workers/path/to/dags'
        self.kube_config.dags_folder = dags_folder
>>>>>>> cb8b2a1d

        worker_config = WorkerConfiguration(self.kube_config)
        env = worker_config._get_environment()

        self.assertEqual(dags_folder, env['AIRFLOW__CORE__DAGS_FOLDER'])

<<<<<<< HEAD
=======
    def test_worker_environment_dags_folder_using_git_sync(self):
        self.kube_config.airflow_configmap = 'airflow-configmap'
        self.kube_config.git_sync_dest = 'repo'
        self.kube_config.git_subpath = 'dags'
        self.kube_config.git_dags_folder_mount_point = '/workers/path/to/dags'

        dags_folder = '{}/{}/{}'.format(self.kube_config.git_dags_folder_mount_point,
                                        self.kube_config.git_sync_dest,
                                        self.kube_config.git_subpath)

        worker_config = WorkerConfiguration(self.kube_config)
        env = worker_config._get_environment()

        self.assertEqual(dags_folder, env['AIRFLOW__CORE__DAGS_FOLDER'])

    def test_make_pod_with_empty_executor_config(self):
        self.kube_config.kube_affinity = self.affinity_config
        self.kube_config.kube_tolerations = self.tolerations_config

        worker_config = WorkerConfiguration(self.kube_config)
        kube_executor_config = KubernetesExecutorConfig(annotations=[],
                                                        volumes=[],
                                                        volume_mounts=[]
                                                        )

        pod = worker_config.make_pod("default", str(uuid.uuid4()), "test_pod_id", "test_dag_id",
                                     "test_task_id", str(datetime.utcnow()), 1, "bash -c 'ls /'",
                                     kube_executor_config)

        self.assertTrue(pod.affinity['podAntiAffinity'] is not None)
        self.assertEqual('app',
                         pod.affinity['podAntiAffinity']
                         ['requiredDuringSchedulingIgnoredDuringExecution'][0]
                         ['labelSelector']
                         ['matchExpressions'][0]
                         ['key'])

        self.assertEqual(2, len(pod.tolerations))
        self.assertEqual('prod', pod.tolerations[1]['key'])

    def test_make_pod_with_executor_config(self):
        worker_config = WorkerConfiguration(self.kube_config)
        kube_executor_config = KubernetesExecutorConfig(affinity=self.affinity_config,
                                                        tolerations=self.tolerations_config,
                                                        annotations=[],
                                                        volumes=[],
                                                        volume_mounts=[]
                                                        )

        pod = worker_config.make_pod("default", str(uuid.uuid4()), "test_pod_id", "test_dag_id",
                                     "test_task_id", str(datetime.utcnow()), 1, "bash -c 'ls /'",
                                     kube_executor_config)

        self.assertTrue(pod.affinity['podAntiAffinity'] is not None)
        self.assertEqual('app',
                         pod.affinity['podAntiAffinity']
                         ['requiredDuringSchedulingIgnoredDuringExecution'][0]
                         ['labelSelector']
                         ['matchExpressions'][0]
                         ['key'])

        self.assertEqual(2, len(pod.tolerations))
        self.assertEqual('prod', pod.tolerations[1]['key'])

    def test_worker_pvc_dags(self):
        # Tests persistence volume config created when `dags_volume_claim` is set
        self.kube_config.dags_volume_claim = 'airflow-dags'

        worker_config = WorkerConfiguration(self.kube_config)
        volumes, volume_mounts = worker_config.init_volumes_and_mounts()

        init_containers = worker_config._get_init_containers(volume_mounts)

        dag_volume = [volume for volume in volumes.values() if volume['name'] == 'airflow-dags']
        dag_volume_mount = [mount for mount in volume_mounts.values() if mount['name'] == 'airflow-dags']

        self.assertEqual('airflow-dags', dag_volume[0]['persistentVolumeClaim']['claimName'])
        self.assertEqual(1, len(dag_volume_mount))
        self.assertTrue(dag_volume_mount[0]['readOnly'])
        self.assertEqual(0, len(init_containers))

    def test_worker_git_dags(self):
        # Tests persistence volume config created when `git_repo` is set
        self.kube_config.dags_volume_claim = None
        self.kube_config.dags_volume_host = None
        self.kube_config.dags_folder = '/usr/local/airflow/dags'
        self.kube_config.worker_dags_folder = '/usr/local/airflow/dags'

        self.kube_config.git_sync_container_repository = 'gcr.io/google-containers/git-sync-amd64'
        self.kube_config.git_sync_container_tag = 'v2.0.5'
        self.kube_config.git_sync_container = 'gcr.io/google-containers/git-sync-amd64:v2.0.5'
        self.kube_config.git_sync_init_container_name = 'git-sync-clone'
        self.kube_config.git_subpath = 'dags_folder'
        self.kube_config.git_sync_root = '/git'
        self.kube_config.git_dags_folder_mount_point = '/usr/local/airflow/dags/repo/dags_folder'

        worker_config = WorkerConfiguration(self.kube_config)
        volumes, volume_mounts = worker_config.init_volumes_and_mounts()

        dag_volume = [volume for volume in volumes.values() if volume['name'] == 'airflow-dags']
        dag_volume_mount = [mount for mount in volume_mounts.values() if mount['name'] == 'airflow-dags']

        self.assertTrue('emptyDir' in dag_volume[0])
        self.assertEqual(self.kube_config.git_dags_folder_mount_point, dag_volume_mount[0]['mountPath'])
        self.assertTrue(dag_volume_mount[0]['readOnly'])

        init_container = worker_config._get_init_containers(volume_mounts)[0]
        init_container_volume_mount = [mount for mount in init_container['volumeMounts']
                                       if mount['name'] == 'airflow-dags']

        self.assertEqual('git-sync-clone', init_container['name'])
        self.assertEqual('gcr.io/google-containers/git-sync-amd64:v2.0.5', init_container['image'])
        self.assertEqual(1, len(init_container_volume_mount))
        self.assertFalse(init_container_volume_mount[0]['readOnly'])

    def test_worker_container_dags(self):
        # Tests that the 'airflow-dags' persistence volume is NOT created when `dags_in_image` is set
        self.kube_config.dags_in_image = True

        worker_config = WorkerConfiguration(self.kube_config)
        volumes, volume_mounts = worker_config.init_volumes_and_mounts()

        dag_volume = [volume for volume in volumes.values() if volume['name'] == 'airflow-dags']
        dag_volume_mount = [mount for mount in volume_mounts.values() if mount['name'] == 'airflow-dags']

        init_containers = worker_config._get_init_containers(volume_mounts)

        self.assertEqual(0, len(dag_volume))
        self.assertEqual(0, len(dag_volume_mount))
        self.assertEqual(0, len(init_containers))

>>>>>>> cb8b2a1d

if __name__ == '__main__':
    unittest.main()<|MERGE_RESOLUTION|>--- conflicted
+++ resolved
@@ -19,10 +19,7 @@
 #
 
 import unittest
-<<<<<<< HEAD
-=======
 import uuid
->>>>>>> cb8b2a1d
 import mock
 import re
 import string
@@ -31,10 +28,7 @@
 
 try:
     from airflow.contrib.executors.kubernetes_executor import AirflowKubernetesScheduler
-<<<<<<< HEAD
-=======
     from airflow.contrib.executors.kubernetes_executor import KubernetesExecutorConfig
->>>>>>> cb8b2a1d
     from airflow.contrib.kubernetes.worker_configuration import WorkerConfiguration
 except ImportError:
     AirflowKubernetesScheduler = None
@@ -94,8 +88,6 @@
     Tests that if dags_volume_subpath/logs_volume_subpath configuration
     options are passed to worker pod config
     """
-<<<<<<< HEAD
-=======
 
     affinity_config = {
         'podAntiAffinity': {
@@ -128,17 +120,10 @@
         }
     ]
 
->>>>>>> cb8b2a1d
     def setUp(self):
         if AirflowKubernetesScheduler is None:
             self.skipTest("kubernetes python package is not installed")
 
-<<<<<<< HEAD
-        self.pod = mock.patch(
-            'airflow.contrib.kubernetes.worker_configuration.Pod'
-        )
-=======
->>>>>>> cb8b2a1d
         self.resources = mock.patch(
             'airflow.contrib.kubernetes.worker_configuration.Resources'
         )
@@ -146,11 +131,7 @@
             'airflow.contrib.kubernetes.worker_configuration.Secret'
         )
 
-<<<<<<< HEAD
-        for patcher in [self.pod, self.resources, self.secret]:
-=======
         for patcher in [self.resources, self.secret]:
->>>>>>> cb8b2a1d
             self.mock_foo = patcher.start()
             self.addCleanup(patcher.stop)
 
@@ -160,23 +141,16 @@
         self.kube_config.airflow_dags = 'logs'
         self.kube_config.dags_volume_subpath = None
         self.kube_config.logs_volume_subpath = None
-<<<<<<< HEAD
-=======
         self.kube_config.dags_in_image = False
         self.kube_config.dags_folder = None
         self.kube_config.git_dags_folder_mount_point = None
->>>>>>> cb8b2a1d
 
     def test_worker_configuration_no_subpaths(self):
         worker_config = WorkerConfiguration(self.kube_config)
         volumes, volume_mounts = worker_config.init_volumes_and_mounts()
-<<<<<<< HEAD
-        for volume_or_mount in volumes + volume_mounts:
-=======
         volumes_list = [value for value in volumes.values()]
         volume_mounts_list = [value for value in volume_mounts.values()]
         for volume_or_mount in volumes_list + volume_mounts_list:
->>>>>>> cb8b2a1d
             if volume_or_mount['name'] != 'airflow-config':
                 self.assertNotIn(
                     'subPath', volume_or_mount,
@@ -189,31 +163,19 @@
         worker_config = WorkerConfiguration(self.kube_config)
         volumes, volume_mounts = worker_config.init_volumes_and_mounts()
 
-<<<<<<< HEAD
-        for volume in volumes:
-=======
         for volume in [value for value in volumes.values()]:
->>>>>>> cb8b2a1d
             self.assertNotIn(
                 'subPath', volume,
                 "subPath isn't valid configuration for a volume"
             )
 
-<<<<<<< HEAD
-        for volume_mount in volume_mounts:
-=======
         for volume_mount in [value for value in volume_mounts.values()]:
->>>>>>> cb8b2a1d
             if volume_mount['name'] != 'airflow-config':
                 self.assertIn(
                     'subPath', volume_mount,
                     "subPath should've been passed to volumeMount configuration"
                 )
 
-<<<<<<< HEAD
-    def test_worker_environment_no_dags_folder(self):
-        self.kube_config.worker_dags_folder = ''
-=======
     def test_worker_generate_dag_volume_mount_path(self):
         self.kube_config.git_dags_folder_mount_point = '/root/airflow/git/dags'
         self.kube_config.dags_folder = '/root/airflow/dags'
@@ -239,30 +201,22 @@
         self.kube_config.airflow_configmap = ''
         self.kube_config.git_dags_folder_mount_point = ''
         self.kube_config.dags_folder = ''
->>>>>>> cb8b2a1d
         worker_config = WorkerConfiguration(self.kube_config)
         env = worker_config._get_environment()
 
         self.assertNotIn('AIRFLOW__CORE__DAGS_FOLDER', env)
 
     def test_worker_environment_when_dags_folder_specified(self):
-<<<<<<< HEAD
-        dags_folder = '/workers/path/to/dags'
-        self.kube_config.worker_dags_folder = dags_folder
-=======
         self.kube_config.airflow_configmap = 'airflow-configmap'
         self.kube_config.git_dags_folder_mount_point = ''
         dags_folder = '/workers/path/to/dags'
         self.kube_config.dags_folder = dags_folder
->>>>>>> cb8b2a1d
 
         worker_config = WorkerConfiguration(self.kube_config)
         env = worker_config._get_environment()
 
         self.assertEqual(dags_folder, env['AIRFLOW__CORE__DAGS_FOLDER'])
 
-<<<<<<< HEAD
-=======
     def test_worker_environment_dags_folder_using_git_sync(self):
         self.kube_config.airflow_configmap = 'airflow-configmap'
         self.kube_config.git_sync_dest = 'repo'
@@ -394,7 +348,6 @@
         self.assertEqual(0, len(dag_volume_mount))
         self.assertEqual(0, len(init_containers))
 
->>>>>>> cb8b2a1d
 
 if __name__ == '__main__':
     unittest.main()