--- conflicted
+++ resolved
@@ -19,13 +19,8 @@
 
 
 import unittest
-<<<<<<< HEAD
-from airflow import DAG
-from airflow import configuration
-=======
 
 from airflow import DAG
->>>>>>> 4311c1f0
 from airflow.contrib.hooks.redis_hook import RedisHook
 from airflow.contrib.sensors.redis_key_sensor import RedisKeySensor
 from airflow.utils import timezone
