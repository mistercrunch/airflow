# -*- coding: utf-8 -*-
#
# Licensed to the Apache Software Foundation (ASF) under one
# or more contributor license agreements.  See the NOTICE file
# distributed with this work for additional information
# regarding copyright ownership.  The ASF licenses this file
# to you under the Apache License, Version 2.0 (the
# "License"); you may not use this file except in compliance
# with the License.  You may obtain a copy of the License at
#
#   http://www.apache.org/licenses/LICENSE-2.0
#
# Unless required by applicable law or agreed to in writing,
# software distributed under the License is distributed on an
# "AS IS" BASIS, WITHOUT WARRANTIES OR CONDITIONS OF ANY
# KIND, either express or implied.  See the License for the
# specific language governing permissions and limitations
# under the License.
#

import unittest
from unittest.mock import Mock, patch

<<<<<<< HEAD
from mock import Mock
from mock import patch

from airflow import DAG, configuration
from airflow.contrib.sensors.jira_sensor import JiraTicketSensor
from airflow.models.connection import Connection
=======
from airflow import DAG
from airflow.contrib.sensors.jira_sensor import JiraTicketSensor
from airflow.models import Connection
>>>>>>> 4311c1f0
from airflow.utils import db, timezone

DEFAULT_DATE = timezone.datetime(2017, 1, 1)
jira_client_mock = Mock(
    name="jira_client_for_test"
)

minimal_test_ticket = {
    "id": "911539",
    "self": "https://sandbox.localhost/jira/rest/api/2/issue/911539",
    "key": "TEST-1226",
    "fields": {
        "labels": [
            "test-label-1",
            "test-label-2"
        ],
        "description": "this is a test description",
    }
}


class TestJiraSensor(unittest.TestCase):
    def setUp(self):
        args = {
            'owner': 'airflow',
            'start_date': DEFAULT_DATE
        }
        dag = DAG('test_dag_id', default_args=args)
        self.dag = dag
        db.merge_conn(
            Connection(
                conn_id='jira_default', conn_type='jira',
                host='https://localhost/jira/', port=443,
                extra='{"verify": "False", "project": "AIRFLOW"}'))

    @patch("airflow.contrib.hooks.jira_hook.JIRA",
           autospec=True, return_value=jira_client_mock)
    def test_issue_label_set(self, jira_mock):
        jira_mock.return_value.issue.return_value = minimal_test_ticket

        ticket_label_sensor = JiraTicketSensor(
            task_id='search-ticket-test',
            ticket_id='TEST-1226',
            field_checker_func=TestJiraSensor.field_checker_func,
            timeout=518400,
            poke_interval=10,
            dag=self.dag)

        ticket_label_sensor.run(start_date=DEFAULT_DATE,
                                end_date=DEFAULT_DATE, ignore_ti_state=True)

        self.assertTrue(jira_mock.called)
        self.assertTrue(jira_mock.return_value.issue.called)

    @staticmethod
    def field_checker_func(context, issue):  # pylint: disable=unused-argument
        return "test-label-1" in issue['fields']['labels']


if __name__ == '__main__':
    unittest.main()<|MERGE_RESOLUTION|>--- conflicted
+++ resolved
@@ -21,18 +21,9 @@
 import unittest
 from unittest.mock import Mock, patch
 
-<<<<<<< HEAD
-from mock import Mock
-from mock import patch
-
-from airflow import DAG, configuration
-from airflow.contrib.sensors.jira_sensor import JiraTicketSensor
-from airflow.models.connection import Connection
-=======
 from airflow import DAG
 from airflow.contrib.sensors.jira_sensor import JiraTicketSensor
 from airflow.models import Connection
->>>>>>> 4311c1f0
 from airflow.utils import db, timezone
 
 DEFAULT_DATE = timezone.datetime(2017, 1, 1)
