# -*- coding: utf-8 -*-
#
# Licensed to the Apache Software Foundation (ASF) under one
# or more contributor license agreements.  See the NOTICE file
# distributed with this work for additional information
# regarding copyright ownership.  The ASF licenses this file
# to you under the Apache License, Version 2.0 (the
# "License"); you may not use this file except in compliance
# with the License.  You may obtain a copy of the License at
#
#   http://www.apache.org/licenses/LICENSE-2.0
#
# Unless required by applicable law or agreed to in writing,
# software distributed under the License is distributed on an
# "AS IS" BASIS, WITHOUT WARRANTIES OR CONDITIONS OF ANY
# KIND, either express or implied.  See the License for the
# specific language governing permissions and limitations
# under the License.
#

import unittest
<<<<<<< HEAD
from datetime import datetime

from airflow.models import DAG, TaskInstance
from airflow.models.connection import Connection
from airflow.utils import db
=======
>>>>>>> 4311c1f0

from airflow import settings
from airflow.contrib.hooks.qubole_hook import QuboleHook
from airflow.contrib.operators.qubole_operator import QuboleOperator
from airflow.models import DAG, Connection
from airflow.models.taskinstance import TaskInstance
from airflow.utils import db
from airflow.utils.timezone import datetime

DAG_ID = "qubole_test_dag"
TASK_ID = "test_task"
DEFAULT_CONN = "qubole_default"
TEMPLATE_CONN = "my_conn_id"
TEST_CONN = "qubole_test_conn"
DEFAULT_DATE = datetime(2017, 1, 1)


class TestQuboleOperator(unittest.TestCase):
    def setUp(self):
        db.merge_conn(
            Connection(conn_id=DEFAULT_CONN, conn_type='HTTP'))
        db.merge_conn(
            Connection(conn_id=TEST_CONN, conn_type='HTTP',
                       host='http://localhost/api'))

    def tearDown(self):
        session = settings.Session()
        session.query(Connection).filter(
            Connection.conn_id == TEST_CONN).delete()
        session.commit()
        session.close()

    def test_init_with_default_connection(self):
        op = QuboleOperator(task_id=TASK_ID)
        self.assertEqual(op.task_id, TASK_ID)
        self.assertEqual(op.qubole_conn_id, DEFAULT_CONN)

    def test_init_with_template_connection(self):
        with DAG(DAG_ID, start_date=DEFAULT_DATE):
            task = QuboleOperator(task_id=TASK_ID, qubole_conn_id="{{ qubole_conn_id }}")

        task.render_template_fields({'qubole_conn_id': TEMPLATE_CONN})
        self.assertEqual(task.task_id, TASK_ID)
        self.assertEqual(task.qubole_conn_id, TEMPLATE_CONN)

    def test_init_with_template_cluster_label(self):
        dag = DAG(DAG_ID, start_date=DEFAULT_DATE)
        task = QuboleOperator(
            task_id=TASK_ID,
            dag=dag,
            cluster_label='{{ params.cluster_label }}',
            params={
                'cluster_label': 'default'
            }
        )

        ti = TaskInstance(task, DEFAULT_DATE)
        ti.render_templates()

        self.assertEqual(task.cluster_label, 'default')

    def test_get_hook(self):
        dag = DAG(DAG_ID, start_date=DEFAULT_DATE)

        with dag:
            task = QuboleOperator(task_id=TASK_ID, command_type='hivecmd', dag=dag)

        hook = task.get_hook()
        self.assertEqual(hook.__class__, QuboleHook)

    def test_hyphen_args_note_id(self):
        dag = DAG(DAG_ID, start_date=DEFAULT_DATE)

        with dag:
            task = QuboleOperator(task_id=TASK_ID, command_type='sparkcmd', note_id="123", dag=dag)

        self.assertEqual(task.get_hook().create_cmd_args({'run_id': 'dummy'})[0], "--note-id=123")

    def test_position_args_parameters(self):
        dag = DAG(DAG_ID, start_date=DEFAULT_DATE)

        with dag:
            task = QuboleOperator(task_id=TASK_ID, command_type='pigcmd',
                                  parameters="key1=value1 key2=value2", dag=dag)

        self.assertEqual(task.get_hook().create_cmd_args({'run_id': 'dummy'})[1], "key1=value1")
        self.assertEqual(task.get_hook().create_cmd_args({'run_id': 'dummy'})[2], "key2=value2")

        cmd = "s3distcp --src s3n://airflow/source_hadoopcmd --dest s3n://airflow/destination_hadoopcmd"
        task = QuboleOperator(task_id=TASK_ID, command_type='hadoopcmd', dag=dag, sub_command=cmd)

        self.assertEqual(task.get_hook().create_cmd_args({'run_id': 'dummy'})[1],
                         "s3distcp")
        self.assertEqual(task.get_hook().create_cmd_args({'run_id': 'dummy'})[2],
                         "--src")
        self.assertEqual(task.get_hook().create_cmd_args({'run_id': 'dummy'})[3],
                         "s3n://airflow/source_hadoopcmd")
        self.assertEqual(task.get_hook().create_cmd_args({'run_id': 'dummy'})[4],
                         "--dest")
        self.assertEqual(task.get_hook().create_cmd_args({'run_id': 'dummy'})[5],
                         "s3n://airflow/destination_hadoopcmd")

    def test_get_redirect_url(self):
        dag = DAG(DAG_ID, start_date=DEFAULT_DATE)

        with dag:
            task = QuboleOperator(task_id=TASK_ID,
                                  qubole_conn_id=TEST_CONN,
                                  command_type='shellcmd',
                                  parameters="param1 param2",
                                  dag=dag)

        ti = TaskInstance(task=task, execution_date=DEFAULT_DATE)
        ti.xcom_push('qbol_cmd_id', 12345)

        # check for positive case
        url = task.get_extra_links(DEFAULT_DATE, 'Go to QDS')
        self.assertEqual(url, 'http://localhost/v2/analyze?command_id=12345')

        # check for negative case
        url2 = task.get_extra_links(datetime(2017, 1, 2), 'Go to QDS')
        self.assertEqual(url2, '')<|MERGE_RESOLUTION|>--- conflicted
+++ resolved
@@ -19,14 +19,6 @@
 #
 
 import unittest
-<<<<<<< HEAD
-from datetime import datetime
-
-from airflow.models import DAG, TaskInstance
-from airflow.models.connection import Connection
-from airflow.utils import db
-=======
->>>>>>> 4311c1f0
 
 from airflow import settings
 from airflow.contrib.hooks.qubole_hook import QuboleHook
