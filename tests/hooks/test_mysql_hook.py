--- conflicted
+++ resolved
@@ -25,11 +25,7 @@
 import MySQLdb.cursors
 
 from airflow.hooks.mysql_hook import MySqlHook
-<<<<<<< HEAD
-from airflow.models.connection import Connection
-=======
 from airflow.models import Connection
->>>>>>> 4311c1f0
 
 SSL_DICT = {
     'cert': '/tmp/client-cert.pem',
