# -*- coding: utf-8 -*-
#
# Licensed to the Apache Software Foundation (ASF) under one
# or more contributor license agreements.  See the NOTICE file
# distributed with this work for additional information
# regarding copyright ownership.  The ASF licenses this file
# to you under the Apache License, Version 2.0 (the
# "License"); you may not use this file except in compliance
# with the License.  You may obtain a copy of the License at
#
#   http://www.apache.org/licenses/LICENSE-2.0
#
# Unless required by applicable law or agreed to in writing,
# software distributed under the License is distributed on an
# "AS IS" BASIS, WITHOUT WARRANTIES OR CONDITIONS OF ANY
# KIND, either express or implied.  See the License for the
# specific language governing permissions and limitations
# under the License.

import io
import json
import multiprocessing
import os
import pickle  # type: ignore
import re
import signal
import subprocess
import tempfile
import unittest
import warnings
from datetime import timedelta
from email.mime.application import MIMEApplication
from email.mime.multipart import MIMEMultipart
from email.mime.text import MIMEText
from tempfile import NamedTemporaryFile
from time import sleep
from typing import Optional
from unittest import mock

<<<<<<< HEAD
from airflow import configuration
from airflow.executors import SequentialExecutor
from airflow.models import Variable, TaskInstance

from airflow import jobs, models, DAG, utils, macros, settings, exceptions
from airflow.models import BaseOperator
from airflow.models.connection import Connection
=======
import sqlalchemy
from dateutil.relativedelta import relativedelta
from numpy.testing import assert_array_almost_equal
from pendulum import utcnow

from airflow import DAG, configuration, exceptions, jobs, models, settings, utils
from airflow.bin import cli
from airflow.configuration import AirflowConfigException, conf, run_command
from airflow.exceptions import AirflowException
from airflow.executors import SequentialExecutor
from airflow.hooks import hdfs_hook
from airflow.hooks.base_hook import BaseHook
from airflow.hooks.sqlite_hook import SqliteHook
from airflow.models import (
    BaseOperator, Connection, DagBag, DagModel, DagRun, Pool, TaskFail, TaskInstance, Variable,
)
>>>>>>> 4311c1f0
from airflow.operators.bash_operator import BashOperator
from airflow.operators.check_operator import CheckOperator, ValueCheckOperator
from airflow.operators.dagrun_operator import TriggerDagRunOperator
from airflow.operators.dummy_operator import DummyOperator
from airflow.operators.python_operator import PythonOperator
from airflow.settings import Session
from airflow.utils import timezone
from airflow.utils.dates import days_ago, infer_time_unit, round_time, scale_time_units
from airflow.utils.state import State
from airflow.utils.timezone import datetime
from tests.test_utils.config import conf_vars

DEV_NULL = '/dev/null'
TEST_DAG_FOLDER = os.path.join(
    os.path.dirname(os.path.realpath(__file__)), 'dags')
DEFAULT_DATE = datetime(2015, 1, 1)
DEFAULT_DATE_ISO = DEFAULT_DATE.isoformat()
DEFAULT_DATE_DS = DEFAULT_DATE_ISO[:10]
TEST_DAG_ID = 'unit_tests'
EXAMPLE_DAG_DEFAULT_DATE = days_ago(2)


class OperatorSubclass(BaseOperator):
    """
    An operator to test template substitution
    """
    template_fields = ['some_templated_field']

    def __init__(self, some_templated_field, *args, **kwargs):
        super().__init__(*args, **kwargs)
        self.some_templated_field = some_templated_field

    def execute(self, context):
        pass


class TestCore(unittest.TestCase):
    TEST_SCHEDULE_WITH_NO_PREVIOUS_RUNS_DAG_ID = TEST_DAG_ID + 'test_schedule_dag_no_previous_runs'
    TEST_SCHEDULE_DAG_FAKE_SCHEDULED_PREVIOUS_DAG_ID = \
        TEST_DAG_ID + 'test_schedule_dag_fake_scheduled_previous'
    TEST_SCHEDULE_DAG_NO_END_DATE_UP_TO_TODAY_ONLY_DAG_ID = \
        TEST_DAG_ID + 'test_schedule_dag_no_end_date_up_to_today_only'
    TEST_SCHEDULE_ONCE_DAG_ID = TEST_DAG_ID + 'test_schedule_dag_once'
    TEST_SCHEDULE_RELATIVEDELTA_DAG_ID = TEST_DAG_ID + 'test_schedule_dag_relativedelta'
    TEST_SCHEDULE_START_END_DATES_DAG_ID = TEST_DAG_ID + 'test_schedule_dag_start_end_dates'

    default_scheduler_args = {"num_runs": 1}

    def setUp(self):
        self.dagbag = DagBag(
            dag_folder=DEV_NULL, include_examples=True)
        self.args = {'owner': 'airflow', 'start_date': DEFAULT_DATE}
        self.dag = DAG(TEST_DAG_ID, default_args=self.args)
        self.dag_bash = self.dagbag.dags['example_bash_operator']
        self.runme_0 = self.dag_bash.get_task('runme_0')
        self.run_after_loop = self.dag_bash.get_task('run_after_loop')
        self.run_this_last = self.dag_bash.get_task('run_this_last')

    def tearDown(self):
        if os.environ.get('KUBERNETES_VERSION') is not None:
            return

        dag_ids_to_clean = [
            TEST_DAG_ID,
            self.TEST_SCHEDULE_WITH_NO_PREVIOUS_RUNS_DAG_ID,
            self.TEST_SCHEDULE_DAG_FAKE_SCHEDULED_PREVIOUS_DAG_ID,
            self.TEST_SCHEDULE_DAG_NO_END_DATE_UP_TO_TODAY_ONLY_DAG_ID,
            self.TEST_SCHEDULE_ONCE_DAG_ID,
            self.TEST_SCHEDULE_RELATIVEDELTA_DAG_ID,
            self.TEST_SCHEDULE_START_END_DATES_DAG_ID,
        ]
        session = Session()
        session.query(DagRun).filter(
            DagRun.dag_id.in_(dag_ids_to_clean)).delete(
            synchronize_session=False)
        session.query(TaskInstance).filter(
            TaskInstance.dag_id.in_(dag_ids_to_clean)).delete(
            synchronize_session=False)
        session.query(TaskFail).filter(
            TaskFail.dag_id.in_(dag_ids_to_clean)).delete(
            synchronize_session=False)
        session.commit()
        session.close()

    def test_schedule_dag_no_previous_runs(self):
        """
        Tests scheduling a dag with no previous runs
        """
        dag = DAG(self.TEST_SCHEDULE_WITH_NO_PREVIOUS_RUNS_DAG_ID)
        dag.add_task(BaseOperator(
            task_id="faketastic",
            owner='Also fake',
            start_date=datetime(2015, 1, 2, 0, 0)))

        dag_run = jobs.SchedulerJob(**self.default_scheduler_args).create_dag_run(dag)
        self.assertIsNotNone(dag_run)
        self.assertEqual(dag.dag_id, dag_run.dag_id)
        self.assertIsNotNone(dag_run.run_id)
        self.assertNotEqual('', dag_run.run_id)
        self.assertEqual(
            datetime(2015, 1, 2, 0, 0),
            dag_run.execution_date,
            msg='dag_run.execution_date did not match expectation: {0}'
            .format(dag_run.execution_date)
        )
        self.assertEqual(State.RUNNING, dag_run.state)
        self.assertFalse(dag_run.external_trigger)
        dag.clear()

    def test_schedule_dag_relativedelta(self):
        """
        Tests scheduling a dag with a relativedelta schedule_interval
        """
        delta = relativedelta(hours=+1)
        dag = DAG(self.TEST_SCHEDULE_RELATIVEDELTA_DAG_ID,
                  schedule_interval=delta)
        dag.add_task(BaseOperator(
            task_id="faketastic",
            owner='Also fake',
            start_date=datetime(2015, 1, 2, 0, 0)))

        dag_run = jobs.SchedulerJob(**self.default_scheduler_args).create_dag_run(dag)
        self.assertIsNotNone(dag_run)
        self.assertEqual(dag.dag_id, dag_run.dag_id)
        self.assertIsNotNone(dag_run.run_id)
        self.assertNotEqual('', dag_run.run_id)
        self.assertEqual(
            datetime(2015, 1, 2, 0, 0),
            dag_run.execution_date,
            msg='dag_run.execution_date did not match expectation: {0}'
            .format(dag_run.execution_date)
        )
        self.assertEqual(State.RUNNING, dag_run.state)
        self.assertFalse(dag_run.external_trigger)
        dag_run2 = jobs.SchedulerJob(**self.default_scheduler_args).create_dag_run(dag)
        self.assertIsNotNone(dag_run2)
        self.assertEqual(dag.dag_id, dag_run2.dag_id)
        self.assertIsNotNone(dag_run2.run_id)
        self.assertNotEqual('', dag_run2.run_id)
        self.assertEqual(
            datetime(2015, 1, 2, 0, 0) + delta,
            dag_run2.execution_date,
            msg='dag_run2.execution_date did not match expectation: {0}'
            .format(dag_run2.execution_date)
        )
        self.assertEqual(State.RUNNING, dag_run2.state)
        self.assertFalse(dag_run2.external_trigger)
        dag.clear()

    def test_schedule_dag_fake_scheduled_previous(self):
        """
        Test scheduling a dag where there is a prior DagRun
        which has the same run_id as the next run should have
        """
        delta = timedelta(hours=1)

        dag = DAG(self.TEST_SCHEDULE_DAG_FAKE_SCHEDULED_PREVIOUS_DAG_ID,
                  schedule_interval=delta,
                  start_date=DEFAULT_DATE)
        dag.add_task(BaseOperator(
            task_id="faketastic",
            owner='Also fake',
            start_date=DEFAULT_DATE))

        scheduler = jobs.SchedulerJob(**self.default_scheduler_args)
        dag.create_dagrun(run_id=DagRun.id_for_date(DEFAULT_DATE),
                          execution_date=DEFAULT_DATE,
                          state=State.SUCCESS,
                          external_trigger=True)
        dag_run = scheduler.create_dag_run(dag)
        self.assertIsNotNone(dag_run)
        self.assertEqual(dag.dag_id, dag_run.dag_id)
        self.assertIsNotNone(dag_run.run_id)
        self.assertNotEqual('', dag_run.run_id)
        self.assertEqual(
            DEFAULT_DATE + delta,
            dag_run.execution_date,
            msg='dag_run.execution_date did not match expectation: {0}'
            .format(dag_run.execution_date)
        )
        self.assertEqual(State.RUNNING, dag_run.state)
        self.assertFalse(dag_run.external_trigger)

    def test_schedule_dag_once(self):
        """
        Tests scheduling a dag scheduled for @once - should be scheduled the first time
        it is called, and not scheduled the second.
        """
        dag = DAG(self.TEST_SCHEDULE_ONCE_DAG_ID)
        dag.schedule_interval = '@once'
        dag.add_task(BaseOperator(
            task_id="faketastic",
            owner='Also fake',
            start_date=datetime(2015, 1, 2, 0, 0)))
        dag_run = jobs.SchedulerJob(**self.default_scheduler_args).create_dag_run(dag)
        dag_run2 = jobs.SchedulerJob(**self.default_scheduler_args).create_dag_run(dag)

        self.assertIsNotNone(dag_run)
        self.assertIsNone(dag_run2)
        dag.clear()

    def test_fractional_seconds(self):
        """
        Tests if fractional seconds are stored in the database
        """
        dag = DAG(TEST_DAG_ID + 'test_fractional_seconds')
        dag.schedule_interval = '@once'
        dag.add_task(BaseOperator(
            task_id="faketastic",
            owner='Also fake',
            start_date=datetime(2015, 1, 2, 0, 0)))

        start_date = timezone.utcnow()

        run = dag.create_dagrun(
            run_id='test_' + start_date.isoformat(),
            execution_date=start_date,
            start_date=start_date,
            state=State.RUNNING,
            external_trigger=False
        )

        run.refresh_from_db()

        self.assertEqual(start_date, run.execution_date,
                         "dag run execution_date loses precision")
        self.assertEqual(start_date, run.start_date,
                         "dag run start_date loses precision ")

    def test_schedule_dag_start_end_dates(self):
        """
        Tests that an attempt to schedule a task after the Dag's end_date
        does not succeed.
        """
        delta = timedelta(hours=1)
        runs = 3
        start_date = DEFAULT_DATE
        end_date = start_date + (runs - 1) * delta

        dag = DAG(self.TEST_SCHEDULE_START_END_DATES_DAG_ID,
                  start_date=start_date,
                  end_date=end_date,
                  schedule_interval=delta)
        dag.add_task(BaseOperator(task_id='faketastic', owner='Also fake'))

        # Create and schedule the dag runs
        dag_runs = []
        scheduler = jobs.SchedulerJob(**self.default_scheduler_args)
        for _ in range(runs):
            dag_runs.append(scheduler.create_dag_run(dag))

        additional_dag_run = scheduler.create_dag_run(dag)

        for dag_run in dag_runs:
            self.assertIsNotNone(dag_run)

        self.assertIsNone(additional_dag_run)

    def test_schedule_dag_no_end_date_up_to_today_only(self):
        """
        Tests that a Dag created without an end_date can only be scheduled up
        to and including the current datetime.

        For example, if today is 2016-01-01 and we are scheduling from a
        start_date of 2015-01-01, only jobs up to, but not including
        2016-01-01 should be scheduled.
        """
        session = settings.Session()
        delta = timedelta(days=1)
        now = utcnow()
        start_date = now.subtract(weeks=1)

        runs = (now - start_date).days

        dag = DAG(self.TEST_SCHEDULE_DAG_NO_END_DATE_UP_TO_TODAY_ONLY_DAG_ID,
                  start_date=start_date,
                  schedule_interval=delta)
        dag.add_task(BaseOperator(task_id='faketastic', owner='Also fake'))

        dag_runs = []
        scheduler = jobs.SchedulerJob(**self.default_scheduler_args)
        for _ in range(runs):
            dag_run = scheduler.create_dag_run(dag)
            dag_runs.append(dag_run)

            # Mark the DagRun as complete
            dag_run.state = State.SUCCESS
            session.merge(dag_run)
            session.commit()

        # Attempt to schedule an additional dag run (for 2016-01-01)
        additional_dag_run = scheduler.create_dag_run(dag)

        for dag_run in dag_runs:
            self.assertIsNotNone(dag_run)

        self.assertIsNone(additional_dag_run)

    def test_confirm_unittest_mod(self):
        self.assertTrue(conf.get('core', 'unit_test_mode'))

    def test_pickling(self):
        dp = self.dag.pickle()
        self.assertEqual(dp.pickle.dag_id, self.dag.dag_id)

    def test_rich_comparison_ops(self):

        class DAGsubclass(DAG):
            pass

        dag_eq = DAG(TEST_DAG_ID, default_args=self.args)

        dag_diff_load_time = DAG(TEST_DAG_ID, default_args=self.args)
        dag_diff_name = DAG(TEST_DAG_ID + '_neq', default_args=self.args)

        dag_subclass = DAGsubclass(TEST_DAG_ID, default_args=self.args)
        dag_subclass_diff_name = DAGsubclass(
            TEST_DAG_ID + '2', default_args=self.args)

        for d in [dag_eq, dag_diff_name, dag_subclass, dag_subclass_diff_name]:
            d.last_loaded = self.dag.last_loaded

        # test identity equality
        self.assertEqual(self.dag, self.dag)

        # test dag (in)equality based on _comps
        self.assertEqual(dag_eq, self.dag)
        self.assertNotEqual(dag_diff_name, self.dag)
        self.assertNotEqual(dag_diff_load_time, self.dag)

        # test dag inequality based on type even if _comps happen to match
        self.assertNotEqual(dag_subclass, self.dag)

        # a dag should equal an unpickled version of itself
        d = pickle.dumps(self.dag)
        self.assertEqual(pickle.loads(d), self.dag)

        # dags are ordered based on dag_id no matter what the type is
        self.assertLess(self.dag, dag_diff_name)
        self.assertGreater(self.dag, dag_diff_load_time)
        self.assertLess(self.dag, dag_subclass_diff_name)

        # greater than should have been created automatically by functools
        self.assertGreater(dag_diff_name, self.dag)

        # hashes are non-random and match equality
        self.assertEqual(hash(self.dag), hash(self.dag))
        self.assertEqual(hash(dag_eq), hash(self.dag))
        self.assertNotEqual(hash(dag_diff_name), hash(self.dag))
        self.assertNotEqual(hash(dag_subclass), hash(self.dag))

    def test_check_operators(self):

        conn_id = "sqlite_default"

        captainHook = BaseHook.get_hook(conn_id=conn_id)
        captainHook.run("CREATE TABLE operator_test_table (a, b)")
        captainHook.run("insert into operator_test_table values (1,2)")

        t = CheckOperator(
            task_id='check',
            sql="select count(*) from operator_test_table",
            conn_id=conn_id,
            dag=self.dag)
        t.run(start_date=DEFAULT_DATE, end_date=DEFAULT_DATE, ignore_ti_state=True)

        t = ValueCheckOperator(
            task_id='value_check',
            pass_value=95,
            tolerance=0.1,
            conn_id=conn_id,
            sql="SELECT 100",
            dag=self.dag)
        t.run(start_date=DEFAULT_DATE, end_date=DEFAULT_DATE, ignore_ti_state=True)

        captainHook.run("drop table operator_test_table")

    def test_clear_api(self):
        task = self.dag_bash.tasks[0]
        task.clear(
            start_date=DEFAULT_DATE, end_date=DEFAULT_DATE,
            upstream=True, downstream=True)
        ti = TaskInstance(task=task, execution_date=DEFAULT_DATE)
        ti.are_dependents_done()

    def test_illegal_args(self):
        """
        Tests that Operators reject illegal arguments
        """
        with warnings.catch_warnings(record=True) as w:
            BashOperator(
                task_id='test_illegal_args',
                bash_command='echo success',
                dag=self.dag,
                illegal_argument_1234='hello?')
            self.assertTrue(
                issubclass(w[0].category, PendingDeprecationWarning))
            self.assertIn(
                ('Invalid arguments were passed to BashOperator '
                 '(task_id: test_illegal_args).'),
                w[0].message.args[0])

    def test_bash_operator(self):
        t = BashOperator(
            task_id='test_bash_operator',
            bash_command="echo success",
            dag=self.dag)
        t.run(start_date=DEFAULT_DATE, end_date=DEFAULT_DATE, ignore_ti_state=True)

    def test_bash_operator_multi_byte_output(self):
        t = BashOperator(
            task_id='test_multi_byte_bash_operator',
            bash_command="echo \u2600",
            dag=self.dag,
            output_encoding='utf-8')
        t.run(start_date=DEFAULT_DATE, end_date=DEFAULT_DATE, ignore_ti_state=True)

    def test_bash_operator_kill(self):
        import psutil
        sleep_time = "100%d" % os.getpid()
        t = BashOperator(
            task_id='test_bash_operator_kill',
            execution_timeout=timedelta(seconds=1),
            bash_command="/bin/bash -c 'sleep %s'" % sleep_time,
            dag=self.dag)
        self.assertRaises(
            exceptions.AirflowTaskTimeout,
            t.run,
            start_date=DEFAULT_DATE, end_date=DEFAULT_DATE)
        sleep(2)
        pid = -1
        for proc in psutil.process_iter():
            if proc.cmdline() == ['sleep', sleep_time]:
                pid = proc.pid
        if pid != -1:
            os.kill(pid, signal.SIGTERM)
            self.fail("BashOperator's subprocess still running after stopping on timeout!")

    def test_on_failure_callback(self):
        # Annoying workaround for nonlocal not existing in python 2
        data = {'called': False}

        def check_failure(context, test_case=self):
            data['called'] = True
            error = context.get('exception')
            test_case.assertIsInstance(error, AirflowException)

        t = BashOperator(
            task_id='check_on_failure_callback',
            bash_command="exit 1",
            dag=self.dag,
            on_failure_callback=check_failure)
        self.assertRaises(
            exceptions.AirflowException,
            t.run,
            start_date=DEFAULT_DATE, end_date=DEFAULT_DATE, ignore_ti_state=True)
        self.assertTrue(data['called'])

    def test_trigger_dagrun(self):
        def trigga(_, obj):
            if True:
                return obj

        t = TriggerDagRunOperator(
            task_id='test_trigger_dagrun',
            trigger_dag_id='example_bash_operator',
            python_callable=trigga,
            dag=self.dag)
        t.run(start_date=DEFAULT_DATE, end_date=DEFAULT_DATE, ignore_ti_state=True)

    def test_dryrun(self):
        t = BashOperator(
            task_id='test_dryrun',
            bash_command="echo success",
            dag=self.dag)
        t.dry_run()

    def test_sqlite(self):
        import airflow.operators.sqlite_operator
        t = airflow.operators.sqlite_operator.SqliteOperator(
            task_id='time_sqlite',
            sql="CREATE TABLE IF NOT EXISTS unitest (dummy VARCHAR(20))",
            dag=self.dag)
        t.run(start_date=DEFAULT_DATE, end_date=DEFAULT_DATE, ignore_ti_state=True)

    def test_timeout(self):
        t = PythonOperator(
            task_id='test_timeout',
            execution_timeout=timedelta(seconds=1),
            python_callable=lambda: sleep(5),
            dag=self.dag)
        self.assertRaises(
            exceptions.AirflowTaskTimeout,
            t.run,
            start_date=DEFAULT_DATE, end_date=DEFAULT_DATE, ignore_ti_state=True)

    def test_python_op(self):
        def test_py_op(templates_dict, ds, **kwargs):
            if not templates_dict['ds'] == ds:
                raise Exception("failure")

        t = PythonOperator(
            task_id='test_py_op',
            python_callable=test_py_op,
            templates_dict={'ds': "{{ ds }}"},
            dag=self.dag)
        t.run(start_date=DEFAULT_DATE, end_date=DEFAULT_DATE, ignore_ti_state=True)

    def test_complex_template(self):
        def verify_templated_field(context):
            self.assertEqual(context['ti'].task.some_templated_field['bar'][1],
                             context['ds'])

        t = OperatorSubclass(
            task_id='test_complex_template',
            some_templated_field={
                'foo': '123',
                'bar': ['baz', '{{ ds }}']
            },
            dag=self.dag)
        t.execute = verify_templated_field
        t.run(start_date=DEFAULT_DATE, end_date=DEFAULT_DATE, ignore_ti_state=True)

    def test_template_with_variable(self):
        """
        Test the availability of variables in templates
        """
        val = {
            'test_value': 'a test value'
        }
        Variable.set("a_variable", val['test_value'])

        def verify_templated_field(context):
            self.assertEqual(context['ti'].task.some_templated_field,
                             val['test_value'])

        t = OperatorSubclass(
            task_id='test_complex_template',
            some_templated_field='{{ var.value.a_variable }}',
            dag=self.dag)
        t.execute = verify_templated_field
        t.run(start_date=DEFAULT_DATE, end_date=DEFAULT_DATE, ignore_ti_state=True)

    def test_template_with_json_variable(self):
        """
        Test the availability of variables (serialized as JSON) in templates
        """
        val = {
            'test_value': {'foo': 'bar', 'obj': {'v1': 'yes', 'v2': 'no'}}
        }
        Variable.set("a_variable", val['test_value'], serialize_json=True)

        def verify_templated_field(context):
            self.assertEqual(context['ti'].task.some_templated_field,
                             val['test_value']['obj']['v2'])

        t = OperatorSubclass(
            task_id='test_complex_template',
            some_templated_field='{{ var.json.a_variable.obj.v2 }}',
            dag=self.dag)
        t.execute = verify_templated_field
        t.run(start_date=DEFAULT_DATE, end_date=DEFAULT_DATE, ignore_ti_state=True)

    def test_template_with_json_variable_as_value(self):
        """
        Test the availability of variables (serialized as JSON) in templates, but
        accessed as a value
        """
        val = {
            'test_value': {'foo': 'bar'}
        }
        Variable.set("a_variable", val['test_value'], serialize_json=True)

        def verify_templated_field(context):
            self.assertEqual(context['ti'].task.some_templated_field,
                             '{\n  "foo": "bar"\n}')

        t = OperatorSubclass(
            task_id='test_complex_template',
            some_templated_field='{{ var.value.a_variable }}',
            dag=self.dag)
        t.execute = verify_templated_field
        t.run(start_date=DEFAULT_DATE, end_date=DEFAULT_DATE, ignore_ti_state=True)

    def test_template_non_bool(self):
        """
        Test templates can handle objects with no sense of truthiness
        """

        class NonBoolObject:
            def __len__(self):
                return NotImplemented

            def __bool__(self):
                return NotImplemented

        t = OperatorSubclass(
            task_id='test_bad_template_obj',
            some_templated_field=NonBoolObject(),
            dag=self.dag)
        t.resolve_template_files()

    def test_task_get_template(self):
        TI = TaskInstance
        ti = TI(
            task=self.runme_0, execution_date=DEFAULT_DATE)
        ti.dag = self.dag_bash
        ti.run(ignore_ti_state=True)
        context = ti.get_template_context()

        # DEFAULT DATE is 2015-01-01
        self.assertEqual(context['ds'], '2015-01-01')
        self.assertEqual(context['ds_nodash'], '20150101')

        # next_ds is 2015-01-02 as the dag interval is daily
        self.assertEqual(context['next_ds'], '2015-01-02')
        self.assertEqual(context['next_ds_nodash'], '20150102')

        # prev_ds is 2014-12-31 as the dag interval is daily
        self.assertEqual(context['prev_ds'], '2014-12-31')
        self.assertEqual(context['prev_ds_nodash'], '20141231')

<<<<<<< HEAD
        self.assertEquals(context['ts'], '2015-01-01T00:00:00+00:00')
        self.assertEquals(context['ts_nodash'], '20150101T000000')
        self.assertEquals(context['ts_nodash_with_tz'], '20150101T000000+0000')
=======
        self.assertEqual(context['ts'], '2015-01-01T00:00:00+00:00')
        self.assertEqual(context['ts_nodash'], '20150101T000000')
        self.assertEqual(context['ts_nodash_with_tz'], '20150101T000000+0000')
>>>>>>> 4311c1f0

        self.assertEqual(context['yesterday_ds'], '2014-12-31')
        self.assertEqual(context['yesterday_ds_nodash'], '20141231')

        self.assertEqual(context['tomorrow_ds'], '2015-01-02')
        self.assertEqual(context['tomorrow_ds_nodash'], '20150102')

    def test_local_task_job(self):
        TI = TaskInstance
        ti = TI(
            task=self.runme_0, execution_date=DEFAULT_DATE)
        job = jobs.LocalTaskJob(task_instance=ti, ignore_ti_state=True)
        job.run()

    def test_raw_job(self):
        TI = TaskInstance
        ti = TI(
            task=self.runme_0, execution_date=DEFAULT_DATE)
        ti.dag = self.dag_bash
        ti.run(ignore_ti_state=True)

    def test_variable_set_get_round_trip(self):
        Variable.set("tested_var_set_id", "Monday morning breakfast")
        self.assertEqual("Monday morning breakfast", Variable.get("tested_var_set_id"))

    def test_variable_set_get_round_trip_json(self):
        value = {"a": 17, "b": 47}
        Variable.set("tested_var_set_id", value, serialize_json=True)
        self.assertEqual(value, Variable.get("tested_var_set_id", deserialize_json=True))

    def test_get_non_existing_var_should_return_default(self):
        default_value = "some default val"
        self.assertEqual(default_value, Variable.get("thisIdDoesNotExist",
                                                     default_var=default_value))

    def test_get_non_existing_var_should_raise_key_error(self):
        with self.assertRaises(KeyError):
            Variable.get("thisIdDoesNotExist")

    def test_get_non_existing_var_with_none_default_should_return_none(self):
        self.assertIsNone(Variable.get("thisIdDoesNotExist", default_var=None))

    def test_get_non_existing_var_should_not_deserialize_json_default(self):
        default_value = "}{ this is a non JSON default }{"
        self.assertEqual(default_value, Variable.get("thisIdDoesNotExist",
                                                     default_var=default_value,
                                                     deserialize_json=True))

    def test_variable_setdefault_round_trip(self):
        key = "tested_var_setdefault_1_id"
        value = "Monday morning breakfast in Paris"
        Variable.setdefault(key, value)
        self.assertEqual(value, Variable.get(key))

    def test_variable_setdefault_round_trip_json(self):
        key = "tested_var_setdefault_2_id"
        value = {"city": 'Paris', "Happiness": True}
        Variable.setdefault(key, value, deserialize_json=True)
        self.assertEqual(value, Variable.get(key, deserialize_json=True))

    def test_variable_setdefault_existing_json(self):
        key = "tested_var_setdefault_2_id"
        value = {"city": 'Paris', "Happiness": True}
        Variable.set(key, value, serialize_json=True)
        val = Variable.setdefault(key, value, deserialize_json=True)
        # Check the returned value, and the stored value are handled correctly.
        self.assertEqual(value, val)
        self.assertEqual(value, Variable.get(key, deserialize_json=True))

    def test_variable_delete(self):
        key = "tested_var_delete"
        value = "to be deleted"

        # No-op if the variable doesn't exist
        Variable.delete(key)
        with self.assertRaises(KeyError):
            Variable.get(key)

        # Set the variable
        Variable.set(key, value)
        self.assertEqual(value, Variable.get(key))

        # Delete the variable
        Variable.delete(key)
        with self.assertRaises(KeyError):
            Variable.get(key)

    def test_parameterized_config_gen(self):

        cfg = configuration.parameterized_config(configuration.DEFAULT_CONFIG)

        # making sure some basic building blocks are present:
        self.assertIn("[core]", cfg)
        self.assertIn("dags_folder", cfg)
        self.assertIn("sql_alchemy_conn", cfg)
        self.assertIn("fernet_key", cfg)

        # making sure replacement actually happened
        self.assertNotIn("{AIRFLOW_HOME}", cfg)
        self.assertNotIn("{FERNET_KEY}", cfg)

    def test_config_use_original_when_original_and_fallback_are_present(self):
        self.assertTrue(conf.has_option("core", "FERNET_KEY"))
        self.assertFalse(conf.has_option("core", "FERNET_KEY_CMD"))

        FERNET_KEY = conf.get('core', 'FERNET_KEY')

        with conf_vars({('core', 'FERNET_KEY_CMD'): 'printf HELLO'}):
            FALLBACK_FERNET_KEY = conf.get(
                "core",
                "FERNET_KEY"
            )

        self.assertEqual(FERNET_KEY, FALLBACK_FERNET_KEY)

    def test_config_throw_error_when_original_and_fallback_is_absent(self):
        self.assertTrue(conf.has_option("core", "FERNET_KEY"))
        self.assertFalse(conf.has_option("core", "FERNET_KEY_CMD"))

        with conf_vars({('core', 'fernet_key'): None}):
            with self.assertRaises(AirflowConfigException) as cm:
                conf.get("core", "FERNET_KEY")

        exception = str(cm.exception)
        message = "section/key [core/fernet_key] not found in config"
        self.assertEqual(message, exception)

    def test_config_override_original_when_non_empty_envvar_is_provided(self):
        key = "AIRFLOW__CORE__FERNET_KEY"
        value = "some value"
        self.assertNotIn(key, os.environ)

        os.environ[key] = value
        FERNET_KEY = conf.get('core', 'FERNET_KEY')
        self.assertEqual(value, FERNET_KEY)

        # restore the envvar back to the original state
        del os.environ[key]

    def test_config_override_original_when_empty_envvar_is_provided(self):
        key = "AIRFLOW__CORE__FERNET_KEY"
        value = ""
        self.assertNotIn(key, os.environ)

        os.environ[key] = value
        FERNET_KEY = conf.get('core', 'FERNET_KEY')
        self.assertEqual(value, FERNET_KEY)

        # restore the envvar back to the original state
        del os.environ[key]

    def test_round_time(self):

        rt1 = round_time(datetime(2015, 1, 1, 6), timedelta(days=1))
        self.assertEqual(datetime(2015, 1, 1, 0, 0), rt1)

        rt2 = round_time(datetime(2015, 1, 2), relativedelta(months=1))
        self.assertEqual(datetime(2015, 1, 1, 0, 0), rt2)

        rt3 = round_time(datetime(2015, 9, 16, 0, 0), timedelta(1), datetime(
            2015, 9, 14, 0, 0))
        self.assertEqual(datetime(2015, 9, 16, 0, 0), rt3)

        rt4 = round_time(datetime(2015, 9, 15, 0, 0), timedelta(1), datetime(
            2015, 9, 14, 0, 0))
        self.assertEqual(datetime(2015, 9, 15, 0, 0), rt4)

        rt5 = round_time(datetime(2015, 9, 14, 0, 0), timedelta(1), datetime(
            2015, 9, 14, 0, 0))
        self.assertEqual(datetime(2015, 9, 14, 0, 0), rt5)

        rt6 = round_time(datetime(2015, 9, 13, 0, 0), timedelta(1), datetime(
            2015, 9, 14, 0, 0))
        self.assertEqual(datetime(2015, 9, 14, 0, 0), rt6)

    def test_infer_time_unit(self):

        self.assertEqual('minutes', infer_time_unit([130, 5400, 10]))

        self.assertEqual('seconds', infer_time_unit([110, 50, 10, 100]))

        self.assertEqual('hours', infer_time_unit([100000, 50000, 10000, 20000]))

        self.assertEqual('days', infer_time_unit([200000, 100000]))

    def test_scale_time_units(self):

        # use assert_almost_equal from numpy.testing since we are comparing
        # floating point arrays
        arr1 = scale_time_units([130, 5400, 10], 'minutes')
        assert_array_almost_equal(arr1, [2.167, 90.0, 0.167], decimal=3)

        arr2 = scale_time_units([110, 50, 10, 100], 'seconds')
        assert_array_almost_equal(arr2, [110.0, 50.0, 10.0, 100.0], decimal=3)

        arr3 = scale_time_units([100000, 50000, 10000, 20000], 'hours')
        assert_array_almost_equal(arr3, [27.778, 13.889, 2.778, 5.556],
                                  decimal=3)

        arr4 = scale_time_units([200000, 100000], 'days')
        assert_array_almost_equal(arr4, [2.315, 1.157], decimal=3)

    def test_bad_trigger_rule(self):
        with self.assertRaises(AirflowException):
            DummyOperator(
                task_id='test_bad_trigger',
                trigger_rule="non_existent",
                dag=self.dag)

    def test_terminate_task(self):
        """If a task instance's db state get deleted, it should fail"""
        TI = TaskInstance
        dag = self.dagbag.dags.get('test_utils')
        task = dag.task_dict.get('sleeps_forever')

        ti = TI(task=task, execution_date=DEFAULT_DATE)
        job = jobs.LocalTaskJob(
            task_instance=ti, ignore_ti_state=True, executor=SequentialExecutor())

        # Running task instance asynchronously
        p = multiprocessing.Process(target=job.run)
        p.start()
        sleep(5)
        settings.engine.dispose()
        session = settings.Session()
        ti.refresh_from_db(session=session)
        # making sure it's actually running
        self.assertEqual(State.RUNNING, ti.state)
        ti = session.query(TI).filter_by(
            dag_id=task.dag_id,
            task_id=task.task_id,
            execution_date=DEFAULT_DATE
        ).one()

        # deleting the instance should result in a failure
        session.delete(ti)
        session.commit()
        # waiting for the async task to finish
        p.join()

        # making sure that the task ended up as failed
        ti.refresh_from_db(session=session)
        self.assertEqual(State.FAILED, ti.state)
        session.close()

    def test_task_fail_duration(self):
        """If a task fails, the duration should be recorded in TaskFail"""

        p = BashOperator(
            task_id='pass_sleepy',
            bash_command='sleep 3',
            dag=self.dag)
        f = BashOperator(
            task_id='fail_sleepy',
            bash_command='sleep 5',
            execution_timeout=timedelta(seconds=3),
            retry_delay=timedelta(seconds=0),
            dag=self.dag)
        session = settings.Session()
        try:
            p.run(start_date=DEFAULT_DATE, end_date=DEFAULT_DATE, ignore_ti_state=True)
        except Exception:
            pass
        try:
            f.run(start_date=DEFAULT_DATE, end_date=DEFAULT_DATE, ignore_ti_state=True)
        except Exception:
            pass
        p_fails = session.query(TaskFail).filter_by(
            task_id='pass_sleepy',
            dag_id=self.dag.dag_id,
            execution_date=DEFAULT_DATE).all()
        f_fails = session.query(TaskFail).filter_by(
            task_id='fail_sleepy',
            dag_id=self.dag.dag_id,
            execution_date=DEFAULT_DATE).all()

        self.assertEqual(0, len(p_fails))
        self.assertEqual(1, len(f_fails))
        self.assertGreaterEqual(sum([f.duration for f in f_fails]), 3)

    def test_run_command(self):
        write = r'sys.stdout.buffer.write("\u1000foo".encode("utf8"))'

        cmd = 'import sys; {0}; sys.stdout.flush()'.format(write)

        self.assertEqual(run_command("python -c '{0}'".format(cmd)), '\u1000foo')

        self.assertEqual(run_command('echo "foo bar"'), 'foo bar\n')
        self.assertRaises(AirflowConfigException, run_command, 'bash -c "exit 1"')

    def test_trigger_dagrun_with_execution_date(self):
        utc_now = timezone.utcnow()
        run_id = 'trig__' + utc_now.isoformat()

        def payload_generator(context, object):  # pylint: disable=unused-argument
            object.run_id = run_id
            return object

        task = TriggerDagRunOperator(task_id='test_trigger_dagrun_with_execution_date',
                                     trigger_dag_id='example_bash_operator',
                                     python_callable=payload_generator,
                                     execution_date=utc_now,
                                     dag=self.dag)
        task.run(start_date=DEFAULT_DATE, end_date=DEFAULT_DATE, ignore_ti_state=True)
        dag_runs = DagRun.find(dag_id='example_bash_operator', run_id=run_id)
        self.assertEqual(len(dag_runs), 1)
        dag_run = dag_runs[0]
        self.assertEqual(dag_run.execution_date, utc_now)

    def test_trigger_dagrun_with_str_execution_date(self):
        utc_now_str = timezone.utcnow().isoformat()
<<<<<<< HEAD
        self.assertIsInstance(utc_now_str, six.string_types)
        run_id = 'trig__' + utc_now_str

        def payload_generator(context, object):
            object.run_id = run_id
            return object

        task = TriggerDagRunOperator(
            task_id='test_trigger_dagrun_with_str_execution_date',
            trigger_dag_id='example_bash_operator',
            python_callable=payload_generator,
            execution_date=utc_now_str,
            dag=self.dag)
        task.run(start_date=DEFAULT_DATE, end_date=DEFAULT_DATE, ignore_ti_state=True)
        dag_runs = models.DagRun.find(dag_id='example_bash_operator',
                                      run_id=run_id)
        self.assertEquals(len(dag_runs), 1)
        dag_run = dag_runs[0]
        self.assertEquals(dag_run.execution_date.isoformat(), utc_now_str)

    def test_trigger_dagrun_with_templated_execution_date(self):
        task = TriggerDagRunOperator(
            task_id='test_trigger_dagrun_with_str_execution_date',
            trigger_dag_id='example_bash_operator',
            execution_date='{{ execution_date }}',
            dag=self.dag)

        self.assertTrue(isinstance(task.execution_date, six.string_types))
        self.assertEqual(task.execution_date, '{{ execution_date }}')

        ti = TaskInstance(task=task, execution_date=DEFAULT_DATE)
        ti.render_templates()
        self.assertEqual(timezone.parse(task.execution_date), DEFAULT_DATE)

    def test_externally_triggered_dagrun(self):
        TI = models.TaskInstance

        # Create the dagrun between two "scheduled" execution dates of the DAG
        EXECUTION_DATE = DEFAULT_DATE + timedelta(days=2)
        EXECUTION_DS = EXECUTION_DATE.strftime('%Y-%m-%d')
        EXECUTION_DS_NODASH = EXECUTION_DS.replace('-', '')

        dag = DAG(
            TEST_DAG_ID,
            default_args=self.args,
            schedule_interval=timedelta(weeks=1),
            start_date=DEFAULT_DATE)
        task = DummyOperator(task_id='test_externally_triggered_dag_context',
                             dag=dag)
        dag.create_dagrun(run_id=models.DagRun.id_for_date(EXECUTION_DATE),
                          execution_date=EXECUTION_DATE,
                          state=State.RUNNING,
                          external_trigger=True)
        task.run(
            start_date=EXECUTION_DATE, end_date=EXECUTION_DATE)

        ti = TI(task=task, execution_date=EXECUTION_DATE)
        context = ti.get_template_context()

        # next_ds/prev_ds should be the execution date for manually triggered runs
        self.assertEquals(context['next_ds'], EXECUTION_DS)
        self.assertEquals(context['next_ds_nodash'], EXECUTION_DS_NODASH)

        self.assertEquals(context['prev_ds'], EXECUTION_DS)
        self.assertEquals(context['prev_ds_nodash'], EXECUTION_DS_NODASH)

=======
        self.assertIsInstance(utc_now_str, (str,))
        run_id = 'trig__' + utc_now_str
>>>>>>> 4311c1f0

        def payload_generator(context, object):  # pylint: disable=unused-argument
            object.run_id = run_id
            return object

        task = TriggerDagRunOperator(
            task_id='test_trigger_dagrun_with_str_execution_date',
            trigger_dag_id='example_bash_operator',
            python_callable=payload_generator,
            execution_date=utc_now_str,
            dag=self.dag)
        task.run(start_date=DEFAULT_DATE, end_date=DEFAULT_DATE, ignore_ti_state=True)
        dag_runs = DagRun.find(dag_id='example_bash_operator', run_id=run_id)
        self.assertEqual(len(dag_runs), 1)
        dag_run = dag_runs[0]
        self.assertEqual(dag_run.execution_date.isoformat(), utc_now_str)

    def test_trigger_dagrun_with_templated_execution_date(self):
        task = TriggerDagRunOperator(
            task_id='test_trigger_dagrun_with_str_execution_date',
            trigger_dag_id='example_bash_operator',
            execution_date='{{ execution_date }}',
            dag=self.dag)

        self.assertTrue(isinstance(task.execution_date, str))
        self.assertEqual(task.execution_date, '{{ execution_date }}')

        ti = TaskInstance(task=task, execution_date=DEFAULT_DATE)
        ti.render_templates()
        self.assertEqual(timezone.parse(task.execution_date), DEFAULT_DATE)

    def test_externally_triggered_dagrun(self):
        TI = TaskInstance

        # Create the dagrun between two "scheduled" execution dates of the DAG
        EXECUTION_DATE = DEFAULT_DATE + timedelta(days=2)
        EXECUTION_DS = EXECUTION_DATE.strftime('%Y-%m-%d')
        EXECUTION_DS_NODASH = EXECUTION_DS.replace('-', '')

        dag = DAG(
            TEST_DAG_ID,
            default_args=self.args,
            schedule_interval=timedelta(weeks=1),
            start_date=DEFAULT_DATE)
        task = DummyOperator(task_id='test_externally_triggered_dag_context',
                             dag=dag)
        dag.create_dagrun(run_id=DagRun.id_for_date(EXECUTION_DATE),
                          execution_date=EXECUTION_DATE,
                          state=State.RUNNING,
                          external_trigger=True)
        task.run(
            start_date=EXECUTION_DATE, end_date=EXECUTION_DATE)

        ti = TI(task=task, execution_date=EXECUTION_DATE)
        context = ti.get_template_context()

        # next_ds/prev_ds should be the execution date for manually triggered runs
        self.assertEqual(context['next_ds'], EXECUTION_DS)
        self.assertEqual(context['next_ds_nodash'], EXECUTION_DS_NODASH)

        self.assertEqual(context['prev_ds'], EXECUTION_DS)
        self.assertEqual(context['prev_ds_nodash'], EXECUTION_DS_NODASH)


class TestCli(unittest.TestCase):

    TEST_USER1_EMAIL = 'test-user1@example.com'
    TEST_USER2_EMAIL = 'test-user2@example.com'

    @classmethod
    def setUpClass(cls):
        super().setUpClass()
        cls._cleanup()

    def setUp(self):
        super().setUp()
        from airflow.www import app as application
        self.app, self.appbuilder = application.create_app(session=Session, testing=True)
        self.app.config['TESTING'] = True

        self.parser = cli.CLIFactory.get_parser()
        self.dagbag = DagBag(dag_folder=DEV_NULL, include_examples=True)
        settings.configure_orm()
        self.session = Session

    def tearDown(self):
        self._cleanup(session=self.session)
        for email in [self.TEST_USER1_EMAIL, self.TEST_USER2_EMAIL]:
            test_user = self.appbuilder.sm.find_user(email=email)
            if test_user:
                self.appbuilder.sm.del_register_user(test_user)
        for role_name in ['FakeTeamA', 'FakeTeamB']:
            if self.appbuilder.sm.find_role(role_name):
                self.appbuilder.sm.delete_role(role_name)

        super().tearDown()

    @staticmethod
    def _cleanup(session=None):
        if session is None:
            session = Session()

        session.query(Pool).delete()
        session.query(Variable).delete()
        session.commit()
        session.close()

    def test_cli_list_dags(self):
        args = self.parser.parse_args(['dags', 'list', '--report'])
        cli.list_dags(args)

    def test_cli_list_dag_runs(self):
        cli.trigger_dag(self.parser.parse_args([
            'dags', 'trigger', 'example_bash_operator', ]))
        args = self.parser.parse_args(['dags', 'list_runs',
                                       'example_bash_operator',
                                       '--no_backfill'])
        cli.list_dag_runs(args)

    def test_cli_create_user_random_password(self):
        args = self.parser.parse_args([
            'users', 'create', '--username', 'test1', '--lastname', 'doe',
            '--firstname', 'jon',
            '--email', 'jdoe@foo.com', '--role', 'Viewer', '--use_random_password'
        ])
        cli.users_create(args)

    def test_cli_create_user_supplied_password(self):
        args = self.parser.parse_args([
            'users', 'create', '--username', 'test2', '--lastname', 'doe',
            '--firstname', 'jon',
            '--email', 'jdoe@apache.org', '--role', 'Viewer', '--password', 'test'
        ])
        cli.users_create(args)

    def test_cli_delete_user(self):
        args = self.parser.parse_args([
            'users', 'create', '--username', 'test3', '--lastname', 'doe',
            '--firstname', 'jon',
            '--email', 'jdoe@example.com', '--role', 'Viewer', '--use_random_password'
        ])
        cli.users_create(args)
        args = self.parser.parse_args([
            'users', 'delete', '--username', 'test3',
        ])
        cli.users_delete(args)

    def test_cli_list_users(self):
        for i in range(0, 3):
            args = self.parser.parse_args([
                'users', 'create', '--username', 'user{}'.format(i), '--lastname',
                'doe', '--firstname', 'jon',
                '--email', 'jdoe+{}@gmail.com'.format(i), '--role', 'Viewer',
                '--use_random_password'
            ])
            cli.users_create(args)
        with mock.patch('sys.stdout', new_callable=io.StringIO) as mock_stdout:
            cli.users_list(self.parser.parse_args(['users', 'list']))
            stdout = mock_stdout.getvalue()
        for i in range(0, 3):
            self.assertIn('user{}'.format(i), stdout)

    def test_cli_import_users(self):
        def assertUserInRoles(email, roles):
            for role in roles:
                self.assertTrue(self._does_user_belong_to_role(email, role))

        def assertUserNotInRoles(email, roles):
            for role in roles:
                self.assertFalse(self._does_user_belong_to_role(email, role))

        assertUserNotInRoles(self.TEST_USER1_EMAIL, ['Admin', 'Op'])
        assertUserNotInRoles(self.TEST_USER2_EMAIL, ['Public'])
        users = [
            {
                "username": "imported_user1", "lastname": "doe1",
                "firstname": "jon", "email": self.TEST_USER1_EMAIL,
                "roles": ["Admin", "Op"]
            },
            {
                "username": "imported_user2", "lastname": "doe2",
                "firstname": "jon", "email": self.TEST_USER2_EMAIL,
                "roles": ["Public"]
            }
        ]
        self._import_users_from_file(users)

        assertUserInRoles(self.TEST_USER1_EMAIL, ['Admin', 'Op'])
        assertUserInRoles(self.TEST_USER2_EMAIL, ['Public'])

        users = [
            {
                "username": "imported_user1", "lastname": "doe1",
                "firstname": "jon", "email": self.TEST_USER1_EMAIL,
                "roles": ["Public"]
            },
            {
                "username": "imported_user2", "lastname": "doe2",
                "firstname": "jon", "email": self.TEST_USER2_EMAIL,
                "roles": ["Admin"]
            }
        ]
        self._import_users_from_file(users)

        assertUserNotInRoles(self.TEST_USER1_EMAIL, ['Admin', 'Op'])
        assertUserInRoles(self.TEST_USER1_EMAIL, ['Public'])
        assertUserNotInRoles(self.TEST_USER2_EMAIL, ['Public'])
        assertUserInRoles(self.TEST_USER2_EMAIL, ['Admin'])

    def test_cli_export_users(self):
        user1 = {"username": "imported_user1", "lastname": "doe1",
                 "firstname": "jon", "email": self.TEST_USER1_EMAIL,
                 "roles": ["Public"]}
        user2 = {"username": "imported_user2", "lastname": "doe2",
                 "firstname": "jon", "email": self.TEST_USER2_EMAIL,
                 "roles": ["Admin"]}
        self._import_users_from_file([user1, user2])

        users_filename = self._export_users_to_file()
        with open(users_filename, mode='r') as file:
            retrieved_users = json.loads(file.read())
        os.remove(users_filename)

        # ensure that an export can be imported
        self._import_users_from_file(retrieved_users)

        def find_by_username(username):
            matches = [u for u in retrieved_users
                       if u['username'] == username]
            if not matches:
                self.fail("Couldn't find user with username {}".format(username))
            else:
                matches[0].pop('id')  # this key not required for import
                return matches[0]

        self.assertEqual(find_by_username('imported_user1'), user1)
        self.assertEqual(find_by_username('imported_user2'), user2)

    def _import_users_from_file(self, user_list):
        json_file_content = json.dumps(user_list)
        f = NamedTemporaryFile(delete=False)
        try:
            f.write(json_file_content.encode())
            f.flush()

            args = self.parser.parse_args([
                'users', 'import', f.name
            ])
            cli.users_import(args)
        finally:
            os.remove(f.name)

    def _export_users_to_file(self):
        f = NamedTemporaryFile(delete=False)
        args = self.parser.parse_args([
            'users', 'export', f.name
        ])
        cli.users_export(args)
        return f.name

    def _does_user_belong_to_role(self, email, rolename):
        user = self.appbuilder.sm.find_user(email=email)
        role = self.appbuilder.sm.find_role(rolename)
        if user and role:
            return role in user.roles

        return False

    def test_cli_add_user_role(self):
        args = self.parser.parse_args([
            'users', 'create', '--username', 'test4', '--lastname', 'doe',
            '--firstname', 'jon',
            '--email', self.TEST_USER1_EMAIL, '--role', 'Viewer', '--use_random_password'
        ])
        cli.users_create(args)

        self.assertFalse(
            self._does_user_belong_to_role(email=self.TEST_USER1_EMAIL,
                                           rolename='Op'),
            "User should not yet be a member of role 'Op'"
        )

        args = self.parser.parse_args([
            'users', 'add_role', '--username', 'test4', '--role', 'Op'
        ])
        cli.users_manage_role(args, remove=False)

        self.assertTrue(
            self._does_user_belong_to_role(email=self.TEST_USER1_EMAIL,
                                           rolename='Op'),
            "User should have been added to role 'Op'"
        )

    def test_cli_remove_user_role(self):
        args = self.parser.parse_args([
            'users', 'create', '--username', 'test4', '--lastname', 'doe',
            '--firstname', 'jon',
            '--email', self.TEST_USER1_EMAIL, '--role', 'Viewer', '--use_random_password'
        ])
        cli.users_create(args)

        self.assertTrue(
            self._does_user_belong_to_role(email=self.TEST_USER1_EMAIL,
                                           rolename='Viewer'),
            "User should have been created with role 'Viewer'"
        )

        args = self.parser.parse_args([
            'users', 'remove_role', '--username', 'test4', '--role', 'Viewer'
        ])
        cli.users_manage_role(args, remove=True)

        self.assertFalse(
            self._does_user_belong_to_role(email=self.TEST_USER1_EMAIL,
                                           rolename='Viewer'),
            "User should have been removed from role 'Viewer'"
        )

    @mock.patch("airflow.bin.cli.DagBag")
    def test_cli_sync_perm(self, dagbag_mock):
        self.expect_dagbag_contains([
            DAG('has_access_control',
                access_control={
                    'Public': {'can_dag_read'}
                }),
            DAG('no_access_control')
        ], dagbag_mock)
        self.appbuilder.sm = mock.Mock()

        args = self.parser.parse_args([
            'sync_perm'
        ])
        cli.sync_perm(args)

        assert self.appbuilder.sm.sync_roles.call_count == 1

        self.assertEqual(2,
                         len(self.appbuilder.sm.sync_perm_for_dag.mock_calls))
        self.appbuilder.sm.sync_perm_for_dag.assert_any_call(
            'has_access_control',
            {'Public': {'can_dag_read'}}
        )
        self.appbuilder.sm.sync_perm_for_dag.assert_any_call(
            'no_access_control',
            None,
        )

    def expect_dagbag_contains(self, dags, dagbag_mock):
        dagbag = mock.Mock()
        dagbag.dags = {dag.dag_id: dag for dag in dags}
        dagbag_mock.return_value = dagbag

    def test_cli_create_roles(self):
        self.assertIsNone(self.appbuilder.sm.find_role('FakeTeamA'))
        self.assertIsNone(self.appbuilder.sm.find_role('FakeTeamB'))

        args = self.parser.parse_args([
            'roles', 'create', 'FakeTeamA', 'FakeTeamB'
        ])
        cli.roles_create(args)

        self.assertIsNotNone(self.appbuilder.sm.find_role('FakeTeamA'))
        self.assertIsNotNone(self.appbuilder.sm.find_role('FakeTeamB'))

    def test_cli_create_roles_is_reentrant(self):
        self.assertIsNone(self.appbuilder.sm.find_role('FakeTeamA'))
        self.assertIsNone(self.appbuilder.sm.find_role('FakeTeamB'))

        args = self.parser.parse_args([
            'roles', 'create', 'FakeTeamA', 'FakeTeamB'
        ])

        cli.roles_create(args)

        self.assertIsNotNone(self.appbuilder.sm.find_role('FakeTeamA'))
        self.assertIsNotNone(self.appbuilder.sm.find_role('FakeTeamB'))

    def test_cli_list_roles(self):
        self.appbuilder.sm.add_role('FakeTeamA')
        self.appbuilder.sm.add_role('FakeTeamB')

        with mock.patch('sys.stdout', new_callable=io.StringIO) as mock_stdout:
            cli.roles_list(self.parser.parse_args(['roles', 'list']))
            stdout = mock_stdout.getvalue()

        self.assertIn('FakeTeamA', stdout)
        self.assertIn('FakeTeamB', stdout)

    def test_cli_list_tasks(self):
        for dag_id in self.dagbag.dags.keys():
            args = self.parser.parse_args(['tasks', 'list', dag_id])
            cli.list_tasks(args)

        args = self.parser.parse_args([
            'tasks', 'list', 'example_bash_operator', '--tree'])
        cli.list_tasks(args)

    def test_cli_list_jobs(self):
        args = self.parser.parse_args(['dags', 'list_jobs'])
        cli.list_jobs(args)

    def test_cli_list_jobs_with_args(self):
        args = self.parser.parse_args(['dags', 'list_jobs', '--dag_id',
                                       'example_bash_operator',
                                       '--state', 'success',
                                       '--limit', '100'])
        cli.list_jobs(args)

    @mock.patch("airflow.bin.cli.db.initdb")
    def test_cli_initdb(self, initdb_mock):
        cli.initdb(self.parser.parse_args(['db', 'init']))

        initdb_mock.assert_called_once_with()

    @mock.patch("airflow.bin.cli.db.resetdb")
    def test_cli_resetdb(self, resetdb_mock):
        cli.resetdb(self.parser.parse_args(['db', 'reset', '--yes']))

        resetdb_mock.assert_called_once_with()

    def test_cli_connections_list(self):
        with mock.patch('sys.stdout', new_callable=io.StringIO) as mock_stdout:
            cli.connections_list(self.parser.parse_args(['connections', 'list']))
            stdout = mock_stdout.getvalue()
        conns = [[x.strip("'") for x in re.findall(r"'\w+'", line)[:2]]
                 for ii, line in enumerate(stdout.split('\n'))
                 if ii % 2 == 1]
        conns = [conn for conn in conns if len(conn) > 0]

        # Assert that some of the connections are present in the output as
        # expected:
        self.assertIn(['aws_default', 'aws'], conns)
        self.assertIn(['hive_cli_default', 'hive_cli'], conns)
        self.assertIn(['emr_default', 'emr'], conns)
        self.assertIn(['mssql_default', 'mssql'], conns)
        self.assertIn(['mysql_default', 'mysql'], conns)
        self.assertIn(['postgres_default', 'postgres'], conns)
        self.assertIn(['wasb_default', 'wasb'], conns)
        self.assertIn(['segment_default', 'segment'], conns)

    def test_cli_connections_list_redirect(self):
        cmd = ['airflow', 'connections', 'list']
        with tempfile.TemporaryFile() as fp:
            p = subprocess.Popen(cmd, stdout=fp)
            p.wait()
            self.assertEqual(0, p.returncode)

    def test_cli_connections_add_delete(self):
        # Add connections:
        uri = 'postgresql://airflow:airflow@host:5432/airflow'
        with mock.patch('sys.stdout', new_callable=io.StringIO) as mock_stdout:
            cli.connections_add(self.parser.parse_args(
                ['connections', 'add', 'new1',
                 '--conn_uri=%s' % uri]))
            cli.connections_add(self.parser.parse_args(
                ['connections', 'add', 'new2',
                 '--conn_uri=%s' % uri]))
            cli.connections_add(self.parser.parse_args(
                ['connections', 'add', 'new3',
                 '--conn_uri=%s' % uri, '--conn_extra', "{'extra': 'yes'}"]))
            cli.connections_add(self.parser.parse_args(
                ['connections', 'add', 'new4',
                 '--conn_uri=%s' % uri, '--conn_extra', "{'extra': 'yes'}"]))
            cli.connections_add(self.parser.parse_args(
                ['connections', 'add', 'new5',
                 '--conn_type=hive_metastore', '--conn_login=airflow',
                 '--conn_password=airflow', '--conn_host=host',
                 '--conn_port=9083', '--conn_schema=airflow']))
            cli.connections_add(self.parser.parse_args(
                ['connections', 'add', 'new6',
                 '--conn_uri', "", '--conn_type=google_cloud_platform', '--conn_extra', "{'extra': 'yes'}"]))
            stdout = mock_stdout.getvalue()

        # Check addition stdout
        lines = [l for l in stdout.split('\n') if len(l) > 0]
        self.assertListEqual(lines, [
            ("\tSuccessfully added `conn_id`=new1 : " +
             "postgresql://airflow:airflow@host:5432/airflow"),
            ("\tSuccessfully added `conn_id`=new2 : " +
             "postgresql://airflow:airflow@host:5432/airflow"),
            ("\tSuccessfully added `conn_id`=new3 : " +
             "postgresql://airflow:airflow@host:5432/airflow"),
            ("\tSuccessfully added `conn_id`=new4 : " +
             "postgresql://airflow:airflow@host:5432/airflow"),
            ("\tSuccessfully added `conn_id`=new5 : " +
             "hive_metastore://airflow:airflow@host:9083/airflow"),
            ("\tSuccessfully added `conn_id`=new6 : " +
             "google_cloud_platform://:@:")
        ])

        # Attempt to add duplicate
        with mock.patch('sys.stdout', new_callable=io.StringIO) as mock_stdout:
            cli.connections_add(self.parser.parse_args(
                ['connections', 'add', 'new1',
                 '--conn_uri=%s' % uri]))
            stdout = mock_stdout.getvalue()

        # Check stdout for addition attempt
        lines = [l for l in stdout.split('\n') if len(l) > 0]
        self.assertListEqual(lines, [
            "\tA connection with `conn_id`=new1 already exists",
        ])

        # Attempt to add without providing conn_uri
        with self.assertRaises(SystemExit) as exc:
            cli.connections_add(self.parser.parse_args(
                ['connections', 'add', 'new']))

        self.assertEqual(
            exc.exception.code,
            "The following args are required to add a connection: ['conn_uri or conn_type']"
        )

        # Prepare to add connections
        session = settings.Session()
        extra = {'new1': None,
                 'new2': None,
                 'new3': "{'extra': 'yes'}",
                 'new4': "{'extra': 'yes'}"}

        # Add connections
        for index in range(1, 6):
            conn_id = 'new%s' % index
            result = (session
                      .query(Connection)
                      .filter(Connection.conn_id == conn_id)
                      .first())
            result = (result.conn_id, result.conn_type, result.host,
                      result.port, result.get_extra())
            if conn_id in ['new1', 'new2', 'new3', 'new4']:
                self.assertEqual(result, (conn_id, 'postgres', 'host', 5432,
                                          extra[conn_id]))
            elif conn_id == 'new5':
                self.assertEqual(result, (conn_id, 'hive_metastore', 'host',
                                          9083, None))
            elif conn_id == 'new6':
                self.assertEqual(result, (conn_id, 'google_cloud_platform',
                                          None, None, "{'extra': 'yes'}"))

        # Delete connections
        with mock.patch('sys.stdout', new_callable=io.StringIO) as mock_stdout:
            cli.connections_delete(self.parser.parse_args(
                ['connections', 'delete', 'new1']))
            cli.connections_delete(self.parser.parse_args(
                ['connections', 'delete', 'new2']))
            cli.connections_delete(self.parser.parse_args(
                ['connections', 'delete', 'new3']))
            cli.connections_delete(self.parser.parse_args(
                ['connections', 'delete', 'new4']))
            cli.connections_delete(self.parser.parse_args(
                ['connections', 'delete', 'new5']))
            cli.connections_delete(self.parser.parse_args(
                ['connections', 'delete', 'new6']))
            stdout = mock_stdout.getvalue()

        # Check deletion stdout
        lines = [l for l in stdout.split('\n') if len(l) > 0]
        self.assertListEqual(lines, [
            "\tSuccessfully deleted `conn_id`=new1",
            "\tSuccessfully deleted `conn_id`=new2",
            "\tSuccessfully deleted `conn_id`=new3",
            "\tSuccessfully deleted `conn_id`=new4",
            "\tSuccessfully deleted `conn_id`=new5",
            "\tSuccessfully deleted `conn_id`=new6"
        ])

        # Check deletions
        for index in range(1, 7):
            conn_id = 'new%s' % index
            result = (session.query(Connection)
                      .filter(Connection.conn_id == conn_id)
                      .first())

            self.assertTrue(result is None)

        # Attempt to delete a non-existing connection
        with mock.patch('sys.stdout', new_callable=io.StringIO) as mock_stdout:
            cli.connections_delete(self.parser.parse_args(
                ['connections', 'delete', 'fake']))
            stdout = mock_stdout.getvalue()

        # Check deletion attempt stdout
        lines = [l for l in stdout.split('\n') if len(l) > 0]
        self.assertListEqual(lines, [
            "\tDid not find a connection with `conn_id`=fake",
        ])

        session.close()

    def test_cli_test(self):
        cli.test(self.parser.parse_args([
            'tasks', 'test', 'example_bash_operator', 'runme_0',
            DEFAULT_DATE.isoformat()]))
        cli.test(self.parser.parse_args([
            'tasks', 'test', 'example_bash_operator', 'runme_0', '--dry_run',
            DEFAULT_DATE.isoformat()]))

    def test_cli_test_with_params(self):
        cli.test(self.parser.parse_args([
            'tasks', 'test', 'example_passing_params_via_test_command', 'run_this',
            '-tp', '{"foo":"bar"}', DEFAULT_DATE.isoformat()]))
        cli.test(self.parser.parse_args([
            'tasks', 'test', 'example_passing_params_via_test_command', 'also_run_this',
            '-tp', '{"foo":"bar"}', DEFAULT_DATE.isoformat()]))

    def test_cli_run(self):
        cli.run(self.parser.parse_args([
            'tasks', 'run', 'example_bash_operator', 'runme_0', '-l',
            DEFAULT_DATE.isoformat()]))

    def test_task_state(self):
        cli.task_state(self.parser.parse_args([
            'tasks', 'state', 'example_bash_operator', 'runme_0',
            DEFAULT_DATE.isoformat()]))

    def test_dag_state(self):
        self.assertEqual(None, cli.dag_state(self.parser.parse_args([
            'dags', 'state', 'example_bash_operator', DEFAULT_DATE.isoformat()])))

    def test_pause(self):
        args = self.parser.parse_args([
            'dags', 'pause', 'example_bash_operator'])
        cli.pause(args)
        self.assertIn(self.dagbag.dags['example_bash_operator'].is_paused, [True, 1])

        args = self.parser.parse_args([
            'dags', 'unpause', 'example_bash_operator'])
        cli.unpause(args)
        self.assertIn(self.dagbag.dags['example_bash_operator'].is_paused, [False, 0])

    def test_subdag_clear(self):
        args = self.parser.parse_args([
            'tasks', 'clear', 'example_subdag_operator', '--yes'])
        cli.clear(args)
        args = self.parser.parse_args([
            'tasks', 'clear', 'example_subdag_operator', '--yes', '--exclude_subdags'])
        cli.clear(args)

    def test_parentdag_downstream_clear(self):
        args = self.parser.parse_args([
            'tasks', 'clear', 'example_subdag_operator.section-1', '--yes'])
        cli.clear(args)
        args = self.parser.parse_args([
            'tasks', 'clear', 'example_subdag_operator.section-1', '--yes',
            '--exclude_parentdag'])
        cli.clear(args)

    def test_get_dags(self):
        dags = cli.get_dags(self.parser.parse_args(['tasks', 'clear', 'example_subdag_operator',
                                                    '--yes']))
        self.assertEqual(len(dags), 1)

        dags = cli.get_dags(self.parser.parse_args(['tasks', 'clear', 'subdag', '-dx', '--yes']))
        self.assertGreater(len(dags), 1)

        with self.assertRaises(AirflowException):
            cli.get_dags(self.parser.parse_args(['tasks', 'clear', 'foobar', '-dx', '--yes']))

    def test_process_subdir_path_with_placeholder(self):
        self.assertEqual(os.path.join(settings.DAGS_FOLDER, 'abc'), cli.process_subdir('DAGS_FOLDER/abc'))

    def test_trigger_dag(self):
        cli.trigger_dag(self.parser.parse_args([
            'dags', 'trigger', 'example_bash_operator',
            '-c', '{"foo": "bar"}']))
        self.assertRaises(
            ValueError,
            cli.trigger_dag,
            self.parser.parse_args([
                'dags', 'trigger', 'example_bash_operator',
                '--run_id', 'trigger_dag_xxx',
                '-c', 'NOT JSON'])
        )

    def test_delete_dag(self):
        DM = DagModel
        key = "my_dag_id"
        session = settings.Session()
        session.add(DM(dag_id=key))
        session.commit()
        cli.delete_dag(self.parser.parse_args([
            'dags', 'delete', key, '--yes']))
        self.assertEqual(session.query(DM).filter_by(dag_id=key).count(), 0)
        self.assertRaises(
            AirflowException,
            cli.delete_dag,
            self.parser.parse_args([
                'dags', 'delete',
                'does_not_exist_dag',
                '--yes'])
        )

    def test_delete_dag_existing_file(self):
        # Test to check that the DAG should be deleted even if
        # the file containing it is not deleted
        DM = DagModel
        key = "my_dag_id"
        session = settings.Session()
        with tempfile.NamedTemporaryFile() as f:
            session.add(DM(dag_id=key, fileloc=f.name))
            session.commit()
            cli.delete_dag(self.parser.parse_args([
                'dags', 'delete', key, '--yes']))
            self.assertEqual(session.query(DM).filter_by(dag_id=key).count(), 0)

    def test_pool_create(self):
        cli.pool_set(self.parser.parse_args(['pools', 'set', 'foo', '1', 'test']))
        self.assertEqual(self.session.query(Pool).count(), 1)

    def test_pool_get(self):
        cli.pool_set(self.parser.parse_args(['pools', 'set', 'foo', '1', 'test']))
        try:
            cli.pool_get(self.parser.parse_args(['pools', 'get', 'foo']))
        except Exception as e:
            self.fail("The 'pool -g foo' command raised unexpectedly: %s" % e)

    def test_pool_delete(self):
        cli.pool_set(self.parser.parse_args(['pools', 'set', 'foo', '1', 'test']))
        cli.pool_delete(self.parser.parse_args(['pools', 'delete', 'foo']))
        self.assertEqual(self.session.query(Pool).count(), 0)

    def test_pool_import_export(self):
        # Create two pools first
        pool_config_input = {
            "foo": {
                "description": "foo_test",
                "slots": 1
            },
            "baz": {
                "description": "baz_test",
                "slots": 2
            }
        }
        with open('pools_import.json', mode='w') as file:
            json.dump(pool_config_input, file)

        # Import json
        try:
            cli.pool_import(self.parser.parse_args(['pools', 'import', 'pools_import.json']))
        except Exception as e:
            self.fail("The 'pool import pools_import.json' failed: %s" % e)

        # Export json
        try:
            cli.pool_export(self.parser.parse_args(['pools', 'export', 'pools_export.json']))
        except Exception as e:
            self.fail("The 'pool export pools_export.json' failed: %s" % e)

        with open('pools_export.json', mode='r') as file:
            pool_config_output = json.load(file)
            self.assertEqual(
                pool_config_input,
                pool_config_output,
                "Input and output pool files are not same")
        os.remove('pools_import.json')
        os.remove('pools_export.json')

    def test_variables(self):
        # Checks if all subcommands are properly received
        cli.variables_set(self.parser.parse_args([
            'variables', 'set', 'foo', '{"foo":"bar"}']))
        cli.variables_get(self.parser.parse_args([
            'variables', 'get', 'foo']))
        cli.variables_get(self.parser.parse_args([
            'variables', 'get', 'baz', '-d', 'bar']))
        cli.variables_list(self.parser.parse_args([
            'variables', 'list']))
        cli.variables_delete(self.parser.parse_args([
            'variables', 'delete', 'bar']))
        cli.variables_import(self.parser.parse_args([
            'variables', 'import', DEV_NULL]))
        cli.variables_export(self.parser.parse_args([
            'variables', 'export', DEV_NULL]))

        cli.variables_set(self.parser.parse_args([
            'variables', 'set', 'bar', 'original']))
        # First export
        cli.variables_export(self.parser.parse_args([
            'variables', 'export', 'variables1.json']))

        first_exp = open('variables1.json', 'r')

        cli.variables_set(self.parser.parse_args([
            'variables', 'set', 'bar', 'updated']))
        cli.variables_set(self.parser.parse_args([
            'variables', 'set', 'foo', '{"foo":"oops"}']))
        cli.variables_delete(self.parser.parse_args([
            'variables', 'delete', 'foo']))
        # First import
        cli.variables_import(self.parser.parse_args([
            'variables', 'import', 'variables1.json']))

        self.assertEqual('original', Variable.get('bar'))
        self.assertEqual('{\n  "foo": "bar"\n}', Variable.get('foo'))
        # Second export
        cli.variables_export(self.parser.parse_args([
            'variables', 'export', 'variables2.json']))

        second_exp = open('variables2.json', 'r')
        self.assertEqual(first_exp.read(), second_exp.read())
        second_exp.close()
        first_exp.close()
        # Second import
        cli.variables_import(self.parser.parse_args([
            'variables', 'import', 'variables2.json']))

        self.assertEqual('original', Variable.get('bar'))
        self.assertEqual('{\n  "foo": "bar"\n}', Variable.get('foo'))

        # Set a dict
        cli.variables_set(self.parser.parse_args([
            'variables', 'set', 'dict', '{"foo": "oops"}']))
        # Set a list
        cli.variables_set(self.parser.parse_args([
            'variables', 'set', 'list', '["oops"]']))
        # Set str
        cli.variables_set(self.parser.parse_args([
            'variables', 'set', 'str', 'hello string']))
        # Set int
        cli.variables_set(self.parser.parse_args([
            'variables', 'set', 'int', '42']))
        # Set float
        cli.variables_set(self.parser.parse_args([
            'variables', 'set', 'float', '42.0']))
        # Set true
        cli.variables_set(self.parser.parse_args([
            'variables', 'set', 'true', 'true']))
        # Set false
        cli.variables_set(self.parser.parse_args([
            'variables', 'set', 'false', 'false']))
        # Set none
        cli.variables_set(self.parser.parse_args([
            'variables', 'set', 'null', 'null']))

        # Export and then import
        cli.variables_export(self.parser.parse_args([
            'variables', 'export', 'variables3.json']))
        cli.variables_import(self.parser.parse_args([
            'variables', 'import', 'variables3.json']))

        # Assert value
        self.assertEqual({'foo': 'oops'}, models.Variable.get('dict', deserialize_json=True))
        self.assertEqual(['oops'], models.Variable.get('list', deserialize_json=True))
        self.assertEqual('hello string', models.Variable.get('str'))  # cannot json.loads(str)
        self.assertEqual(42, models.Variable.get('int', deserialize_json=True))
        self.assertEqual(42.0, models.Variable.get('float', deserialize_json=True))
        self.assertEqual(True, models.Variable.get('true', deserialize_json=True))
        self.assertEqual(False, models.Variable.get('false', deserialize_json=True))
        self.assertEqual(None, models.Variable.get('null', deserialize_json=True))

        os.remove('variables1.json')
        os.remove('variables2.json')
        os.remove('variables3.json')

    def _wait_pidfile(self, pidfile):
        while True:
            try:
                with open(pidfile) as file:
                    return int(file.read())
            except Exception:
                sleep(1)

    def test_cli_webserver_foreground(self):
        # Confirm that webserver hasn't been launched.
        # pgrep returns exit status 1 if no process matched.
        self.assertEqual(1, subprocess.Popen(["pgrep", "-c", "airflow"]).wait())
        self.assertEqual(1, subprocess.Popen(["pgrep", "-c", "gunicorn"]).wait())

        # Run webserver in foreground and terminate it.
        p = subprocess.Popen(["airflow", "webserver"])
        p.terminate()
        p.wait()

        # Assert that no process remains.
        self.assertEqual(1, subprocess.Popen(["pgrep", "-c", "airflow"]).wait())
        self.assertEqual(1, subprocess.Popen(["pgrep", "-c", "gunicorn"]).wait())

    @unittest.skipIf("TRAVIS" in os.environ and bool(os.environ["TRAVIS"]),
                     "Skipping test due to lack of required file permission")
    def test_cli_webserver_foreground_with_pid(self):
        # Run webserver in foreground with --pid option
        pidfile = tempfile.mkstemp()[1]
        p = subprocess.Popen(["airflow", "webserver", "--pid", pidfile])

        # Check the file specified by --pid option exists
        self._wait_pidfile(pidfile)

        # Terminate webserver
        p.terminate()
        p.wait()

    @unittest.skipIf("TRAVIS" in os.environ and bool(os.environ["TRAVIS"]),
                     "Skipping test due to lack of required file permission")
    def test_cli_webserver_background(self):
        import psutil

        # Confirm that webserver hasn't been launched.
        self.assertEqual(1, subprocess.Popen(["pgrep", "-c", "airflow"]).wait())
        self.assertEqual(1, subprocess.Popen(["pgrep", "-c", "gunicorn"]).wait())

        # Run webserver in background.
        subprocess.Popen(["airflow", "webserver", "-D"])
        pidfile = cli.setup_locations("webserver")[0]
        self._wait_pidfile(pidfile)

        # Assert that gunicorn and its monitor are launched.
        self.assertEqual(0, subprocess.Popen(["pgrep", "-c", "airflow"]).wait())
        self.assertEqual(0, subprocess.Popen(["pgrep", "-c", "gunicorn"]).wait())

        # Terminate monitor process.
        pidfile = cli.setup_locations("webserver-monitor")[0]
        pid = self._wait_pidfile(pidfile)
        p = psutil.Process(pid)
        p.terminate()
        p.wait()

        # Assert that no process remains.
        self.assertEqual(1, subprocess.Popen(["pgrep", "-c", "airflow"]).wait())
        self.assertEqual(1, subprocess.Popen(["pgrep", "-c", "gunicorn"]).wait())

    # Patch for causing webserver timeout
    @mock.patch("airflow.bin.cli.get_num_workers_running", return_value=0)
    def test_cli_webserver_shutdown_when_gunicorn_master_is_killed(self, _):
        # Shorten timeout so that this test doesn't take too long time
        args = self.parser.parse_args(['webserver'])
        with conf_vars({('webserver', 'web_server_master_timeout'): '10'}):
            with self.assertRaises(SystemExit) as e:
                cli.webserver(args)
        self.assertEqual(e.exception.code, 1)


class FakeWebHDFSHook:
    def __init__(self, conn_id):
        self.conn_id = conn_id

    def get_conn(self):
        return self.conn_id

    def check_for_path(self, hdfs_path):
        return hdfs_path


class FakeSnakeBiteClientException(Exception):
    pass


class FakeSnakeBiteClient:

    def __init__(self):
        self.started = True

    def ls(self, path, include_toplevel=False):
        """
        the fake snakebite client

        :param path: the array of path to test
        :param include_toplevel: to return the toplevel directory info
        :return: a list for path for the matching queries
        """
        if path[0] == '/datadirectory/empty_directory' and not include_toplevel:
            return []
        elif path[0] == '/datadirectory/datafile':
            return [{
                'group': 'supergroup',
                'permission': 420,
                'file_type': 'f',
                'access_time': 1481122343796,
                'block_replication': 3,
                'modification_time': 1481122343862,
                'length': 0,
                'blocksize': 134217728,
                'owner': 'hdfs',
                'path': '/datadirectory/datafile'
            }]
        elif path[0] == '/datadirectory/empty_directory' and include_toplevel:
            return [{
                'group': 'supergroup',
                'permission': 493,
                'file_type': 'd',
                'access_time': 0,
                'block_replication': 0,
                'modification_time': 1481132141540,
                'length': 0,
                'blocksize': 0,
                'owner': 'hdfs',
                'path': '/datadirectory/empty_directory'
            }]
        elif path[0] == '/datadirectory/not_empty_directory' and include_toplevel:
            return [{
                'group': 'supergroup',
                'permission': 493,
                'file_type': 'd',
                'access_time': 0,
                'block_replication': 0,
                'modification_time': 1481132141540,
                'length': 0,
                'blocksize': 0,
                'owner': 'hdfs',
                'path': '/datadirectory/empty_directory'
            }, {
                'group': 'supergroup',
                'permission': 420,
                'file_type': 'f',
                'access_time': 1481122343796,
                'block_replication': 3,
                'modification_time': 1481122343862,
                'length': 0,
                'blocksize': 134217728,
                'owner': 'hdfs',
                'path': '/datadirectory/not_empty_directory/test_file'
            }]
        elif path[0] == '/datadirectory/not_empty_directory':
            return [{
                'group': 'supergroup',
                'permission': 420,
                'file_type': 'f',
                'access_time': 1481122343796,
                'block_replication': 3,
                'modification_time': 1481122343862,
                'length': 0,
                'blocksize': 134217728,
                'owner': 'hdfs',
                'path': '/datadirectory/not_empty_directory/test_file'
            }]
        elif path[0] == '/datadirectory/not_existing_file_or_directory':
            raise FakeSnakeBiteClientException
        elif path[0] == '/datadirectory/regex_dir':
            return [{
                'group': 'supergroup',
                'permission': 420,
                'file_type': 'f',
                'access_time': 1481122343796,
                'block_replication': 3,
                'modification_time': 1481122343862, 'length': 12582912,
                'blocksize': 134217728,
                'owner': 'hdfs',
                'path': '/datadirectory/regex_dir/test1file'
            }, {
                'group': 'supergroup',
                'permission': 420,
                'file_type': 'f',
                'access_time': 1481122343796,
                'block_replication': 3,
                'modification_time': 1481122343862,
                'length': 12582912,
                'blocksize': 134217728,
                'owner': 'hdfs',
                'path': '/datadirectory/regex_dir/test2file'
            }, {
                'group': 'supergroup',
                'permission': 420,
                'file_type': 'f',
                'access_time': 1481122343796,
                'block_replication': 3,
                'modification_time': 1481122343862,
                'length': 12582912,
                'blocksize': 134217728,
                'owner': 'hdfs',
                'path': '/datadirectory/regex_dir/test3file'
            }, {
                'group': 'supergroup',
                'permission': 420,
                'file_type': 'f',
                'access_time': 1481122343796,
                'block_replication': 3,
                'modification_time': 1481122343862,
                'length': 12582912,
                'blocksize': 134217728,
                'owner': 'hdfs',
                'path': '/datadirectory/regex_dir/copying_file_1.txt._COPYING_'
            }, {
                'group': 'supergroup',
                'permission': 420,
                'file_type': 'f',
                'access_time': 1481122343796,
                'block_replication': 3,
                'modification_time': 1481122343862,
                'length': 12582912,
                'blocksize': 134217728,
                'owner': 'hdfs',
                'path': '/datadirectory/regex_dir/copying_file_3.txt.sftp'
            }]
        else:
            raise FakeSnakeBiteClientException


class FakeHDFSHook:
    def __init__(self, conn_id=None):
        self.conn_id = conn_id

    def get_conn(self):
        client = FakeSnakeBiteClient()
        return client


class TestConnection(unittest.TestCase):
    def setUp(self):
        utils.db.initdb()
        os.environ['AIRFLOW_CONN_TEST_URI'] = (
            'postgres://username:password@ec2.compute.com:5432/the_database')
        os.environ['AIRFLOW_CONN_TEST_URI_NO_CREDS'] = (
            'postgres://ec2.compute.com/the_database')

    def tearDown(self):
        env_vars = ['AIRFLOW_CONN_TEST_URI', 'AIRFLOW_CONN_AIRFLOW_DB']
        for ev in env_vars:
            if ev in os.environ:
                del os.environ[ev]

    def test_using_env_var(self):
        c = SqliteHook.get_connection(conn_id='test_uri')
        self.assertEqual('ec2.compute.com', c.host)
        self.assertEqual('the_database', c.schema)
        self.assertEqual('username', c.login)
        self.assertEqual('password', c.password)
        self.assertEqual(5432, c.port)

    def test_using_unix_socket_env_var(self):
        c = SqliteHook.get_connection(conn_id='test_uri_no_creds')
        self.assertEqual('ec2.compute.com', c.host)
        self.assertEqual('the_database', c.schema)
        self.assertIsNone(c.login)
        self.assertIsNone(c.password)
        self.assertIsNone(c.port)

    def test_param_setup(self):
        c = Connection(conn_id='local_mysql', conn_type='mysql',
                       host='localhost', login='airflow',
                       password='airflow', schema='airflow')
        self.assertEqual('localhost', c.host)
        self.assertEqual('airflow', c.schema)
        self.assertEqual('airflow', c.login)
        self.assertEqual('airflow', c.password)
        self.assertIsNone(c.port)

    def test_env_var_priority(self):
        c = SqliteHook.get_connection(conn_id='airflow_db')
        self.assertNotEqual('ec2.compute.com', c.host)

        os.environ['AIRFLOW_CONN_AIRFLOW_DB'] = \
            'postgres://username:password@ec2.compute.com:5432/the_database'
        c = SqliteHook.get_connection(conn_id='airflow_db')
        self.assertEqual('ec2.compute.com', c.host)
        self.assertEqual('the_database', c.schema)
        self.assertEqual('username', c.login)
        self.assertEqual('password', c.password)
        self.assertEqual(5432, c.port)
        del os.environ['AIRFLOW_CONN_AIRFLOW_DB']

    def test_dbapi_get_uri(self):
        conn = BaseHook.get_connection(conn_id='test_uri')
        hook = conn.get_hook()
        self.assertEqual('postgres://username:password@ec2.compute.com:5432/the_database', hook.get_uri())
        conn2 = BaseHook.get_connection(conn_id='test_uri_no_creds')
        hook2 = conn2.get_hook()
        self.assertEqual('postgres://ec2.compute.com/the_database', hook2.get_uri())

    def test_dbapi_get_sqlalchemy_engine(self):
        conn = BaseHook.get_connection(conn_id='test_uri')
        hook = conn.get_hook()
        engine = hook.get_sqlalchemy_engine()
        self.assertIsInstance(engine, sqlalchemy.engine.Engine)
        self.assertEqual('postgres://username:password@ec2.compute.com:5432/the_database', str(engine.url))

    def test_get_connections_env_var(self):
        conns = SqliteHook.get_connections(conn_id='test_uri')
        assert len(conns) == 1
        assert conns[0].host == 'ec2.compute.com'
        assert conns[0].schema == 'the_database'
        assert conns[0].login == 'username'
        assert conns[0].password == 'password'
        assert conns[0].port == 5432


class TestWebHDFSHook(unittest.TestCase):
    def test_simple_init(self):
        from airflow.hooks.webhdfs_hook import WebHDFSHook
        c = WebHDFSHook()
        self.assertIsNone(c.proxy_user)

    def test_init_proxy_user(self):
        from airflow.hooks.webhdfs_hook import WebHDFSHook
        c = WebHDFSHook(proxy_user='someone')
        self.assertEqual('someone', c.proxy_user)


HDFSHook = None  # type: Optional[hdfs_hook.HDFSHook]
snakebite = None  # type: None


@unittest.skipIf(HDFSHook is None,
                 "Skipping test because HDFSHook is not installed")
class TestHDFSHook(unittest.TestCase):
    def setUp(self):
        os.environ['AIRFLOW_CONN_HDFS_DEFAULT'] = 'hdfs://localhost:8020'

    def test_get_client(self):
        client = HDFSHook(proxy_user='foo').get_conn()
        self.assertIsInstance(client, snakebite.client.Client)
        self.assertEqual('localhost', client.host)
        self.assertEqual(8020, client.port)
        self.assertEqual('foo', client.service.channel.effective_user)

    @mock.patch('airflow.hooks.hdfs_hook.AutoConfigClient')
    @mock.patch('airflow.hooks.hdfs_hook.HDFSHook.get_connections')
    def test_get_autoconfig_client(self, mock_get_connections,
                                   MockAutoConfigClient):
        c = Connection(conn_id='hdfs', conn_type='hdfs',
                       host='localhost', port=8020, login='foo',
                       extra=json.dumps({'autoconfig': True}))
        mock_get_connections.return_value = [c]
        HDFSHook(hdfs_conn_id='hdfs').get_conn()
        MockAutoConfigClient.assert_called_once_with(effective_user='foo',
                                                     use_sasl=False)

    @mock.patch('airflow.hooks.hdfs_hook.AutoConfigClient')
    def test_get_autoconfig_client_no_conn(self, MockAutoConfigClient):
        HDFSHook(hdfs_conn_id='hdfs_missing', autoconfig=True).get_conn()
        MockAutoConfigClient.assert_called_once_with(effective_user=None,
                                                     use_sasl=False)

    @mock.patch('airflow.hooks.hdfs_hook.HDFSHook.get_connections')
    def test_get_ha_client(self, mock_get_connections):
        c1 = Connection(conn_id='hdfs_default', conn_type='hdfs',
                        host='localhost', port=8020)
        c2 = Connection(conn_id='hdfs_default', conn_type='hdfs',
                        host='localhost2', port=8020)
        mock_get_connections.return_value = [c1, c2]
        client = HDFSHook().get_conn()
        self.assertIsInstance(client, snakebite.client.HAClient)


send_email_test = mock.Mock()


class TestEmail(unittest.TestCase):
    def setUp(self):
        conf.remove_option('email', 'EMAIL_BACKEND')

    @mock.patch('airflow.utils.email.send_email')
    def test_default_backend(self, mock_send_email):
        res = utils.email.send_email('to', 'subject', 'content')
        mock_send_email.assert_called_once_with('to', 'subject', 'content')
        self.assertEqual(mock_send_email.return_value, res)

    @mock.patch('airflow.utils.email.send_email_smtp')
    def test_custom_backend(self, mock_send_email):
        with conf_vars({('email', 'email_backend'): 'tests.core.send_email_test'}):
            utils.email.send_email('to', 'subject', 'content')
        send_email_test.assert_called_once_with(
            'to', 'subject', 'content', files=None, dryrun=False,
            cc=None, bcc=None, mime_charset='utf-8', mime_subtype='mixed')
        self.assertFalse(mock_send_email.called)


class TestEmailSmtp(unittest.TestCase):
    def setUp(self):
        conf.set('smtp', 'SMTP_SSL', 'False')

    @mock.patch('airflow.utils.email.send_MIME_email')
    def test_send_smtp(self, mock_send_mime):
        attachment = tempfile.NamedTemporaryFile()
        attachment.write(b'attachment')
        attachment.seek(0)
        utils.email.send_email_smtp('to', 'subject', 'content', files=[attachment.name])
        self.assertTrue(mock_send_mime.called)
        call_args = mock_send_mime.call_args[0]
        self.assertEqual(conf.get('smtp', 'SMTP_MAIL_FROM'), call_args[0])
        self.assertEqual(['to'], call_args[1])
        msg = call_args[2]
        self.assertEqual('subject', msg['Subject'])
        self.assertEqual(conf.get('smtp', 'SMTP_MAIL_FROM'), msg['From'])
        self.assertEqual(2, len(msg.get_payload()))
        filename = 'attachment; filename="' + os.path.basename(attachment.name) + '"'
        self.assertEqual(filename, msg.get_payload()[-1].get('Content-Disposition'))
        mimeapp = MIMEApplication('attachment')
        self.assertEqual(mimeapp.get_payload(), msg.get_payload()[-1].get_payload())

    @mock.patch('airflow.utils.email.send_MIME_email')
    def test_send_smtp_with_multibyte_content(self, mock_send_mime):
        utils.email.send_email_smtp('to', 'subject', '🔥', mime_charset='utf-8')
        self.assertTrue(mock_send_mime.called)
        call_args = mock_send_mime.call_args[0]
        msg = call_args[2]
        mimetext = MIMEText('🔥', 'mixed', 'utf-8')
        self.assertEqual(mimetext.get_payload(), msg.get_payload()[0].get_payload())

    @mock.patch('airflow.utils.email.send_MIME_email')
    def test_send_bcc_smtp(self, mock_send_mime):
        attachment = tempfile.NamedTemporaryFile()
        attachment.write(b'attachment')
        attachment.seek(0)
        utils.email.send_email_smtp('to', 'subject', 'content', files=[attachment.name], cc='cc', bcc='bcc')
        self.assertTrue(mock_send_mime.called)
        call_args = mock_send_mime.call_args[0]
        self.assertEqual(conf.get('smtp', 'SMTP_MAIL_FROM'), call_args[0])
        self.assertEqual(['to', 'cc', 'bcc'], call_args[1])
        msg = call_args[2]
        self.assertEqual('subject', msg['Subject'])
        self.assertEqual(conf.get('smtp', 'SMTP_MAIL_FROM'), msg['From'])
        self.assertEqual(2, len(msg.get_payload()))
        self.assertEqual('attachment; filename="' + os.path.basename(attachment.name) + '"',
                         msg.get_payload()[-1].get('Content-Disposition'))
        mimeapp = MIMEApplication('attachment')
        self.assertEqual(mimeapp.get_payload(), msg.get_payload()[-1].get_payload())

    @mock.patch('smtplib.SMTP_SSL')
    @mock.patch('smtplib.SMTP')
    def test_send_mime(self, mock_smtp, mock_smtp_ssl):
        mock_smtp.return_value = mock.Mock()
        mock_smtp_ssl.return_value = mock.Mock()
        msg = MIMEMultipart()
        utils.email.send_MIME_email('from', 'to', msg, dryrun=False)
        mock_smtp.assert_called_once_with(
            conf.get('smtp', 'SMTP_HOST'),
            conf.getint('smtp', 'SMTP_PORT'),
        )
        self.assertTrue(mock_smtp.return_value.starttls.called)
        mock_smtp.return_value.login.assert_called_once_with(
            conf.get('smtp', 'SMTP_USER'),
            conf.get('smtp', 'SMTP_PASSWORD'),
        )
        mock_smtp.return_value.sendmail.assert_called_once_with('from', 'to', msg.as_string())
        self.assertTrue(mock_smtp.return_value.quit.called)

    @mock.patch('smtplib.SMTP_SSL')
    @mock.patch('smtplib.SMTP')
    def test_send_mime_ssl(self, mock_smtp, mock_smtp_ssl):
        mock_smtp.return_value = mock.Mock()
        mock_smtp_ssl.return_value = mock.Mock()
        with conf_vars({('smtp', 'smtp_ssl'): 'True'}):
            utils.email.send_MIME_email('from', 'to', MIMEMultipart(), dryrun=False)
        self.assertFalse(mock_smtp.called)
        mock_smtp_ssl.assert_called_once_with(
            conf.get('smtp', 'SMTP_HOST'),
            conf.getint('smtp', 'SMTP_PORT'),
        )

    @mock.patch('smtplib.SMTP_SSL')
    @mock.patch('smtplib.SMTP')
    def test_send_mime_noauth(self, mock_smtp, mock_smtp_ssl):
        mock_smtp.return_value = mock.Mock()
        mock_smtp_ssl.return_value = mock.Mock()
        with conf_vars({
                ('smtp', 'smtp_user'): None,
                ('smtp', 'smtp_password'): None,
        }):
            utils.email.send_MIME_email('from', 'to', MIMEMultipart(), dryrun=False)
        self.assertFalse(mock_smtp_ssl.called)
        mock_smtp.assert_called_once_with(
            conf.get('smtp', 'SMTP_HOST'),
            conf.getint('smtp', 'SMTP_PORT'),
        )
        self.assertFalse(mock_smtp.login.called)

    @mock.patch('smtplib.SMTP_SSL')
    @mock.patch('smtplib.SMTP')
    def test_send_mime_dryrun(self, mock_smtp, mock_smtp_ssl):
        utils.email.send_MIME_email('from', 'to', MIMEMultipart(), dryrun=True)
        self.assertFalse(mock_smtp.called)
        self.assertFalse(mock_smtp_ssl.called)


if __name__ == '__main__':
    unittest.main()<|MERGE_RESOLUTION|>--- conflicted
+++ resolved
@@ -37,15 +37,6 @@
 from typing import Optional
 from unittest import mock
 
-<<<<<<< HEAD
-from airflow import configuration
-from airflow.executors import SequentialExecutor
-from airflow.models import Variable, TaskInstance
-
-from airflow import jobs, models, DAG, utils, macros, settings, exceptions
-from airflow.models import BaseOperator
-from airflow.models.connection import Connection
-=======
 import sqlalchemy
 from dateutil.relativedelta import relativedelta
 from numpy.testing import assert_array_almost_equal
@@ -62,7 +53,6 @@
 from airflow.models import (
     BaseOperator, Connection, DagBag, DagModel, DagRun, Pool, TaskFail, TaskInstance, Variable,
 )
->>>>>>> 4311c1f0
 from airflow.operators.bash_operator import BashOperator
 from airflow.operators.check_operator import CheckOperator, ValueCheckOperator
 from airflow.operators.dagrun_operator import TriggerDagRunOperator
@@ -685,15 +675,9 @@
         self.assertEqual(context['prev_ds'], '2014-12-31')
         self.assertEqual(context['prev_ds_nodash'], '20141231')
 
-<<<<<<< HEAD
-        self.assertEquals(context['ts'], '2015-01-01T00:00:00+00:00')
-        self.assertEquals(context['ts_nodash'], '20150101T000000')
-        self.assertEquals(context['ts_nodash_with_tz'], '20150101T000000+0000')
-=======
         self.assertEqual(context['ts'], '2015-01-01T00:00:00+00:00')
         self.assertEqual(context['ts_nodash'], '20150101T000000')
         self.assertEqual(context['ts_nodash_with_tz'], '20150101T000000+0000')
->>>>>>> 4311c1f0
 
         self.assertEqual(context['yesterday_ds'], '2014-12-31')
         self.assertEqual(context['yesterday_ds_nodash'], '20141231')
@@ -1005,77 +989,8 @@
 
     def test_trigger_dagrun_with_str_execution_date(self):
         utc_now_str = timezone.utcnow().isoformat()
-<<<<<<< HEAD
-        self.assertIsInstance(utc_now_str, six.string_types)
-        run_id = 'trig__' + utc_now_str
-
-        def payload_generator(context, object):
-            object.run_id = run_id
-            return object
-
-        task = TriggerDagRunOperator(
-            task_id='test_trigger_dagrun_with_str_execution_date',
-            trigger_dag_id='example_bash_operator',
-            python_callable=payload_generator,
-            execution_date=utc_now_str,
-            dag=self.dag)
-        task.run(start_date=DEFAULT_DATE, end_date=DEFAULT_DATE, ignore_ti_state=True)
-        dag_runs = models.DagRun.find(dag_id='example_bash_operator',
-                                      run_id=run_id)
-        self.assertEquals(len(dag_runs), 1)
-        dag_run = dag_runs[0]
-        self.assertEquals(dag_run.execution_date.isoformat(), utc_now_str)
-
-    def test_trigger_dagrun_with_templated_execution_date(self):
-        task = TriggerDagRunOperator(
-            task_id='test_trigger_dagrun_with_str_execution_date',
-            trigger_dag_id='example_bash_operator',
-            execution_date='{{ execution_date }}',
-            dag=self.dag)
-
-        self.assertTrue(isinstance(task.execution_date, six.string_types))
-        self.assertEqual(task.execution_date, '{{ execution_date }}')
-
-        ti = TaskInstance(task=task, execution_date=DEFAULT_DATE)
-        ti.render_templates()
-        self.assertEqual(timezone.parse(task.execution_date), DEFAULT_DATE)
-
-    def test_externally_triggered_dagrun(self):
-        TI = models.TaskInstance
-
-        # Create the dagrun between two "scheduled" execution dates of the DAG
-        EXECUTION_DATE = DEFAULT_DATE + timedelta(days=2)
-        EXECUTION_DS = EXECUTION_DATE.strftime('%Y-%m-%d')
-        EXECUTION_DS_NODASH = EXECUTION_DS.replace('-', '')
-
-        dag = DAG(
-            TEST_DAG_ID,
-            default_args=self.args,
-            schedule_interval=timedelta(weeks=1),
-            start_date=DEFAULT_DATE)
-        task = DummyOperator(task_id='test_externally_triggered_dag_context',
-                             dag=dag)
-        dag.create_dagrun(run_id=models.DagRun.id_for_date(EXECUTION_DATE),
-                          execution_date=EXECUTION_DATE,
-                          state=State.RUNNING,
-                          external_trigger=True)
-        task.run(
-            start_date=EXECUTION_DATE, end_date=EXECUTION_DATE)
-
-        ti = TI(task=task, execution_date=EXECUTION_DATE)
-        context = ti.get_template_context()
-
-        # next_ds/prev_ds should be the execution date for manually triggered runs
-        self.assertEquals(context['next_ds'], EXECUTION_DS)
-        self.assertEquals(context['next_ds_nodash'], EXECUTION_DS_NODASH)
-
-        self.assertEquals(context['prev_ds'], EXECUTION_DS)
-        self.assertEquals(context['prev_ds_nodash'], EXECUTION_DS_NODASH)
-
-=======
         self.assertIsInstance(utc_now_str, (str,))
         run_id = 'trig__' + utc_now_str
->>>>>>> 4311c1f0
 
         def payload_generator(context, object):  # pylint: disable=unused-argument
             object.run_id = run_id
