#
# Licensed to the Apache Software Foundation (ASF) under one
# or more contributor license agreements.  See the NOTICE file
# distributed with this work for additional information
# regarding copyright ownership.  The ASF licenses this file
# to you under the Apache License, Version 2.0 (the
# "License"); you may not use this file except in compliance
# with the License.  You may obtain a copy of the License at
#
#   http://www.apache.org/licenses/LICENSE-2.0
#
# Unless required by applicable law or agreed to in writing,
# software distributed under the License is distributed on an
# "AS IS" BASIS, WITHOUT WARRANTIES OR CONDITIONS OF ANY
# KIND, either express or implied.  See the License for the
# specific language governing permissions and limitations
# under the License.
#

import datetime
import itertools
import os
import unittest
from collections import OrderedDict, namedtuple
from unittest import mock

import pandas as pd
from hmsclient import HMSClient

from airflow.exceptions import AirflowException
from airflow.models.connection import Connection
from airflow.models.dag import DAG
from airflow.providers.apache.hive.hooks.hive import HiveMetastoreHook, HiveServer2Hook
from airflow.secrets.environment_variables import CONN_ENV_PREFIX
from airflow.utils import timezone
from airflow.utils.operator_helpers import AIRFLOW_VAR_NAME_FORMAT_MAPPING
from tests.test_utils.asserts import assert_equal_ignore_multiple_spaces
from tests.test_utils.mock_hooks import MockHiveCliHook, MockHiveServer2Hook
from tests.test_utils.mock_process import MockSubProcess

DEFAULT_DATE = timezone.datetime(2015, 1, 1)
DEFAULT_DATE_ISO = DEFAULT_DATE.isoformat()
DEFAULT_DATE_DS = DEFAULT_DATE_ISO[:10]


class TestHiveEnvironment(unittest.TestCase):

    def setUp(self):
        self.next_day = (DEFAULT_DATE +
                         datetime.timedelta(days=1)).isoformat()[:10]
        self.database = 'airflow'
        self.partition_by = 'ds'
        self.table = 'static_babynames_partitioned'
        with mock.patch('airflow.providers.apache.hive.hooks.hive.HiveMetastoreHook.get_metastore_client'
                        ) as get_metastore_mock:
            get_metastore_mock.return_value = mock.MagicMock()

            self.hook = HiveMetastoreHook()


class TestHiveCliHook(unittest.TestCase):
    @mock.patch('tempfile.tempdir', '/tmp/')
    @mock.patch('tempfile._RandomNameSequence.__next__')
    @mock.patch('subprocess.Popen')
    def test_run_cli(self, mock_popen, mock_temp_dir):
        mock_subprocess = MockSubProcess()
        mock_popen.return_value = mock_subprocess
        mock_temp_dir.return_value = "test_run_cli"

        with mock.patch.dict('os.environ', {
            'AIRFLOW_CTX_DAG_ID': 'test_dag_id',
            'AIRFLOW_CTX_TASK_ID': 'test_task_id',
            'AIRFLOW_CTX_EXECUTION_DATE': '2015-01-01T00:00:00+00:00',
            'AIRFLOW_CTX_DAG_RUN_ID': '55',
            'AIRFLOW_CTX_DAG_OWNER': 'airflow',
            'AIRFLOW_CTX_DAG_EMAIL': 'test@airflow.com',
        }):

            hook = MockHiveCliHook()
            hook.run_cli("SHOW DATABASES")

        hive_cmd = ['beeline', '-u', '"jdbc:hive2://localhost:10000/default"', '-hiveconf',
                    'airflow.ctx.dag_id=test_dag_id', '-hiveconf', 'airflow.ctx.task_id=test_task_id',
                    '-hiveconf', 'airflow.ctx.execution_date=2015-01-01T00:00:00+00:00', '-hiveconf',
                    'airflow.ctx.dag_run_id=55', '-hiveconf', 'airflow.ctx.dag_owner=airflow',
                    '-hiveconf', 'airflow.ctx.dag_email=test@airflow.com', '-hiveconf',
                    'mapreduce.job.queuename=airflow', '-hiveconf', 'mapred.job.queue.name=airflow',
                    '-hiveconf', 'tez.queue.name=airflow', '-f',
                    '/tmp/airflow_hiveop_test_run_cli/tmptest_run_cli']

        mock_popen.assert_called_with(
            hive_cmd,
            stdout=mock_subprocess.PIPE,
            stderr=mock_subprocess.STDOUT,
            cwd="/tmp/airflow_hiveop_test_run_cli",
            close_fds=True
        )

    @mock.patch('subprocess.Popen')
    def test_run_cli_with_hive_conf(self, mock_popen):
        hql = "set key;\n" \
              "set airflow.ctx.dag_id;\nset airflow.ctx.dag_run_id;\n" \
              "set airflow.ctx.task_id;\nset airflow.ctx.execution_date;\n"

        dag_id_ctx_var_name = \
            AIRFLOW_VAR_NAME_FORMAT_MAPPING['AIRFLOW_CONTEXT_DAG_ID']['env_var_format']
        task_id_ctx_var_name = \
            AIRFLOW_VAR_NAME_FORMAT_MAPPING['AIRFLOW_CONTEXT_TASK_ID']['env_var_format']
        execution_date_ctx_var_name = \
            AIRFLOW_VAR_NAME_FORMAT_MAPPING['AIRFLOW_CONTEXT_EXECUTION_DATE'][
                'env_var_format']
        dag_run_id_ctx_var_name = \
            AIRFLOW_VAR_NAME_FORMAT_MAPPING['AIRFLOW_CONTEXT_DAG_RUN_ID'][
                'env_var_format']

        mock_output = ['Connecting to jdbc:hive2://localhost:10000/default',
                       'log4j:WARN No appenders could be found for logger (org.apache.hive.jdbc.Utils).',
                       'log4j:WARN Please initialize the log4j system properly.',
                       'log4j:WARN See http://logging.apache.org/log4j/1.2/faq.html#noconfig for more info.',
                       'Connected to: Apache Hive (version 1.2.1.2.3.2.0-2950)',
                       'Driver: Hive JDBC (version 1.2.1.spark2)',
                       'Transaction isolation: TRANSACTION_REPEATABLE_READ',
                       '0: jdbc:hive2://localhost:10000/default> USE default;',
                       'No rows affected (0.37 seconds)',
                       '0: jdbc:hive2://localhost:10000/default> set key;',
                       '+------------+--+',
                       '|    set     |',
                       '+------------+--+',
                       '| key=value  |',
                       '+------------+--+',
                       '1 row selected (0.133 seconds)',
                       '0: jdbc:hive2://localhost:10000/default> set airflow.ctx.dag_id;',
                       '+---------------------------------+--+',
                       '|               set               |',
                       '+---------------------------------+--+',
                       '| airflow.ctx.dag_id=test_dag_id  |',
                       '+---------------------------------+--+',
                       '1 row selected (0.008 seconds)',
                       '0: jdbc:hive2://localhost:10000/default> set airflow.ctx.dag_run_id;',
                       '+-----------------------------------------+--+',
                       '|                   set                   |',
                       '+-----------------------------------------+--+',
                       '| airflow.ctx.dag_run_id=test_dag_run_id  |',
                       '+-----------------------------------------+--+',
                       '1 row selected (0.007 seconds)',
                       '0: jdbc:hive2://localhost:10000/default> set airflow.ctx.task_id;',
                       '+-----------------------------------+--+',
                       '|                set                |',
                       '+-----------------------------------+--+',
                       '| airflow.ctx.task_id=test_task_id  |',
                       '+-----------------------------------+--+',
                       '1 row selected (0.009 seconds)',
                       '0: jdbc:hive2://localhost:10000/default> set airflow.ctx.execution_date;',
                       '+-------------------------------------------------+--+',
                       '|                       set                       |',
                       '+-------------------------------------------------+--+',
                       '| airflow.ctx.execution_date=test_execution_date  |',
                       '+-------------------------------------------------+--+',
                       '1 row selected (0.006 seconds)',
                       '0: jdbc:hive2://localhost:10000/default> ',
                       '0: jdbc:hive2://localhost:10000/default> ',
                       'Closing: 0: jdbc:hive2://localhost:10000/default',
                       '']

        with mock.patch.dict('os.environ', {
            dag_id_ctx_var_name: 'test_dag_id',
            task_id_ctx_var_name: 'test_task_id',
            execution_date_ctx_var_name: 'test_execution_date',
            dag_run_id_ctx_var_name: 'test_dag_run_id',
        }):

            hook = MockHiveCliHook()
            mock_popen.return_value = MockSubProcess(output=mock_output)

            output = hook.run_cli(hql=hql, hive_conf={'key': 'value'})
            process_inputs = " ".join(mock_popen.call_args_list[0][0][0])

            self.assertIn('value', process_inputs)
            self.assertIn('test_dag_id', process_inputs)
            self.assertIn('test_task_id', process_inputs)
            self.assertIn('test_execution_date', process_inputs)
            self.assertIn('test_dag_run_id', process_inputs)

            self.assertIn('value', output)
            self.assertIn('test_dag_id', output)
            self.assertIn('test_task_id', output)
            self.assertIn('test_execution_date', output)
            self.assertIn('test_dag_run_id', output)

    @mock.patch('airflow.providers.apache.hive.hooks.hive.HiveCliHook.run_cli')
    def test_load_file_without_create_table(self, mock_run_cli):
        filepath = "/path/to/input/file"
        table = "output_table"

        hook = MockHiveCliHook()
        hook.load_file(filepath=filepath, table=table, create=False)

        query = (
            "LOAD DATA LOCAL INPATH '{filepath}' "
            "OVERWRITE INTO TABLE {table} ;\n"
            .format(filepath=filepath, table=table)
        )
        calls = [
            mock.call(query)
        ]
        mock_run_cli.assert_has_calls(calls, any_order=True)

    @mock.patch('airflow.providers.apache.hive.hooks.hive.HiveCliHook.run_cli')
    def test_load_file_create_table(self, mock_run_cli):
        filepath = "/path/to/input/file"
        table = "output_table"
        field_dict = OrderedDict([("name", "string"), ("gender", "string")])
        fields = ",\n    ".join(
            ['`{k}` {v}'.format(k=k.strip('`'), v=v) for k, v in field_dict.items()])

        hook = MockHiveCliHook()
        hook.load_file(filepath=filepath, table=table,
                       field_dict=field_dict, create=True, recreate=True)

        create_table = (
            "DROP TABLE IF EXISTS {table};\n"
            "CREATE TABLE IF NOT EXISTS {table} (\n{fields})\n"
            "ROW FORMAT DELIMITED\n"
            "FIELDS TERMINATED BY ','\n"
            "STORED AS textfile\n;".format(table=table, fields=fields)
        )

        load_data = (
            "LOAD DATA LOCAL INPATH '{filepath}' "
            "OVERWRITE INTO TABLE {table} ;\n"
            .format(filepath=filepath, table=table)
        )
        calls = [
            mock.call(create_table),
            mock.call(load_data)
        ]
        mock_run_cli.assert_has_calls(calls, any_order=True)

    @mock.patch('airflow.providers.apache.hive.hooks.hive.HiveCliHook.load_file')
    @mock.patch('pandas.DataFrame.to_csv')
    def test_load_df(self, mock_to_csv, mock_load_file):
        df = pd.DataFrame({"c": ["foo", "bar", "baz"]})
        table = "t"
        delimiter = ","
        encoding = "utf-8"

        hook = MockHiveCliHook()
        hook.load_df(df=df,
                     table=table,
                     delimiter=delimiter,
                     encoding=encoding)

        assert mock_to_csv.call_count == 1
        kwargs = mock_to_csv.call_args[1]
        self.assertEqual(kwargs["header"], False)
        self.assertEqual(kwargs["index"], False)
        self.assertEqual(kwargs["sep"], delimiter)

        assert mock_load_file.call_count == 1
        kwargs = mock_load_file.call_args[1]
        self.assertEqual(kwargs["delimiter"], delimiter)
        self.assertEqual(kwargs["field_dict"], {"c": "STRING"})
        self.assertTrue(isinstance(kwargs["field_dict"], OrderedDict))
        self.assertEqual(kwargs["table"], table)

    @mock.patch('airflow.providers.apache.hive.hooks.hive.HiveCliHook.load_file')
    @mock.patch('pandas.DataFrame.to_csv')
    def test_load_df_with_optional_parameters(self, mock_to_csv, mock_load_file):
        hook = MockHiveCliHook()
        bools = (True, False)
        for create, recreate in itertools.product(bools, bools):
            mock_load_file.reset_mock()
            hook.load_df(df=pd.DataFrame({"c": range(0, 10)}),
                         table="t",
                         create=create,
                         recreate=recreate)

            assert mock_load_file.call_count == 1
            kwargs = mock_load_file.call_args[1]
            self.assertEqual(kwargs["create"], create)
            self.assertEqual(kwargs["recreate"], recreate)

    @mock.patch('airflow.providers.apache.hive.hooks.hive.HiveCliHook.run_cli')
    def test_load_df_with_data_types(self, mock_run_cli):
        ord_dict = OrderedDict()
        ord_dict['b'] = [True]
        ord_dict['i'] = [-1]
        ord_dict['t'] = [1]
        ord_dict['f'] = [0.0]
        ord_dict['c'] = ['c']
        ord_dict['M'] = [datetime.datetime(2018, 1, 1)]
        ord_dict['O'] = [object()]
        ord_dict['S'] = [b'STRING']
        ord_dict['U'] = ['STRING']
        ord_dict['V'] = [None]
        df = pd.DataFrame(ord_dict)

        hook = MockHiveCliHook()
        hook.load_df(df, 't')

        query = """
            CREATE TABLE IF NOT EXISTS t (
                `b` BOOLEAN,
                `i` BIGINT,
                `t` BIGINT,
                `f` DOUBLE,
                `c` STRING,
                `M` TIMESTAMP,
                `O` STRING,
                `S` STRING,
                `U` STRING,
                `V` STRING)
            ROW FORMAT DELIMITED
            FIELDS TERMINATED BY ','
            STORED AS textfile
            ;
        """
        assert_equal_ignore_multiple_spaces(
            self, mock_run_cli.call_args_list[0][0][0], query)


class TestHiveMetastoreHook(TestHiveEnvironment):
    VALID_FILTER_MAP = {'key2': 'value2'}

    def test_get_max_partition_from_empty_part_specs(self):
        max_partition = \
            HiveMetastoreHook._get_max_partition_from_part_specs([],
                                                                 'key1',
                                                                 self.VALID_FILTER_MAP)
        self.assertIsNone(max_partition)

    # @mock.patch('airflow.providers.apache.hive.hooks.hive.HiveMetastoreHook', 'get_metastore_client')
    def test_get_max_partition_from_valid_part_specs_and_invalid_filter_map(self):
        with self.assertRaises(AirflowException):
            HiveMetastoreHook._get_max_partition_from_part_specs(
                [{'key1': 'value1', 'key2': 'value2'},
                 {'key1': 'value3', 'key2': 'value4'}],
                'key1',
                {'key3': 'value5'})

    def test_get_max_partition_from_valid_part_specs_and_invalid_partition_key(self):
        with self.assertRaises(AirflowException):
            HiveMetastoreHook._get_max_partition_from_part_specs(
                [{'key1': 'value1', 'key2': 'value2'},
                 {'key1': 'value3', 'key2': 'value4'}],
                'key3',
                self.VALID_FILTER_MAP)

    def test_get_max_partition_from_valid_part_specs_and_none_partition_key(self):
        with self.assertRaises(AirflowException):
            HiveMetastoreHook._get_max_partition_from_part_specs(
                [{'key1': 'value1', 'key2': 'value2'},
                 {'key1': 'value3', 'key2': 'value4'}],
                None,
                self.VALID_FILTER_MAP)

    def test_get_max_partition_from_valid_part_specs_and_none_filter_map(self):
        max_partition = \
            HiveMetastoreHook._get_max_partition_from_part_specs(
                [{'key1': 'value1', 'key2': 'value2'},
                 {'key1': 'value3', 'key2': 'value4'}],
                'key1',
                None)

        # No partition will be filtered out.
        self.assertEqual(max_partition, 'value3')

    def test_get_max_partition_from_valid_part_specs(self):
        max_partition = \
            HiveMetastoreHook._get_max_partition_from_part_specs(
                [{'key1': 'value1', 'key2': 'value2'},
                 {'key1': 'value3', 'key2': 'value4'}],
                'key1',
                self.VALID_FILTER_MAP)
        self.assertEqual(max_partition, 'value1')

    def test_get_max_partition_from_valid_part_specs_return_type(self):
        max_partition = \
            HiveMetastoreHook._get_max_partition_from_part_specs(
                [{'key1': 'value1', 'key2': 'value2'},
                 {'key1': 'value3', 'key2': 'value4'}],
                'key1',
                self.VALID_FILTER_MAP)
        self.assertIsInstance(max_partition, str)

    @mock.patch("airflow.providers.apache.hive.hooks.hive.HiveMetastoreHook.get_connection",
                return_value=[Connection(host="localhost", port=9802)])
    @mock.patch("airflow.providers.apache.hive.hooks.hive.socket")
    def test_error_metastore_client(self, socket_mock, _find_valid_server_mock):
        socket_mock.socket.return_value.connect_ex.return_value = 0
        self.hook.get_metastore_client()

    def test_get_conn(self):
        with mock.patch('airflow.providers.apache.hive.hooks.hive.HiveMetastoreHook._find_valid_server'
                        ) as find_valid_server:
            find_valid_server.return_value = mock.MagicMock(return_value={})
            metastore_hook = HiveMetastoreHook()

        self.assertIsInstance(metastore_hook.get_conn(), HMSClient)

    def test_check_for_partition(self):
        # Check for existent partition.
        FakePartition = namedtuple('FakePartition', ['values'])
        fake_partition = FakePartition(['2015-01-01'])

        metastore = self.hook.metastore.__enter__()

        partition = "{p_by}='{date}'".format(date=DEFAULT_DATE_DS,
                                             p_by=self.partition_by)

        metastore.get_partitions_by_filter = mock.MagicMock(
            return_value=[fake_partition])

        self.assertTrue(
            self.hook.check_for_partition(self.database, self.table,
                                          partition)
        )

        metastore.get_partitions_by_filter(
            self.database, self.table, partition, 1)

        # Check for non-existent partition.
        missing_partition = "{p_by}='{date}'".format(date=self.next_day,
                                                     p_by=self.partition_by)
        metastore.get_partitions_by_filter = mock.MagicMock(return_value=[])

        self.assertFalse(
            self.hook.check_for_partition(self.database, self.table,
                                          missing_partition)
        )

        metastore.get_partitions_by_filter.assert_called_with(
            self.database, self.table, missing_partition, 1)

    def test_check_for_named_partition(self):

        # Check for existing partition.

        partition = "{p_by}={date}".format(date=DEFAULT_DATE_DS,
                                           p_by=self.partition_by)

        self.hook.metastore.__enter__(
        ).check_for_named_partition = mock.MagicMock(return_value=True)

        self.assertTrue(
            self.hook.check_for_named_partition(self.database,
                                                self.table,
                                                partition))

        self.hook.metastore.__enter__().check_for_named_partition.assert_called_with(
            self.database, self.table, partition)

        # Check for non-existent partition
        missing_partition = "{p_by}={date}".format(date=self.next_day,
                                                   p_by=self.partition_by)

        self.hook.metastore.__enter__().check_for_named_partition = mock.MagicMock(
            return_value=False)

        self.assertFalse(
            self.hook.check_for_named_partition(self.database,
                                                self.table,
                                                missing_partition)
        )
        self.hook.metastore.__enter__().check_for_named_partition.assert_called_with(
            self.database, self.table, missing_partition)

    def test_get_table(self):

        self.hook.metastore.__enter__().get_table = mock.MagicMock()
        self.hook.get_table(db=self.database, table_name=self.table)
        self.hook.metastore.__enter__().get_table.assert_called_with(
            dbname=self.database, tbl_name=self.table)

    def test_get_tables(self):  # static_babynames_partitioned
        self.hook.metastore.__enter__().get_tables = mock.MagicMock(
            return_value=['static_babynames_partitioned'])

        self.hook.get_tables(db=self.database, pattern=self.table + "*")
        self.hook.metastore.__enter__().get_tables.assert_called_with(
            db_name='airflow', pattern='static_babynames_partitioned*')
        self.hook.metastore.__enter__().get_table_objects_by_name.assert_called_with(
            'airflow', ['static_babynames_partitioned'])

    def test_get_databases(self):
        metastore = self.hook.metastore.__enter__()
        metastore.get_databases = mock.MagicMock()

        self.hook.get_databases(pattern='*')
        metastore.get_databases.assert_called_with('*')

    def test_get_partitions(self):
        FakeFieldSchema = namedtuple('FakeFieldSchema', ['name'])
        fake_schema = FakeFieldSchema('ds')
        FakeTable = namedtuple('FakeTable', ['partitionKeys'])
        fake_table = FakeTable([fake_schema])
        FakePartition = namedtuple('FakePartition', ['values'])
        fake_partition = FakePartition(['2015-01-01'])

        metastore = self.hook.metastore.__enter__()
        metastore.get_table = mock.MagicMock(return_value=fake_table)

        metastore.get_partitions = mock.MagicMock(
            return_value=[fake_partition])

        partitions = self.hook.get_partitions(schema=self.database,
                                              table_name=self.table)
        self.assertEqual(len(partitions), 1)
        self.assertEqual(partitions, [{self.partition_by: DEFAULT_DATE_DS}])

        metastore.get_table.assert_called_with(
            dbname=self.database, tbl_name=self.table)
        metastore.get_partitions.assert_called_with(
            db_name=self.database, tbl_name=self.table, max_parts=HiveMetastoreHook.MAX_PART_COUNT)

    def test_max_partition(self):
        FakeFieldSchema = namedtuple('FakeFieldSchema', ['name'])
        fake_schema = FakeFieldSchema('ds')
        FakeTable = namedtuple('FakeTable', ['partitionKeys'])
        fake_table = FakeTable([fake_schema])

        metastore = self.hook.metastore.__enter__()
        metastore.get_table = mock.MagicMock(return_value=fake_table)

        metastore.get_partition_names = mock.MagicMock(
            return_value=['ds=2015-01-01'])
        metastore.partition_name_to_spec = mock.MagicMock(
            return_value={'ds': '2015-01-01'})

        filter_map = {self.partition_by: DEFAULT_DATE_DS}
        partition = self.hook.max_partition(schema=self.database,
                                            table_name=self.table,
                                            field=self.partition_by,
                                            filter_map=filter_map)
        self.assertEqual(partition, DEFAULT_DATE_DS)

        metastore.get_table.assert_called_with(
            dbname=self.database, tbl_name=self.table)
        metastore.get_partition_names.assert_called_with(
            self.database, self.table, max_parts=HiveMetastoreHook.MAX_PART_COUNT)
        metastore.partition_name_to_spec.assert_called_with('ds=2015-01-01')

    def test_table_exists(self):
        # Test with existent table.
        self.hook.metastore.__enter__().get_table = mock.MagicMock(return_value=True)

        self.assertTrue(self.hook.table_exists(self.table, db=self.database))
        self.hook.metastore.__enter__().get_table.assert_called_with(
            dbname='airflow', tbl_name='static_babynames_partitioned')

        # Test with non-existent table.
        self.hook.metastore.__enter__().get_table = mock.MagicMock(side_effect=Exception())

        self.assertFalse(
            self.hook.table_exists("does-not-exist")
        )
<<<<<<< HEAD
    
    mock.patch('hmsclient.genthrift.hive_metastore.ThriftHiveMetastore.Client.drop_partition')
    def test_drop_partition(self, thrift_mock):
        self.assertTrue(self.hook.drop_partitions(self.table, db=self.database, 
                                                  part_vals=[DEFAULT_DATE_DS]))
        thrift_mock.assert_called_once_with(table=self.table, db=self.database)
=======
        self.hook.metastore.__enter__().get_table.assert_called_with(
            dbname='default', tbl_name='does-not-exist')
>>>>>>> 0aea648b


class TestHiveServer2Hook(unittest.TestCase):

    def _upload_dataframe(self):
        df = pd.DataFrame({'a': [1, 2], 'b': [1, 2]})
        self.local_path = '/tmp/TestHiveServer2Hook.csv'
        df.to_csv(self.local_path, header=False, index=False)

    def setUp(self):
        self._upload_dataframe()
        args = {'owner': 'airflow', 'start_date': DEFAULT_DATE}
        self.dag = DAG('test_dag_id', default_args=args)
        self.database = 'airflow'
        self.table = 'hive_server_hook'

        self.hql = """
        CREATE DATABASE IF NOT EXISTS {{ params.database }};
        USE {{ params.database }};
        DROP TABLE IF EXISTS {{ params.table }};
        CREATE TABLE IF NOT EXISTS {{ params.table }} (
            a int,
            b int)
        ROW FORMAT DELIMITED
        FIELDS TERMINATED BY ',';
        LOAD DATA LOCAL INPATH '{{ params.csv_path }}'
        OVERWRITE INTO TABLE {{ params.table }};
        """
        self.columns = ['{}.a'.format(self.table),
                        '{}.b'.format(self.table)]

        with mock.patch('airflow.providers.apache.hive.hooks.hive.HiveMetastoreHook.get_metastore_client'
                        ) as get_metastore_mock:
            get_metastore_mock.return_value = mock.MagicMock()

            self.hook = HiveMetastoreHook()

    def test_get_conn(self):
        hook = MockHiveServer2Hook()
        hook.get_conn()

    @mock.patch('pyhive.hive.connect')
    def test_get_conn_with_password(self, mock_connect):
        conn_id = "conn_with_password"
        conn_env = CONN_ENV_PREFIX + conn_id.upper()

        with mock.patch.dict(
            'os.environ',
            {conn_env: "jdbc+hive2://conn_id:conn_pass@localhost:10000/default?authMechanism=LDAP"}
        ):
            HiveServer2Hook(hiveserver2_conn_id=conn_id).get_conn()
            mock_connect.assert_called_once_with(
                host='localhost',
                port=10000,
                auth='LDAP',
                kerberos_service_name=None,
                username='conn_id',
                password='conn_pass',
                database='default')

    def test_get_records(self):
        hook = MockHiveServer2Hook()
        query = "SELECT * FROM {}".format(self.table)

        with mock.patch.dict('os.environ', {
            'AIRFLOW_CTX_DAG_ID': 'test_dag_id',
            'AIRFLOW_CTX_TASK_ID': 'HiveHook_3835',
            'AIRFLOW_CTX_EXECUTION_DATE': '2015-01-01T00:00:00+00:00',
            'AIRFLOW_CTX_DAG_RUN_ID': '55',
            'AIRFLOW_CTX_DAG_OWNER': 'airflow',
            'AIRFLOW_CTX_DAG_EMAIL': 'test@airflow.com',
        }):
            results = hook.get_records(query, schema=self.database)

        self.assertListEqual(results, [(1, 1), (2, 2)])

        hook.get_conn.assert_called_with(self.database)
        hook.mock_cursor.execute.assert_any_call(
            'set airflow.ctx.dag_id=test_dag_id')
        hook.mock_cursor.execute.assert_any_call(
            'set airflow.ctx.task_id=HiveHook_3835')
        hook.mock_cursor.execute.assert_any_call(
            'set airflow.ctx.execution_date=2015-01-01T00:00:00+00:00')
        hook.mock_cursor.execute.assert_any_call(
            'set airflow.ctx.dag_run_id=55')
        hook.mock_cursor.execute.assert_any_call(
            'set airflow.ctx.dag_owner=airflow')
        hook.mock_cursor.execute.assert_any_call(
            'set airflow.ctx.dag_email=test@airflow.com')

    def test_get_pandas_df(self):
        hook = MockHiveServer2Hook()
        query = "SELECT * FROM {}".format(self.table)

        with mock.patch.dict('os.environ', {
            'AIRFLOW_CTX_DAG_ID': 'test_dag_id',
            'AIRFLOW_CTX_TASK_ID': 'HiveHook_3835',
            'AIRFLOW_CTX_EXECUTION_DATE': '2015-01-01T00:00:00+00:00',
            'AIRFLOW_CTX_DAG_RUN_ID': '55',
            'AIRFLOW_CTX_DAG_OWNER': 'airflow',
            'AIRFLOW_CTX_DAG_EMAIL': 'test@airflow.com',
        }):
            df = hook.get_pandas_df(query, schema=self.database)

        self.assertEqual(len(df), 2)
        self.assertListEqual(df["hive_server_hook.a"].values.tolist(), [1, 2])

        hook.get_conn.assert_called_with(self.database)
        hook.mock_cursor.execute.assert_any_call(
            'set airflow.ctx.dag_id=test_dag_id')
        hook.mock_cursor.execute.assert_any_call(
            'set airflow.ctx.task_id=HiveHook_3835')
        hook.mock_cursor.execute.assert_any_call(
            'set airflow.ctx.execution_date=2015-01-01T00:00:00+00:00')
        hook.mock_cursor.execute.assert_any_call(
            'set airflow.ctx.dag_run_id=55')
        hook.mock_cursor.execute.assert_any_call(
            'set airflow.ctx.dag_owner=airflow')
        hook.mock_cursor.execute.assert_any_call(
            'set airflow.ctx.dag_email=test@airflow.com')

    def test_get_results_header(self):
        hook = MockHiveServer2Hook()

        query = "SELECT * FROM {}".format(self.table)
        results = hook.get_results(query, schema=self.database)

        self.assertListEqual([col[0] for col in results['header']],
                             self.columns)

    def test_get_results_data(self):
        hook = MockHiveServer2Hook()

        query = "SELECT * FROM {}".format(self.table)
        results = hook.get_results(query, schema=self.database)

        self.assertListEqual(results['data'], [(1, 1), (2, 2)])

    def test_to_csv(self):
        hook = MockHiveServer2Hook()
        hook._get_results = mock.MagicMock(return_value=iter([
            [
                ('hive_server_hook.a', 'INT_TYPE', None, None, None, None, True),
                ('hive_server_hook.b', 'INT_TYPE', None, None, None, None, True)
            ], (1, 1), (2, 2)
        ]))
        query = "SELECT * FROM {}".format(self.table)
        csv_filepath = 'query_results.csv'
        hook.to_csv(query, csv_filepath, schema=self.database,
                    delimiter=',', lineterminator='\n', output_header=True, fetch_size=2)
        df = pd.read_csv(csv_filepath, sep=',')
        self.assertListEqual(df.columns.tolist(), self.columns)
        self.assertListEqual(df[self.columns[0]].values.tolist(), [1, 2])
        self.assertEqual(len(df), 2)

    def test_multi_statements(self):
        sqls = [
            "CREATE TABLE IF NOT EXISTS test_multi_statements (i INT)",
            "SELECT * FROM {}".format(self.table),
            "DROP TABLE test_multi_statements",
        ]

        hook = MockHiveServer2Hook()

        with mock.patch.dict('os.environ', {
            'AIRFLOW_CTX_DAG_ID': 'test_dag_id',
            'AIRFLOW_CTX_TASK_ID': 'HiveHook_3835',
            'AIRFLOW_CTX_EXECUTION_DATE': '2015-01-01T00:00:00+00:00',
            'AIRFLOW_CTX_DAG_RUN_ID': '55',
            'AIRFLOW_CTX_DAG_OWNER': 'airflow',
            'AIRFLOW_CTX_DAG_EMAIL': 'test@airflow.com',
        }):
            # df = hook.get_pandas_df(query, schema=self.database)
            results = hook.get_records(sqls, schema=self.database)
        self.assertListEqual(results, [(1, 1), (2, 2)])

        # self.assertEqual(len(df), 2)
        # self.assertListEqual(df["hive_server_hook.a"].values.tolist(), [1, 2])

        hook.get_conn.assert_called_with(self.database)
        hook.mock_cursor.execute.assert_any_call(
            'CREATE TABLE IF NOT EXISTS test_multi_statements (i INT)')
        hook.mock_cursor.execute.assert_any_call(
            'SELECT * FROM {}'.format(self.table))
        hook.mock_cursor.execute.assert_any_call(
            'DROP TABLE test_multi_statements')
        hook.mock_cursor.execute.assert_any_call(
            'set airflow.ctx.dag_id=test_dag_id')
        hook.mock_cursor.execute.assert_any_call(
            'set airflow.ctx.task_id=HiveHook_3835')
        hook.mock_cursor.execute.assert_any_call(
            'set airflow.ctx.execution_date=2015-01-01T00:00:00+00:00')
        hook.mock_cursor.execute.assert_any_call(
            'set airflow.ctx.dag_run_id=55')
        hook.mock_cursor.execute.assert_any_call(
            'set airflow.ctx.dag_owner=airflow')
        hook.mock_cursor.execute.assert_any_call(
            'set airflow.ctx.dag_email=test@airflow.com')

    def test_get_results_with_hive_conf(self):
        hql = ["set key",
               "set airflow.ctx.dag_id",
               "set airflow.ctx.dag_run_id",
               "set airflow.ctx.task_id",
               "set airflow.ctx.execution_date"]

        dag_id_ctx_var_name = \
            AIRFLOW_VAR_NAME_FORMAT_MAPPING['AIRFLOW_CONTEXT_DAG_ID']['env_var_format']
        task_id_ctx_var_name = \
            AIRFLOW_VAR_NAME_FORMAT_MAPPING['AIRFLOW_CONTEXT_TASK_ID']['env_var_format']
        execution_date_ctx_var_name = \
            AIRFLOW_VAR_NAME_FORMAT_MAPPING['AIRFLOW_CONTEXT_EXECUTION_DATE'][
                'env_var_format']
        dag_run_id_ctx_var_name = \
            AIRFLOW_VAR_NAME_FORMAT_MAPPING['AIRFLOW_CONTEXT_DAG_RUN_ID'][
                'env_var_format']

        with mock.patch.dict('os.environ', {
            dag_id_ctx_var_name: 'test_dag_id',
            task_id_ctx_var_name: 'test_task_id',
            execution_date_ctx_var_name: 'test_execution_date',
            dag_run_id_ctx_var_name: 'test_dag_run_id',

        }):
            hook = MockHiveServer2Hook()
            hook._get_results = mock.MagicMock(return_value=iter(
                ["header", ("value", "test"), ("test_dag_id", "test"), ("test_task_id", "test"),
                 ("test_execution_date", "test"), ("test_dag_run_id", "test")]
            ))

            output = '\n'.join(res_tuple[0] for res_tuple in hook.get_results(
                hql=hql, hive_conf={'key': 'value'})['data'])
        self.assertIn('value', output)
        self.assertIn('test_dag_id', output)
        self.assertIn('test_task_id', output)
        self.assertIn('test_execution_date', output)
        self.assertIn('test_dag_run_id', output)


class TestHiveCli(unittest.TestCase):

    def setUp(self):
        self.nondefault_schema = "nondefault"
        os.environ["AIRFLOW__CORE__SECURITY"] = "kerberos"

    def tearDown(self):
        del os.environ["AIRFLOW__CORE__SECURITY"]

    def test_get_proxy_user_value(self):
        hook = MockHiveCliHook()
        returner = mock.MagicMock()
        returner.extra_dejson = {'proxy_user': 'a_user_proxy'}
        hook.use_beeline = True
        hook.conn = returner

        # Run
        result = hook._prepare_cli_cmd()

        # Verify
        self.assertIn('hive.server2.proxy.user=a_user_proxy', result[2])<|MERGE_RESOLUTION|>--- conflicted
+++ resolved
@@ -554,17 +554,14 @@
         self.assertFalse(
             self.hook.table_exists("does-not-exist")
         )
-<<<<<<< HEAD
-    
+        self.hook.metastore.__enter__().get_table.assert_called_with(
+            dbname='default', tbl_name='does-not-exist')
+
     mock.patch('hmsclient.genthrift.hive_metastore.ThriftHiveMetastore.Client.drop_partition')
     def test_drop_partition(self, thrift_mock):
         self.assertTrue(self.hook.drop_partitions(self.table, db=self.database, 
                                                   part_vals=[DEFAULT_DATE_DS]))
         thrift_mock.assert_called_once_with(table=self.table, db=self.database)
-=======
-        self.hook.metastore.__enter__().get_table.assert_called_with(
-            dbname='default', tbl_name='does-not-exist')
->>>>>>> 0aea648b
 
 
 class TestHiveServer2Hook(unittest.TestCase):
