#
# Licensed to the Apache Software Foundation (ASF) under one
# or more contributor license agreements.  See the NOTICE file
# distributed with this work for additional information
# regarding copyright ownership.  The ASF licenses this file
# to you under the Apache License, Version 2.0 (the
# "License"); you may not use this file except in compliance
# with the License.  You may obtain a copy of the License at
#
#   http://www.apache.org/licenses/LICENSE-2.0
#
# Unless required by applicable law or agreed to in writing,
# software distributed under the License is distributed on an
# "AS IS" BASIS, WITHOUT WARRANTIES OR CONDITIONS OF ANY
# KIND, either express or implied.  See the License for the
# specific language governing permissions and limitations
# under the License.


import unittest
from collections import OrderedDict
from unittest.mock import Mock, PropertyMock, patch

<<<<<<< HEAD
from airflow import PY38

if PY38:
    MsSqlToHiveTransfer = None
else:
    from airflow.providers.apache.hive.operators.mssql_to_hive import MsSqlToHiveTransferOperator
=======
from airflow.providers.apache.hive.operators.mssql_to_hive import MsSqlToHiveTransferOperator
>>>>>>> 5f038d08

try:
    import pymssql
except ImportError:
    pymssql = None


@unittest.skipIf(PY38, "Mssql package not avaible when Python >= 3.8.")
@unittest.skipIf(pymssql is None, 'pymssql package not present')
class TestMsSqlToHiveTransfer(unittest.TestCase):

    def setUp(self):
        self.kwargs = dict(
            sql='sql',
            hive_table='table',
            task_id='test_mssql_to_hive',
            dag=None
        )

    # pylint: disable=c-extension-no-member
    def test_type_map_binary(self):
        mapped_type = MsSqlToHiveTransferOperator(
            **self.kwargs).type_map(pymssql.BINARY.value)  # pylint: disable=c-extension-no-member

        self.assertEqual(mapped_type, 'INT')

    def test_type_map_decimal(self):
        mapped_type = MsSqlToHiveTransferOperator(
            **self.kwargs).type_map(pymssql.DECIMAL.value)  # pylint: disable=c-extension-no-member

        self.assertEqual(mapped_type, 'FLOAT')

    def test_type_map_number(self):
        mapped_type = MsSqlToHiveTransferOperator(
            **self.kwargs).type_map(pymssql.NUMBER.value)  # pylint: disable=c-extension-no-member

        self.assertEqual(mapped_type, 'INT')

    def test_type_map_string(self):
        mapped_type = MsSqlToHiveTransferOperator(**self.kwargs).type_map(None)

        self.assertEqual(mapped_type, 'STRING')

    @patch('airflow.providers.apache.hive.operators.mssql_to_hive.csv')
    @patch('airflow.providers.apache.hive.operators.mssql_to_hive.NamedTemporaryFile')
    @patch('airflow.providers.apache.hive.operators.mssql_to_hive.MsSqlHook')
    @patch('airflow.providers.apache.hive.operators.mssql_to_hive.HiveCliHook')
    def test_execute(self, mock_hive_hook, mock_mssql_hook, mock_tmp_file, mock_csv):
        type(mock_tmp_file).name = PropertyMock(return_value='tmp_file')
        mock_tmp_file.return_value.__enter__ = Mock(return_value=mock_tmp_file)
        mock_mssql_hook_get_conn = mock_mssql_hook.return_value.get_conn.return_value.__enter__
        mock_mssql_hook_cursor = mock_mssql_hook_get_conn.return_value.cursor.return_value.__enter__
        mock_mssql_hook_cursor.return_value.description = [('te', 'st')]

        mssql_to_hive_transfer = MsSqlToHiveTransferOperator(**self.kwargs)
        mssql_to_hive_transfer.execute(context={})

        mock_mssql_hook_cursor.return_value.execute.assert_called_once_with(mssql_to_hive_transfer.sql)
        mock_csv.writer.assert_called_once_with(
            mock_tmp_file, delimiter=mssql_to_hive_transfer.delimiter, encoding='utf-8')
        field_dict = OrderedDict()
        for field in mock_mssql_hook_cursor.return_value.description:
            field_dict[field[0]] = mssql_to_hive_transfer.type_map(field[1])
        mock_csv.writer.return_value.writerows.assert_called_once_with(mock_mssql_hook_cursor.return_value)
        mock_hive_hook.return_value.load_file.assert_called_once_with(
            mock_tmp_file.name,
            mssql_to_hive_transfer.hive_table,
            field_dict=field_dict,
            create=mssql_to_hive_transfer.create,
            partition=mssql_to_hive_transfer.partition,
            delimiter=mssql_to_hive_transfer.delimiter,
            recreate=mssql_to_hive_transfer.recreate,
            tblproperties=mssql_to_hive_transfer.tblproperties)

    @patch('airflow.providers.apache.hive.operators.mssql_to_hive.csv')
    @patch('airflow.providers.apache.hive.operators.mssql_to_hive.NamedTemporaryFile')
    @patch('airflow.providers.apache.hive.operators.mssql_to_hive.MsSqlHook')
    @patch('airflow.providers.apache.hive.operators.mssql_to_hive.HiveCliHook')
    def test_execute_empty_description_field(self, mock_hive_hook, mock_mssql_hook, mock_tmp_file, mock_csv):
        type(mock_tmp_file).name = PropertyMock(return_value='tmp_file')
        mock_tmp_file.return_value.__enter__ = Mock(return_value=mock_tmp_file)
        mock_mssql_hook_get_conn = mock_mssql_hook.return_value.get_conn.return_value.__enter__
        mock_mssql_hook_cursor = mock_mssql_hook_get_conn.return_value.cursor.return_value.__enter__
        mock_mssql_hook_cursor.return_value.description = [('', '')]

        mssql_to_hive_transfer = MsSqlToHiveTransferOperator(**self.kwargs)
        mssql_to_hive_transfer.execute(context={})

        field_dict = OrderedDict()
        col_count = 0
        for field in mock_mssql_hook_cursor.return_value.description:
            col_count += 1
            col_position = "Column{position}".format(position=col_count)
            field_dict[col_position] = mssql_to_hive_transfer.type_map(field[1])
        mock_hive_hook.return_value.load_file.assert_called_once_with(
            mock_tmp_file.name,
            mssql_to_hive_transfer.hive_table,
            field_dict=field_dict,
            create=mssql_to_hive_transfer.create,
            partition=mssql_to_hive_transfer.partition,
            delimiter=mssql_to_hive_transfer.delimiter,
            recreate=mssql_to_hive_transfer.recreate,
            tblproperties=mssql_to_hive_transfer.tblproperties)<|MERGE_RESOLUTION|>--- conflicted
+++ resolved
@@ -21,16 +21,12 @@
 from collections import OrderedDict
 from unittest.mock import Mock, PropertyMock, patch
 
-<<<<<<< HEAD
 from airflow import PY38
 
 if PY38:
-    MsSqlToHiveTransfer = None
+    MsSqlToHiveTransferOperator = None
 else:
     from airflow.providers.apache.hive.operators.mssql_to_hive import MsSqlToHiveTransferOperator
-=======
-from airflow.providers.apache.hive.operators.mssql_to_hive import MsSqlToHiveTransferOperator
->>>>>>> 5f038d08
 
 try:
     import pymssql
