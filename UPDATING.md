<!--
 Licensed to the Apache Software Foundation (ASF) under one
 or more contributor license agreements.  See the NOTICE file
 distributed with this work for additional information
 regarding copyright ownership.  The ASF licenses this file
 to you under the Apache License, Version 2.0 (the
 "License"); you may not use this file except in compliance
 with the License.  You may obtain a copy of the License at

   http://www.apache.org/licenses/LICENSE-2.0

 Unless required by applicable law or agreed to in writing,
 software distributed under the License is distributed on an
 "AS IS" BASIS, WITHOUT WARRANTIES OR CONDITIONS OF ANY
 KIND, either express or implied.  See the License for the
 specific language governing permissions and limitations
 under the License.
-->
# Updating Airflow

This file documents any backwards-incompatible changes in Airflow and
assists users migrating to a new version.

<!-- START doctoc generated TOC please keep comment here to allow auto update -->
<!-- DON'T EDIT THIS SECTION, INSTEAD RE-RUN doctoc TO UPDATE -->
**Table of contents**

- [Airflow Master](#airflow-master)
- [Airflow 1.10.5](#airflow-1105)
- [Airflow 1.10.4](#airflow-1104)
- [Airflow 1.10.3](#airflow-1103)
- [Airflow 1.10.2](#airflow-1102)
- [Airflow 1.10.1](#airflow-1101)
- [Airflow 1.10](#airflow-110)
- [Airflow 1.9](#airflow-19)
- [Airflow 1.8.1](#airflow-181)
- [Airflow 1.8](#airflow-18)
- [Airflow 1.7.1.2](#airflow-1712)

<!-- END doctoc generated TOC please keep comment here to allow auto update -->

## Airflow Master

<<<<<<< HEAD
### Changes to SQLSensor

SQLSensor now consistent with python `bool()` function. It will resolve after receiving any value 
that is casted to `True` with python `bool(value)`. That changes the previous response 
receiving `NULL` or `'0'`. Earlier `NULL` or `'0'` has been treated as success criteria. 
That behaviour is still achievable  setting param `success` to `lambda x: x is None or str(x) not in ('0', '')`.
=======
### Migration of AWS components

All AWS components (hooks, operators, sensors, example DAGs) will be grouped together as decided in
[AIP-21](https://cwiki.apache.org/confluence/display/AIRFLOW/AIP-21%3A+Changes+in+import+paths). Migrated
components remain backwards compatible but raise a `DeprecationWarning` when imported from the old module.
Migrated are:

|                            Old path                             |                         New path                         |
|-----------------------------------------------------------------|----------------------------------------------------------|
| airflow.contrib.hooks.aws_athena_hook.AWSAthenaHook             | airflow.providers.aws.hooks.athena.AWSAthenaHook         |
| airflow.contrib.operators.aws_athena_operator.AWSAthenaOperator | airflow.providers.aws.operators.athena.AWSAthenaOperator |
| airflow.contrib.sensors.aws_athena_sensor.AthenaSensor          | airflow.providers.aws.sensors.athena.AthenaSensor        |

### Additional arguments passed to BaseOperator cause an exception

Previous versions of Airflow took additional arguments and displayed a message on the console. When the
message was not noticed by users, it caused very difficult to detect errors.

In order to restore the previous behavior, you must set an ``True`` in  the ``allow_illegal_arguments``
option of section ``[operators]`` in the ``airflow.cfg`` file. In the future it is possible to completely
delete this option.
>>>>>>> ee0a557a

### Simplification of the TriggerDagRunOperator

The TriggerDagRunOperator now takes a `conf` argument to which a dict can be provided as conf for the DagRun.
As a result, the `python_callable` argument was removed. PR: https://github.com/apache/airflow/pull/6317.

### Changes in Google Cloud Platform related hooks

The change in GCP operators implies that GCP Hooks for those operators require now keyword parameters rather
than positional ones in all methods where `project_id` is used. The methods throw an explanatory exception
in case they are called using positional parameters.

Hooks involved:

  * PubSubHook
  * MLEngineHook

Other GCP hooks are unaffected.

### Fernet is enabled by default

The fernet mechanism is enabled by default to increase the security of the default installation.  In order to
restore the previous behavior, the user must consciously set an empty key in the ``fernet_key`` option of
section ``[core]`` in the ``airflow.cfg`` file.

At the same time, this means that the `apache-airflow[crypto]` extra-packages are always installed.
However, this requires that your operating system has ``libffi-dev`` installed.

### Changes to Google PubSub Operators, Hook and Sensor
In the `PubSubPublishOperator` and `PubSubHook.publsh` method the data field in a message should be bytestring (utf-8 encoded) rather than base64 encoded string.

Due to the normalization of the parameters within GCP operators and hooks a parameters like `project` or `topic_project`
are deprecated and will be substituted by parameter `project_id`. 
In `PubSubHook.create_subscription` hook method in the parameter `subscription_project` is replaced by `subscription_project_id`. 
Template fields are updated accordingly and old ones may not work.

It is required now to pass key-word only arguments to `PubSub` hook.

These changes are not backward compatible.

Affected components:
 * airflow.gcp.hooks.pubsub.PubSubHook
 * airflow.gcp.operators.pubsub.PubSubTopicCreateOperator
 * airflow.gcp.operators.pubsub.PubSubSubscriptionCreateOperator
 * airflow.gcp.operators.pubsub.PubSubTopicDeleteOperator
 * airflow.gcp.operators.pubsub.PubSubSubscriptionDeleteOperator
 * airflow.gcp.operators.pubsub.PubSubPublishOperator
 * airflow.gcp.sensors.pubsub.PubSubPullSensor

### Changes to `aws_default` Connection's default region

The region of Airflow's default connection to AWS (`aws_default`) was previously
set to `us-east-1` during installation.

The region now needs to be set manually, either in the connection screens in
Airflow, via the `~/.aws` config files, or via the `AWS_DEFAULT_REGION` environment
variable.

### Removed Hipchat integration

Hipchat has reached end of life and is no longer available.

For more information please see
https://community.atlassian.com/t5/Stride-articles/Stride-and-Hipchat-Cloud-have-reached-End-of-Life-updated/ba-p/940248

### Some DAG Processing metrics have been renamed

The following metrics are deprecated and won't be emitted in Airflow 2.0:

- `scheduler.dagbag.errors` and `dagbag_import_errors` -- use `dag_processing.import_errors` instead
- `dag_file_processor_timeouts` -- use `dag_processing.processor_timeouts` instead
- `collect_dags` -- use `dag_processing.total_parse_time` instead
- `dag.loading-duration.<basename>` -- use `dag_processing.last_duration.<basename>` instead
- `dag_processing.last_runtime.<basename>` -- use `dag_processing.last_duration.<basename>` instead

### The gcp_conn_id parameter in GKEPodOperator is required

In previous versions, it was possible to pass the `None` value to the `gcp_conn_id` in the GKEPodOperator
operator, which resulted in credentials being determined according to the
[Application Default Credentials](https://cloud.google.com/docs/authentication/production) strategy.

Now this parameter requires a value. To restore the previous behavior, configure the connection without
specifying the service account.

Detailed information about connection management is available:
[Google Cloud Platform Connection](https://airflow.apache.org/howto/connection/gcp.html).

### Normalize gcp_conn_id for Google Cloud Platform

Previously not all hooks and operators related to Google Cloud Platform use 
`gcp_conn_id` as parameter for GCP connection. There is currently one parameter 
which apply to most services. Parameters like ``datastore_conn_id``, ``bigquery_conn_id``,
``google_cloud_storage_conn_id`` and similar have been deprecated. Operators that require two connections are not changed.

Following components were affected by normalization:
  * airflow.gcp.hooks.datastore.DatastoreHook
  * airflow.gcp.hooks.bigquery.BigQueryHook
  * airflow.gcp.hooks.gcs.GoogleCloudStorageHook
  * airflow.gcp.operators.bigquery.BigQueryCheckOperator
  * airflow.gcp.operators.bigquery.BigQueryValueCheckOperator
  * airflow.gcp.operators.bigquery.BigQueryIntervalCheckOperator
  * airflow.gcp.operators.bigquery.BigQueryGetDataOperator
  * airflow.gcp.operators.bigquery.BigQueryOperator
  * airflow.gcp.operators.bigquery.BigQueryDeleteDatasetOperator
  * airflow.gcp.operators.bigquery.BigQueryCreateEmptyDatasetOperator
  * airflow.gcp.operators.bigquery.BigQueryTableDeleteOperator
  * airflow.gcp.operators.gcs.GoogleCloudStorageCreateBucketOperator
  * airflow.gcp.operators.gcs.GoogleCloudStorageListOperator
  * airflow.gcp.operators.gcs.GoogleCloudStorageDownloadOperator
  * airflow.gcp.operators.gcs.GoogleCloudStorageDeleteOperator
  * airflow.gcp.operators.gcs.GoogleCloudStorageBucketCreateAclEntryOperator
  * airflow.gcp.operators.gcs.GoogleCloudStorageObjectCreateAclEntryOperator
  * airflow.operators.sql_to_gcs.BaseSQLToGoogleCloudStorageOperator
  * airflow.operators.adls_to_gcs.AdlsToGoogleCloudStorageOperator
  * airflow.operators.gcs_to_s3.GoogleCloudStorageToS3Operator
  * airflow.operators.gcs_to_gcs.GoogleCloudStorageToGoogleCloudStorageOperator
  * airflow.operators.bigquery_to_gcs.BigQueryToCloudStorageOperator
  * airflow.operators.local_to_gcs.FileToGoogleCloudStorageOperator
  * airflow.operators.cassandra_to_gcs.CassandraToGoogleCloudStorageOperator
  * airflow.operators.bigquery_to_bigquery.BigQueryToBigQueryOperator

### Changes to propagating Kubernetes worker annotations

`kubernetes_annotations` configuration section has been removed. 
A new key `worker_annotations` has been added to existing `kubernetes` section instead. 
That is to remove restriction on the character set for k8s annotation keys.
All key/value pairs from `kubernetes_annotations` should now go to `worker_annotations` as a json. I.e. instead of e.g.
```
[kubernetes_annotations]
annotation_key = annotation_value
annotation_key2 = annotation_value2
```
it should be rewritten to
```
[kubernetes]
worker_annotations = { "annotation_key" : "annotation_value", "annotation_key2" : "annotation_value2" }
```

### Changes to import paths and names of GCP operators and hooks

According to [AIP-21](https://cwiki.apache.org/confluence/display/AIRFLOW/AIP-21%3A+Changes+in+import+paths) 
operators related to Google Cloud Platform has been moved from contrib to core. 
The following table shows changes in import paths.

|                                                     Old path                                                     |                                                 New path                                                  |
|------------------------------------------------------------------------------------------------------------------|-----------------------------------------------------------------------------------------------------------|
|airflow.contrib.hooks.bigquery_hook.BigQueryHook                                                                  |airflow.gcp.hooks.bigquery.BigQueryHook                                                                    |
|airflow.contrib.hooks.datastore_hook.DatastoreHook                                                                |airflow.gcp.hooks.datastore.DatastoreHook                                                                  |
|airflow.contrib.hooks.gcp_bigtable_hook.BigtableHook                                                              |airflow.gcp.hooks.bigtable.BigtableHook                                                                    |
|airflow.contrib.hooks.gcp_cloud_build_hook.CloudBuildHook                                                         |airflow.gcp.hooks.cloud_build.CloudBuildHook                                                               |
|airflow.contrib.hooks.gcp_compute_hook.GceHook                                                                    |airflow.gcp.hooks.compute.ComputeEngineHook                                                                |
|airflow.contrib.hooks.gcp_container_hook.GKEClusterHook                                                           |airflow.gcp.hooks.kubernetes_engine.GKEClusterHook                                                         |
|airflow.contrib.hooks.gcp_dataflow_hook.DataFlowHook                                                              |airflow.gcp.hooks.dataflow.DataFlowHook                                                                    |
|airflow.contrib.hooks.gcp_dataproc_hook.DataProcHook                                                              |airflow.gcp.hooks.dataproc.DataprocHook                                                                    |
|airflow.contrib.hooks.gcp_dlp_hook.CloudDLPHook                                                                   |airflow.gcp.hooks.dlp.CloudDLPHook                                                                         |
|airflow.contrib.hooks.gcp_function_hook.GcfHook                                                                   |airflow.gcp.hooks.functions.CloudFunctionsHook                                                                        |
|airflow.contrib.hooks.gcp_kms_hook.GoogleCloudKMSHook                                                             |airflow.gcp.hooks.kms.GoogleCloudKMSHook                                                                   |
|airflow.contrib.hooks.gcp_mlengine_hook.MLEngineHook                                                              |airflow.gcp.hooks.mlengine.MLEngineHook                                                                    |
|airflow.contrib.hooks.gcp_natural_language_hook.CloudNaturalLanguageHook                                          |airflow.gcp.hooks.natural_language.CloudNaturalLanguageHook                                                |
|airflow.contrib.hooks.gcp_pubsub_hook.PubSubHook                                                                  |airflow.gcp.hooks.pubsub.PubSubHook                                                                        |
|airflow.contrib.hooks.gcp_spanner_hook.CloudSpannerHook                                                           |airflow.gcp.hooks.spanner.SpannerHook                                                                 |
|airflow.contrib.hooks.gcp_speech_to_text_hook.GCPSpeechToTextHook                                                 |airflow.gcp.hooks.speech_to_text.GCPSpeechToTextHook                                                       |
|airflow.contrib.hooks.gcp_sql_hook.CloudSqlDatabaseHook                                                           |airflow.gcp.hooks.cloud_sql.CloudSqlDatabaseHook                                                           |
|airflow.contrib.hooks.gcp_sql_hook.CloudSqlHook                                                                   |airflow.gcp.hooks.cloud_sql.CloudSqlHook                                                                   |
|airflow.contrib.hooks.gcp_tasks_hook.CloudTasksHook                                                               |airflow.gcp.hooks.tasks.CloudTasksHook                                                                     |
|airflow.contrib.hooks.gcp_text_to_speech_hook.GCPTextToSpeechHook                                                 |airflow.gcp.hooks.text_to_speech.CloudTextToSpeechHook                                                       |
|airflow.contrib.hooks.gcp_transfer_hook.GCPTransferServiceHook                                                    |airflow.gcp.hooks.cloud_storage_transfer_service.GCPTransferServiceHook                                    |
|airflow.contrib.hooks.gcp_translate_hook.CloudTranslateHook                                                       |airflow.gcp.hooks.translate.CloudTranslateHook                                                             |
|airflow.contrib.hooks.gcp_video_intelligence_hook.CloudVideoIntelligenceHook                                      |airflow.gcp.hooks.video_intelligence.CloudVideoIntelligenceHook                                            |
|airflow.contrib.hooks.gcp_vision_hook.CloudVisionHook                                                             |airflow.providers.google.cloud.hooks.vision.CloudVisionHook                                                                   |
|airflow.contrib.hooks.gcs_hook.GoogleCloudStorageHook                                                             |airflow.gcp.hooks.gcs.GoogleCloudStorageHook                                                               |
|airflow.contrib.operators.adls_to_gcs.AdlsToGoogleCloudStorageOperator                                            |airflow.operators.adls_to_gcs.AdlsToGoogleCloudStorageOperator                                             |
|airflow.contrib.operators.bigquery_check_operator.BigQueryCheckOperator                                           |airflow.gcp.operators.bigquery.BigQueryCheckOperator                                                       |
|airflow.contrib.operators.bigquery_check_operator.BigQueryIntervalCheckOperator                                   |airflow.gcp.operators.bigquery.BigQueryIntervalCheckOperator                                               |
|airflow.contrib.operators.bigquery_check_operator.BigQueryValueCheckOperator                                      |airflow.gcp.operators.bigquery.BigQueryValueCheckOperator                                                  |
|airflow.contrib.operators.bigquery_get_data.BigQueryGetDataOperator                                               |airflow.gcp.operators.bigquery.BigQueryGetDataOperator                                                     |
|airflow.contrib.operators.bigquery_operator.BigQueryCreateEmptyDatasetOperator                                    |airflow.gcp.operators.bigquery.BigQueryCreateEmptyDatasetOperator                                          |
|airflow.contrib.operators.bigquery_operator.BigQueryCreateEmptyTableOperator                                      |airflow.gcp.operators.bigquery.BigQueryCreateEmptyTableOperator                                            |
|airflow.contrib.operators.bigquery_operator.BigQueryCreateExternalTableOperator                                   |airflow.gcp.operators.bigquery.BigQueryCreateExternalTableOperator                                         |
|airflow.contrib.operators.bigquery_operator.BigQueryDeleteDatasetOperator                                         |airflow.gcp.operators.bigquery.BigQueryDeleteDatasetOperator                                               |
|airflow.contrib.operators.bigquery_operator.BigQueryOperator                                                      |airflow.gcp.operators.bigquery.BigQueryOperator                                                            |
|airflow.contrib.operators.bigquery_table_delete_operator.BigQueryTableDeleteOperator                              |airflow.gcp.operators.bigquery.BigQueryTableDeleteOperator                                                 |
|airflow.contrib.operators.bigquery_to_bigquery.BigQueryToBigQueryOperator                                         |airflow.operators.bigquery_to_bigquery.BigQueryToBigQueryOperator                                          |
|airflow.contrib.operators.bigquery_to_gcs.BigQueryToCloudStorageOperator                                          |airflow.operators.bigquery_to_gcs.BigQueryToCloudStorageOperator                                           |
|airflow.contrib.operators.bigquery_to_mysql_operator.BigQueryToMySqlOperator                                      |airflow.operators.bigquery_to_mysql.BigQueryToMySqlOperator                                                |
|airflow.contrib.operators.dataflow_operator.DataFlowJavaOperator                                                  |airflow.gcp.operators.dataflow.DataFlowJavaOperator                                                        |
|airflow.contrib.operators.dataflow_operator.DataFlowPythonOperator                                                |airflow.gcp.operators.dataflow.DataFlowPythonOperator                                                      |
|airflow.contrib.operators.dataflow_operator.DataflowTemplateOperator                                              |airflow.gcp.operators.dataflow.DataflowTemplateOperator                                                    |
|airflow.contrib.operators.dataproc_operator.DataProcHadoopOperator                                                |airflow.gcp.operators.dataproc.DataProcHadoopOperator                                                      |
|airflow.contrib.operators.dataproc_operator.DataProcHiveOperator                                                  |airflow.gcp.operators.dataproc.DataProcHiveOperator                                                        |
|airflow.contrib.operators.dataproc_operator.DataProcJobBaseOperator                                               |airflow.gcp.operators.dataproc.DataProcJobBaseOperator                                                     |
|airflow.contrib.operators.dataproc_operator.DataProcPigOperator                                                   |airflow.gcp.operators.dataproc.DataProcPigOperator                                                         |
|airflow.contrib.operators.dataproc_operator.DataProcPySparkOperator                                               |airflow.gcp.operators.dataproc.DataProcPySparkOperator                                                     |
|airflow.contrib.operators.dataproc_operator.DataProcSparkOperator                                                 |airflow.gcp.operators.dataproc.DataProcSparkOperator                                                       |
|airflow.contrib.operators.dataproc_operator.DataProcSparkSqlOperator                                              |airflow.gcp.operators.dataproc.DataProcSparkSqlOperator                                                    |
|airflow.contrib.operators.dataproc_operator.DataprocClusterCreateOperator                                         |airflow.gcp.operators.dataproc.DataprocClusterCreateOperator                                               |
|airflow.contrib.operators.dataproc_operator.DataprocClusterDeleteOperator                                         |airflow.gcp.operators.dataproc.DataprocClusterDeleteOperator                                               |
|airflow.contrib.operators.dataproc_operator.DataprocClusterScaleOperator                                          |airflow.gcp.operators.dataproc.DataprocClusterScaleOperator                                                |
|airflow.contrib.operators.dataproc_operator.DataprocOperationBaseOperator                                         |airflow.gcp.operators.dataproc.DataprocOperationBaseOperator                                               |
|airflow.contrib.operators.dataproc_operator.DataprocWorkflowTemplateInstantiateInlineOperator                     |airflow.gcp.operators.dataproc.DataprocWorkflowTemplateInstantiateInlineOperator                           |
|airflow.contrib.operators.dataproc_operator.DataprocWorkflowTemplateInstantiateOperator                           |airflow.gcp.operators.dataproc.DataprocWorkflowTemplateInstantiateOperator                                 |
|airflow.contrib.operators.datastore_export_operator.DatastoreExportOperator                                       |airflow.gcp.operators.datastore.DatastoreExportOperator                                                    |
|airflow.contrib.operators.datastore_import_operator.DatastoreImportOperator                                       |airflow.gcp.operators.datastore.DatastoreImportOperator                                                    |
|airflow.contrib.operators.file_to_gcs.FileToGoogleCloudStorageOperator                                            |airflow.operators.local_to_gcs.FileToGoogleCloudStorageOperator                                            |
|airflow.contrib.operators.gcp_bigtable_operator.BigtableClusterUpdateOperator                                     |airflow.gcp.operators.bigtable.BigtableClusterUpdateOperator                                               |
|airflow.contrib.operators.gcp_bigtable_operator.BigtableInstanceCreateOperator                                    |airflow.gcp.operators.bigtable.BigtableInstanceCreateOperator                                              |
|airflow.contrib.operators.gcp_bigtable_operator.BigtableInstanceDeleteOperator                                    |airflow.gcp.operators.bigtable.BigtableInstanceDeleteOperator                                              |
|airflow.contrib.operators.gcp_bigtable_operator.BigtableTableCreateOperator                                       |airflow.gcp.operators.bigtable.BigtableTableCreateOperator                                                 |
|airflow.contrib.operators.gcp_bigtable_operator.BigtableTableDeleteOperator                                       |airflow.gcp.operators.bigtable.BigtableTableDeleteOperator                                                 |
|airflow.contrib.operators.gcp_bigtable_operator.BigtableTableWaitForReplicationSensor                             |airflow.gcp.sensors.bigtable.BigtableTableWaitForReplicationSensor                                         |
|airflow.contrib.operators.gcp_cloud_build_operator.CloudBuildCreateBuildOperator                                  |airflow.gcp.operators.cloud_build.CloudBuildCreateBuildOperator                                            |
|airflow.contrib.operators.gcp_compute_operator.GceBaseOperator                                                    |airflow.gcp.operators.compute.GceBaseOperator                                                              |
|airflow.contrib.operators.gcp_compute_operator.GceInstanceGroupManagerUpdateTemplateOperator                      |airflow.gcp.operators.compute.GceInstanceGroupManagerUpdateTemplateOperator                                |
|airflow.contrib.operators.gcp_compute_operator.GceInstanceStartOperator                                           |airflow.gcp.operators.compute.GceInstanceStartOperator                                                     |
|airflow.contrib.operators.gcp_compute_operator.GceInstanceStopOperator                                            |airflow.gcp.operators.compute.GceInstanceStopOperator                                                      |
|airflow.contrib.operators.gcp_compute_operator.GceInstanceTemplateCopyOperator                                    |airflow.gcp.operators.compute.GceInstanceTemplateCopyOperator                                              |
|airflow.contrib.operators.gcp_compute_operator.GceSetMachineTypeOperator                                          |airflow.gcp.operators.compute.GceSetMachineTypeOperator                                                    |
|airflow.contrib.operators.gcp_container_operator.GKEClusterCreateOperator                                         |airflow.gcp.operators.kubernetes_engine.GKEClusterCreateOperator                                           |
|airflow.contrib.operators.gcp_container_operator.GKEClusterDeleteOperator                                         |airflow.gcp.operators.kubernetes_engine.GKEClusterDeleteOperator                                           |
|airflow.contrib.operators.gcp_container_operator.GKEPodOperator                                                   |airflow.gcp.operators.kubernetes_engine.GKEPodOperator                                                     |
|airflow.contrib.operators.gcp_dlp_operator.CloudDLPCancelDLPJobOperator                                           |airflow.gcp.operators.dlp.CloudDLPCancelDLPJobOperator                                                     |
|airflow.contrib.operators.gcp_dlp_operator.CloudDLPCreateDLPJobOperator                                           |airflow.gcp.operators.dlp.CloudDLPCreateDLPJobOperator                                                     |
|airflow.contrib.operators.gcp_dlp_operator.CloudDLPCreateDeidentifyTemplateOperator                               |airflow.gcp.operators.dlp.CloudDLPCreateDeidentifyTemplateOperator                                         |
|airflow.contrib.operators.gcp_dlp_operator.CloudDLPCreateInspectTemplateOperator                                  |airflow.gcp.operators.dlp.CloudDLPCreateInspectTemplateOperator                                            |
|airflow.contrib.operators.gcp_dlp_operator.CloudDLPCreateJobTriggerOperator                                       |airflow.gcp.operators.dlp.CloudDLPCreateJobTriggerOperator                                                 |
|airflow.contrib.operators.gcp_dlp_operator.CloudDLPCreateStoredInfoTypeOperator                                   |airflow.gcp.operators.dlp.CloudDLPCreateStoredInfoTypeOperator                                             |
|airflow.contrib.operators.gcp_dlp_operator.CloudDLPDeidentifyContentOperator                                      |airflow.gcp.operators.dlp.CloudDLPDeidentifyContentOperator                                                |
|airflow.contrib.operators.gcp_dlp_operator.CloudDLPDeleteDeidentifyTemplateOperator                               |airflow.gcp.operators.dlp.CloudDLPDeleteDeidentifyTemplateOperator                                         |
|airflow.contrib.operators.gcp_dlp_operator.CloudDLPDeleteDlpJobOperator                                           |airflow.gcp.operators.dlp.CloudDLPDeleteDlpJobOperator                                                     |
|airflow.contrib.operators.gcp_dlp_operator.CloudDLPDeleteInspectTemplateOperator                                  |airflow.gcp.operators.dlp.CloudDLPDeleteInspectTemplateOperator                                            |
|airflow.contrib.operators.gcp_dlp_operator.CloudDLPDeleteJobTriggerOperator                                       |airflow.gcp.operators.dlp.CloudDLPDeleteJobTriggerOperator                                                 |
|airflow.contrib.operators.gcp_dlp_operator.CloudDLPDeleteStoredInfoTypeOperator                                   |airflow.gcp.operators.dlp.CloudDLPDeleteStoredInfoTypeOperator                                             |
|airflow.contrib.operators.gcp_dlp_operator.CloudDLPGetDeidentifyTemplateOperator                                  |airflow.gcp.operators.dlp.CloudDLPGetDeidentifyTemplateOperator                                            |
|airflow.contrib.operators.gcp_dlp_operator.CloudDLPGetDlpJobOperator                                              |airflow.gcp.operators.dlp.CloudDLPGetDlpJobOperator                                                        |
|airflow.contrib.operators.gcp_dlp_operator.CloudDLPGetInspectTemplateOperator                                     |airflow.gcp.operators.dlp.CloudDLPGetInspectTemplateOperator                                               |
|airflow.contrib.operators.gcp_dlp_operator.CloudDLPGetJobTripperOperator                                          |airflow.gcp.operators.dlp.CloudDLPGetJobTripperOperator                                                    |
|airflow.contrib.operators.gcp_dlp_operator.CloudDLPGetStoredInfoTypeOperator                                      |airflow.gcp.operators.dlp.CloudDLPGetStoredInfoTypeOperator                                                |
|airflow.contrib.operators.gcp_dlp_operator.CloudDLPInspectContentOperator                                         |airflow.gcp.operators.dlp.CloudDLPInspectContentOperator                                                   |
|airflow.contrib.operators.gcp_dlp_operator.CloudDLPListDeidentifyTemplatesOperator                                |airflow.gcp.operators.dlp.CloudDLPListDeidentifyTemplatesOperator                                          |
|airflow.contrib.operators.gcp_dlp_operator.CloudDLPListDlpJobsOperator                                            |airflow.gcp.operators.dlp.CloudDLPListDlpJobsOperator                                                      |
|airflow.contrib.operators.gcp_dlp_operator.CloudDLPListInfoTypesOperator                                          |airflow.gcp.operators.dlp.CloudDLPListInfoTypesOperator                                                    |
|airflow.contrib.operators.gcp_dlp_operator.CloudDLPListInspectTemplatesOperator                                   |airflow.gcp.operators.dlp.CloudDLPListInspectTemplatesOperator                                             |
|airflow.contrib.operators.gcp_dlp_operator.CloudDLPListJobTriggersOperator                                        |airflow.gcp.operators.dlp.CloudDLPListJobTriggersOperator                                                  |
|airflow.contrib.operators.gcp_dlp_operator.CloudDLPListStoredInfoTypesOperator                                    |airflow.gcp.operators.dlp.CloudDLPListStoredInfoTypesOperator                                              |
|airflow.contrib.operators.gcp_dlp_operator.CloudDLPRedactImageOperator                                            |airflow.gcp.operators.dlp.CloudDLPRedactImageOperator                                                      |
|airflow.contrib.operators.gcp_dlp_operator.CloudDLPReidentifyContentOperator                                      |airflow.gcp.operators.dlp.CloudDLPReidentifyContentOperator                                                |
|airflow.contrib.operators.gcp_dlp_operator.CloudDLPUpdateDeidentifyTemplateOperator                               |airflow.gcp.operators.dlp.CloudDLPUpdateDeidentifyTemplateOperator                                         |
|airflow.contrib.operators.gcp_dlp_operator.CloudDLPUpdateInspectTemplateOperator                                  |airflow.gcp.operators.dlp.CloudDLPUpdateInspectTemplateOperator                                            |
|airflow.contrib.operators.gcp_dlp_operator.CloudDLPUpdateJobTriggerOperator                                       |airflow.gcp.operators.dlp.CloudDLPUpdateJobTriggerOperator                                                 |
|airflow.contrib.operators.gcp_dlp_operator.CloudDLPUpdateStoredInfoTypeOperator                                   |airflow.gcp.operators.dlp.CloudDLPUpdateStoredInfoTypeOperator                                             |
|airflow.contrib.operators.gcp_function_operator.GcfFunctionDeleteOperator                                         |airflow.gcp.operators.functions.GcfFunctionDeleteOperator                                                  |
|airflow.contrib.operators.gcp_function_operator.GcfFunctionDeployOperator                                         |airflow.gcp.operators.functions.GcfFunctionDeployOperator                                                  |
|airflow.contrib.operators.gcp_natural_language_operator.CloudLanguageAnalyzeEntitiesOperator                      |airflow.gcp.operators.natural_language.CloudLanguageAnalyzeEntitiesOperator                                |
|airflow.contrib.operators.gcp_natural_language_operator.CloudLanguageAnalyzeEntitySentimentOperator               |airflow.gcp.operators.natural_language.CloudLanguageAnalyzeEntitySentimentOperator                         |
|airflow.contrib.operators.gcp_natural_language_operator.CloudLanguageAnalyzeSentimentOperator                     |airflow.gcp.operators.natural_language.CloudLanguageAnalyzeSentimentOperator                               |
|airflow.contrib.operators.gcp_natural_language_operator.CloudLanguageClassifyTextOperator                         |airflow.gcp.operators.natural_language.CloudLanguageClassifyTextOperator                                   |
|airflow.contrib.operators.gcp_spanner_operator.CloudSpannerInstanceDatabaseDeleteOperator                         |airflow.gcp.operators.spanner.CloudSpannerInstanceDatabaseDeleteOperator                                   |
|airflow.contrib.operators.gcp_spanner_operator.CloudSpannerInstanceDatabaseDeployOperator                         |airflow.gcp.operators.spanner.CloudSpannerInstanceDatabaseDeployOperator                                   |
|airflow.contrib.operators.gcp_spanner_operator.CloudSpannerInstanceDatabaseQueryOperator                          |airflow.gcp.operators.spanner.CloudSpannerInstanceDatabaseQueryOperator                                    |
|airflow.contrib.operators.gcp_spanner_operator.CloudSpannerInstanceDatabaseUpdateOperator                         |airflow.gcp.operators.spanner.CloudSpannerInstanceDatabaseUpdateOperator                                   |
|airflow.contrib.operators.gcp_spanner_operator.CloudSpannerInstanceDeleteOperator                                 |airflow.gcp.operators.spanner.CloudSpannerInstanceDeleteOperator                                           |
|airflow.contrib.operators.gcp_spanner_operator.CloudSpannerInstanceDeployOperator                                 |airflow.gcp.operators.spanner.CloudSpannerInstanceDeployOperator                                           |
|airflow.contrib.operators.gcp_speech_to_text_operator.GcpSpeechToTextRecognizeSpeechOperator                      |airflow.gcp.operators.speech_to_text.GcpSpeechToTextRecognizeSpeechOperator                                |
|airflow.contrib.operators.gcp_text_to_speech_operator.GcpTextToSpeechSynthesizeOperator                           |airflow.gcp.operators.text_to_speech.GcpTextToSpeechSynthesizeOperator                                     |
|airflow.contrib.operators.gcp_transfer_operator.GcpTransferServiceJobCreateOperator                               |airflow.gcp.operators.cloud_storage_transfer_service.GcpTransferServiceJobCreateOperator                   |
|airflow.contrib.operators.gcp_transfer_operator.GcpTransferServiceJobDeleteOperator                               |airflow.gcp.operators.cloud_storage_transfer_service.GcpTransferServiceJobDeleteOperator                   |
|airflow.contrib.operators.gcp_transfer_operator.GcpTransferServiceJobUpdateOperator                               |airflow.gcp.operators.cloud_storage_transfer_service.GcpTransferServiceJobUpdateOperator                   |
|airflow.contrib.operators.gcp_transfer_operator.GcpTransferServiceOperationCancelOperator                         |airflow.gcp.operators.cloud_storage_transfer_service.GcpTransferServiceOperationCancelOperator             |
|airflow.contrib.operators.gcp_transfer_operator.GcpTransferServiceOperationGetOperator                            |airflow.gcp.operators.cloud_storage_transfer_service.GcpTransferServiceOperationGetOperator                |
|airflow.contrib.operators.gcp_transfer_operator.GcpTransferServiceOperationPauseOperator                          |airflow.gcp.operators.cloud_storage_transfer_service.GcpTransferServiceOperationPauseOperator              |
|airflow.contrib.operators.gcp_transfer_operator.GcpTransferServiceOperationResumeOperator                         |airflow.gcp.operators.cloud_storage_transfer_service.GcpTransferServiceOperationResumeOperator             |
|airflow.contrib.operators.gcp_transfer_operator.GcpTransferServiceOperationsListOperator                          |airflow.gcp.operators.cloud_storage_transfer_service.GcpTransferServiceOperationsListOperator              |
|airflow.contrib.operators.gcp_transfer_operator.GoogleCloudStorageToGoogleCloudStorageTransferOperator            |airflow.gcp.operators.cloud_storage_transfer_service.GoogleCloudStorageToGoogleCloudStorageTransferOperator|
|airflow.contrib.operators.gcp_translate_operator.CloudTranslateTextOperator                                       |airflow.gcp.operators.translate.CloudTranslateTextOperator                                                 |
|airflow.contrib.operators.gcp_translate_speech_operator.GcpTranslateSpeechOperator                                |airflow.gcp.operators.translate_speech.GcpTranslateSpeechOperator                                          |
|airflow.contrib.operators.gcp_video_intelligence_operator.CloudVideoIntelligenceDetectVideoExplicitContentOperator|airflow.gcp.operators.video_intelligence.CloudVideoIntelligenceDetectVideoExplicitContentOperator          |
|airflow.contrib.operators.gcp_video_intelligence_operator.CloudVideoIntelligenceDetectVideoLabelsOperator         |airflow.gcp.operators.video_intelligence.CloudVideoIntelligenceDetectVideoLabelsOperator                   |
|airflow.contrib.operators.gcp_video_intelligence_operator.CloudVideoIntelligenceDetectVideoShotsOperator          |airflow.gcp.operators.video_intelligence.CloudVideoIntelligenceDetectVideoShotsOperator                    |
|airflow.contrib.operators.gcp_vision_operator.CloudVisionAddProductToProductSetOperator                           |airflow.providers.google.cloud.operators.vision.CloudVisionAddProductToProductSetOperator                                     |
|airflow.contrib.operators.gcp_vision_operator.CloudVisionAnnotateImageOperator                                    |airflow.providers.google.cloud.operators.vision.CloudVisionAnnotateImageOperator                                              |
|airflow.contrib.operators.gcp_vision_operator.CloudVisionDetectDocumentTextOperator                               |airflow.providers.google.cloud.operators.vision.CloudVisionDetectDocumentTextOperator                                         |
|airflow.contrib.operators.gcp_vision_operator.CloudVisionDetectImageLabelsOperator                                |airflow.providers.google.cloud.operators.vision.CloudVisionDetectImageLabelsOperator                                          |
|airflow.contrib.operators.gcp_vision_operator.CloudVisionDetectImageSafeSearchOperator                            |airflow.providers.google.cloud.operators.vision.CloudVisionDetectImageSafeSearchOperator                                      |
|airflow.contrib.operators.gcp_vision_operator.CloudVisionDetectTextOperator                                       |airflow.providers.google.cloud.operators.vision.CloudVisionDetectTextOperator                                                 |
|airflow.contrib.operators.gcp_vision_operator.CloudVisionProductCreateOperator                                    |airflow.providers.google.cloud.operators.vision.CloudVisionProductCreateOperator                                              |
|airflow.contrib.operators.gcp_vision_operator.CloudVisionProductDeleteOperator                                    |airflow.providers.google.cloud.operators.vision.CloudVisionProductDeleteOperator                                              |
|airflow.contrib.operators.gcp_vision_operator.CloudVisionProductGetOperator                                       |airflow.providers.google.cloud.operators.vision.CloudVisionProductGetOperator                                                 |
|airflow.contrib.operators.gcp_vision_operator.CloudVisionProductSetCreateOperator                                 |airflow.providers.google.cloud.operators.vision.CloudVisionProductSetCreateOperator                                           |
|airflow.contrib.operators.gcp_vision_operator.CloudVisionProductSetDeleteOperator                                 |airflow.providers.google.cloud.operators.vision.CloudVisionProductSetDeleteOperator                                           |
|airflow.contrib.operators.gcp_vision_operator.CloudVisionProductSetGetOperator                                    |airflow.providers.google.cloud.operators.vision.CloudVisionProductSetGetOperator                                              |
|airflow.contrib.operators.gcp_vision_operator.CloudVisionProductSetUpdateOperator                                 |airflow.providers.google.cloud.operators.vision.CloudVisionProductSetUpdateOperator                                           |
|airflow.contrib.operators.gcp_vision_operator.CloudVisionProductUpdateOperator                                    |airflow.providers.google.cloud.operators.vision.CloudVisionProductUpdateOperator                                              |
|airflow.contrib.operators.gcp_vision_operator.CloudVisionReferenceImageCreateOperator                             |airflow.providers.google.cloud.operators.vision.CloudVisionReferenceImageCreateOperator                                       |
|airflow.contrib.operators.gcp_vision_operator.CloudVisionRemoveProductFromProductSetOperator                      |airflow.providers.google.cloud.operators.vision.CloudVisionRemoveProductFromProductSetOperator                                |
|airflow.contrib.operators.gcs_acl_operator.GoogleCloudStorageBucketCreateAclEntryOperator                         |airflow.gcp.operators.gcs.GoogleCloudStorageBucketCreateAclEntryOperator                                   |
|airflow.contrib.operators.gcs_acl_operator.GoogleCloudStorageObjectCreateAclEntryOperator                         |airflow.gcp.operators.gcs.GoogleCloudStorageObjectCreateAclEntryOperator                                   |
|airflow.contrib.operators.gcs_delete_operator.GoogleCloudStorageDeleteOperator                                    |airflow.gcp.operators.gcs.GoogleCloudStorageDeleteOperator                                                 |
|airflow.contrib.operators.gcs_download_operator.GoogleCloudStorageDownloadOperator                                |airflow.gcp.operators.gcs.GoogleCloudStorageDownloadOperator                                               |
|airflow.contrib.operators.gcs_list_operator.GoogleCloudStorageListOperator                                        |airflow.gcp.operators.gcs.GoogleCloudStorageListOperator                                                   |
|airflow.contrib.operators.gcs_operator.GoogleCloudStorageCreateBucketOperator                                     |airflow.gcp.operators.gcs.GoogleCloudStorageCreateBucketOperator                                           |
|airflow.contrib.operators.gcs_to_bq.GoogleCloudStorageToBigQueryOperator                                          |airflow.operators.gcs_to_bq.GoogleCloudStorageToBigQueryOperator                                           |
|airflow.contrib.operators.gcs_to_gcs.GoogleCloudStorageToGoogleCloudStorageOperator                               |airflow.operators.gcs_to_gcs.GoogleCloudStorageToGoogleCloudStorageOperator                                |
|airflow.contrib.operators.gcs_to_s3.GoogleCloudStorageToS3Operator                                                |airflow.operators.gcs_to_s3.GoogleCloudStorageToS3Operator                                                 |
|airflow.contrib.operators.mlengine_operator.MLEngineBatchPredictionOperator                                       |airflow.gcp.operators.mlengine.MLEngineBatchPredictionOperator                                             |
|airflow.contrib.operators.mlengine_operator.MLEngineModelOperator                                                 |airflow.gcp.operators.mlengine.MLEngineModelOperator                                                       |
|airflow.contrib.operators.mlengine_operator.MLEngineTrainingOperator                                              |airflow.gcp.operators.mlengine.MLEngineTrainingOperator                                                    |
|airflow.contrib.operators.mlengine_operator.MLEngineVersionOperator                                               |airflow.gcp.operators.mlengine.MLEngineVersionOperator                                                     |
|airflow.contrib.operators.mssql_to_gcs.MsSqlToGoogleCloudStorageOperator                                          |airflow.operators.mssql_to_gcs.MsSqlToGoogleCloudStorageOperator                                           |
|airflow.contrib.operators.mysql_to_gcs.MySqlToGoogleCloudStorageOperator                                          |airflow.operators.mysql_to_gcs.MySqlToGoogleCloudStorageOperator                                           |
|airflow.contrib.operators.postgres_to_gcs_operator.PostgresToGoogleCloudStorageOperator                           |airflow.operators.postgres_to_gcs.PostgresToGoogleCloudStorageOperator                                     |
|airflow.contrib.operators.pubsub_operator.PubSubPublishOperator                                                   |airflow.gcp.operators.pubsub.PubSubPublishOperator                                                         |
|airflow.contrib.operators.pubsub_operator.PubSubSubscriptionCreateOperator                                        |airflow.gcp.operators.pubsub.PubSubSubscriptionCreateOperator                                              |
|airflow.contrib.operators.pubsub_operator.PubSubSubscriptionDeleteOperator                                        |airflow.gcp.operators.pubsub.PubSubSubscriptionDeleteOperator                                              |
|airflow.contrib.operators.pubsub_operator.PubSubTopicCreateOperator                                               |airflow.gcp.operators.pubsub.PubSubTopicCreateOperator                                                     |
|airflow.contrib.operators.pubsub_operator.PubSubTopicDeleteOperator                                               |airflow.gcp.operators.pubsub.PubSubTopicDeleteOperator                                                     |
|airflow.contrib.operators.sql_to_gcs.BaseSQLToGoogleCloudStorageOperator                                          |airflow.operators.sql_to_gcs.BaseSQLToGoogleCloudStorageOperator                                           |
|airflow.contrib.sensors.bigquery_sensor.BigQueryTableSensor                                                       |airflow.gcp.sensors.bigquery.BigQueryTableSensor                                                           |
|airflow.contrib.sensors.gcp_transfer_sensor.GCPTransferServiceWaitForJobStatusSensor                              |airflow.gcp.sensors.cloud_storage_transfer_service.GCPTransferServiceWaitForJobStatusSensor                |
|airflow.contrib.sensors.gcs_sensor.GoogleCloudStorageObjectSensor                                                 |airflow.gcp.sensors.gcs.GoogleCloudStorageObjectSensor                                                     |
|airflow.contrib.sensors.gcs_sensor.GoogleCloudStorageObjectUpdatedSensor                                          |airflow.gcp.sensors.gcs.GoogleCloudStorageObjectUpdatedSensor                                              |
|airflow.contrib.sensors.gcs_sensor.GoogleCloudStoragePrefixSensor                                                 |airflow.gcp.sensors.gcs.GoogleCloudStoragePrefixSensor                                                     |
|airflow.contrib.sensors.gcs_sensor.GoogleCloudStorageUploadSessionCompleteSensor                                  |airflow.gcp.sensors.gcs.GoogleCloudStorageUploadSessionCompleteSensor                                      |
|airflow.contrib.sensors.pubsub_sensor.PubSubPullSensor                                                            |airflow.gcp.sensors.pubsub.PubSubPullSensor                                                                |


### Remove provide_context

`provide_context` argument on the PythonOperator was removed. The signature of the callable passed to the PythonOperator is now inferred and argument values are always automatically provided. There is no need to explicitly provide or not provide the context anymore. For example:

```python
def myfunc(execution_date):
    print(execution_date)

python_operator = PythonOperator(task_id='mytask', python_callable=myfunc, dag=dag)
```

Notice you don't have to set provide_context=True, variables from the task context are now automatically detected and provided.

All context variables can still be provided with a double-asterisk argument:

```python
def myfunc(**context):
    print(context)  # all variables will be provided to context

python_operator = PythonOperator(task_id='mytask', python_callable=myfunc)
```

The task context variable names are reserved names in the callable function, hence a clash with `op_args` and `op_kwargs` results in an exception:

```python
def myfunc(dag):
    # raises a ValueError because "dag" is a reserved name
    # valid signature example: myfunc(mydag)

python_operator = PythonOperator(
    task_id='mytask',
    op_args=[1],
    python_callable=myfunc,
)
```

The change is backwards compatible, setting `provide_context` will add the `provide_context` variable to the `kwargs` (but won't do anything).

PR: [#5990](https://github.com/apache/airflow/pull/5990)

### Changes to FileSensor

FileSensor is now takes a glob pattern, not just a filename. If the filename you are looking for has `*`, `?`, or `[` in it then you should replace these with `[*]`, `[?]`, and `[[]`.

### Change dag loading duration metric name
Change DAG file loading duration metric from
`dag.loading-duration.<dag_id>` to `dag.loading-duration.<dag_file>`. This is to
better handle the case when a DAG file has multiple DAGs.

### Changes to ImapHook, ImapAttachmentSensor and ImapAttachmentToS3Operator

ImapHook:
* The order of arguments has changed for `has_mail_attachment`,
`retrieve_mail_attachments` and `download_mail_attachments`.
* A new `mail_filter` argument has been added to each of those.

ImapAttachmentSensor:
* The order of arguments has changed for `__init__`.
* A new `mail_filter` argument has been added to `__init__`.

ImapAttachmentToS3Operator:
* The order of arguments has changed for `__init__`.
* A new `imap_mail_filter` argument has been added to `__init__`.

### Changes to `SubDagOperator`

`SubDagOperator` is changed to use Airflow scheduler instead of backfill
to schedule tasks in the subdag. User no longer need to specify the executor
in `SubDagOperator`.

### Variables removed from the task instance context

The following variables were removed from the task instance context:
- end_date
- latest_date
- tables

### Moved provide_gcp_credential_file decorator to GoogleCloudBaseHook

To simplify the code, the decorator has been moved from the inner-class.

Instead of `@GoogleCloudBaseHook._Decorators.provide_gcp_credential_file`,
you should write `@GoogleCloudBaseHook.provide_gcp_credential_file`

### Changes to S3Hook

Note: The order of arguments has changed for `check_for_prefix`.
The `bucket_name` is now optional. It falls back to the `connection schema` attribute.

### Changes to Google Transfer Operator
To obtain pylint compatibility the `filter ` argument in `GcpTransferServiceOperationsListOperator`
has been renamed to `request_filter`.

### Changes in  Google Cloud Transfer Hook
 To obtain pylint compatibility the `filter` argument in `GCPTransferServiceHook.list_transfer_job` and
 `GCPTransferServiceHook.list_transfer_operations` has been renamed to `request_filter`.

### Export MySQL timestamps as UTC

`MySqlToGoogleCloudStorageOperator` now exports TIMESTAMP columns as UTC
by default, rather than using the default timezone of the MySQL server.
This is the correct behavior for use with BigQuery, since BigQuery
assumes that TIMESTAMP columns without time zones are in UTC. To
preserve the previous behavior, set `ensure_utc` to `False.`

### CLI reorganization

The Airflow CLI has been organized so that related commands are grouped
together as subcommands. The `airflow list_dags` command is now `airflow
dags list`, `airflow pause` is `airflow dags pause`, etc. For a complete
list of updated CLI commands, see https://airflow.apache.org/cli.html.

### Removal of Mesos Executor

The Mesos Executor is removed from the code base as it was not widely used and not maintained. [Mailing List Discussion on deleting it](https://lists.apache.org/thread.html/daa9500026b820c6aaadeffd66166eae558282778091ebbc68819fb7@%3Cdev.airflow.apache.org%3E).

### Increase standard Dataproc disk sizes

It is highly recommended to have 1TB+ disk size for Dataproc to have sufficient throughput:
https://cloud.google.com/compute/docs/disks/performance

Hence, the default value for `master_disk_size` in DataprocClusterCreateOperator has beeen changes from 500GB to 1TB.

### Changes to SalesforceHook

* renamed `sign_in` function to `get_conn`

### HTTPHook verify default value changed from False to True.

The HTTPHook is now secured by default: `verify=True`.
This can be overwriten by using the extra_options param as `{'verify': False}`.

### Changes to GoogleCloudStorageHook

* The following parameters have been replaced in all the methods in GCSHook:
  * `bucket` is changed to `bucket_name`
  * `object` is changed to `object_name`

* The `maxResults` parameter in `GoogleCloudStorageHook.list` has been renamed to `max_results` for consistency.

### Changes to CloudantHook

* upgraded cloudant version from `>=0.5.9,<2.0` to `>=2.0`
* removed the use of the `schema` attribute in the connection
* removed `db` function since the database object can also be retrieved by calling `cloudant_session['database_name']`

For example:
```python
from airflow.contrib.hooks.cloudant_hook import CloudantHook

with CloudantHook().get_conn() as cloudant_session:
    database = cloudant_session['database_name']
```

See the [docs](https://python-cloudant.readthedocs.io/en/latest/) for more information on how to use the new cloudant version.

### Unify default conn_id for Google Cloud Platform

Previously not all hooks and operators related to Google Cloud Platform use
``google_cloud_default`` as a default conn_id. There is currently one default
variant. Values like ``google_cloud_storage_default``, ``bigquery_default``,
``google_cloud_datastore_default`` have been deprecated. The configuration of
existing relevant connections in the database have been preserved. To use those
deprecated GCP conn_id, you need to explicitly pass their conn_id into
operators/hooks. Otherwise, ``google_cloud_default`` will be used as GCP's conn_id
by default.

### Viewer won't have edit permissions on DAG view.

### New `dag_discovery_safe_mode` config option

If `dag_discovery_safe_mode` is enabled, only check files for DAGs if
they contain the strings "airflow" and "DAG". For backwards
compatibility, this option is enabled by default.

### Removed deprecated import mechanism

The deprecated import mechanism has been removed so the import of modules becomes more consistent and explicit.

For example: `from airflow.operators import BashOperator`
becomes `from airflow.operators.bash_operator import BashOperator`

### Changes to sensor imports

Sensors are now accessible via `airflow.sensors` and no longer via `airflow.operators.sensors`.

For example: `from airflow.operators.sensors import BaseSensorOperator`
becomes `from airflow.sensors.base_sensor_operator import BaseSensorOperator`

### Renamed "extra" requirements for cloud providers

Subpackages for specific services have been combined into one variant for
each cloud provider. The name of the subpackage for the Google Cloud Platform
has changed to follow style.

If you want to install integration for Microsoft Azure, then instead of
```
pip install 'apache-airflow[azure_blob_storage,azure_data_lake,azure_cosmos,azure_container_instances]'
```
you should execute `pip install 'apache-airflow[azure]'`

If you want to install integration for Amazon Web Services, then instead of
`pip install 'apache-airflow[s3,emr]'`, you should execute `pip install 'apache-airflow[aws]'`

If you want to install integration for Google Cloud Platform, then instead of
`pip install 'apache-airflow[gcp_api]'`, you should execute `pip install 'apache-airflow[gcp]'`.
The old way will work until the release of Airflow 2.1.

### Deprecate legacy UI in favor of FAB RBAC UI
Previously we were using two versions of UI, which were hard to maintain as we need to implement/update the same feature
in both versions. With this change we've removed the older UI in favor of Flask App Builder RBAC UI. No need to set the
RBAC UI explicitly in the configuration now as this is the only default UI.
Please note that that custom auth backends will need re-writing to target new FAB based UI.

As part of this change, a few configuration items in `[webserver]` section are removed and no longer applicable,
including `authenticate`, `filter_by_owner`, `owner_mode`, and `rbac`.


#### Remove run_duration

We should not use the `run_duration` option anymore. This used to be for restarting the scheduler from time to time, but right now the scheduler is getting more stable and therefore using this setting is considered bad and might cause an inconsistent state.

### New `dag_processor_manager_log_location` config option

The DAG parsing manager log now by default will be log into a file, where its location is
controlled by the new `dag_processor_manager_log_location` config option in core section.

### min_file_parsing_loop_time config option temporarily disabled

The scheduler.min_file_parsing_loop_time config option has been temporarily removed due to
some bugs.

### CLI Changes

The ability to manipulate users from the command line has been changed. 'airflow create_user' and 'airflow delete_user' and 'airflow list_users' has been grouped to a single command `airflow users` with optional flags `--create`, `--list` and `--delete`.

Example Usage:

To create a new user:
```bash
airflow users --create --username jondoe --lastname doe --firstname jon --email jdoe@apache.org --role Viewer --password test
```

To list users:
```bash
airflow users --list
```

To delete a user:
```bash
airflow users --delete --username jondoe
```

To add a user to a role:
```bash
airflow users --add-role --username jondoe --role Public
```

To remove a user from a role:
```bash
airflow users --remove-role --username jondoe --role Public
```

### Unification of `do_xcom_push` flag
The `do_xcom_push` flag (a switch to push the result of an operator to xcom or not) was appearing in different incarnations in different operators. It's function has been unified under a common name (`do_xcom_push`) on `BaseOperator`. This way it is also easy to globally disable pushing results to xcom.

See [AIRFLOW-3249](https://jira.apache.org/jira/browse/AIRFLOW-3249) to check if your operator was affected.

### Changes to Dataproc related Operators
The 'properties' and 'jars' properties for the Dataproc related operators (`DataprocXXXOperator`) have been renamed from
`dataproc_xxxx_properties` and `dataproc_xxx_jars`  to `dataproc_properties`
and `dataproc_jars`respectively.
Arguments for dataproc_properties dataproc_jars

## Airflow 1.10.5

No breaking changes.

## Airflow 1.10.4

### Python 2 support is going away

Airflow 1.10 will be the last release series to support Python 2. Airflow 2.0.0 will only support Python 3.5 and up.

If you have a specific task that still requires Python 2 then you can use the PythonVirtualenvOperator for this.

### Changes to DatastoreHook

* removed argument `version` from `get_conn` function and added it to the hook's `__init__` function instead and renamed it to `api_version`
* renamed the `partialKeys` argument of function `allocate_ids` to `partial_keys`

### Changes to GoogleCloudStorageHook

* the discovery-based api (`googleapiclient.discovery`) used in `GoogleCloudStorageHook` is now replaced by the recommended client based api (`google-cloud-storage`). To know the difference between both the libraries, read https://cloud.google.com/apis/docs/client-libraries-explained. PR: [#5054](https://github.com/apache/airflow/pull/5054)
* as a part of this replacement, the `multipart` & `num_retries` parameters for `GoogleCloudStorageHook.upload` method have been deprecated.

  The client library uses multipart upload automatically if the object/blob size is more than 8 MB - [source code](https://github.com/googleapis/google-cloud-python/blob/11c543ce7dd1d804688163bc7895cf592feb445f/storage/google/cloud/storage/blob.py#L989-L997). The client also handles retries automatically

* the `generation` parameter is deprecated in `GoogleCloudStorageHook.delete` and `GoogleCloudStorageHook.insert_object_acl`.

Updating to `google-cloud-storage >= 1.16` changes the signature of the upstream `client.get_bucket()` method from `get_bucket(bucket_name: str)` to `get_bucket(bucket_or_name: Union[str, Bucket])`. This method is not directly exposed by the airflow hook, but any code accessing the connection directly (`GoogleCloudStorageHook().get_conn().get_bucket(...)` or similar) will need to be updated.

### Changes in writing Logs to Elasticsearch

The `elasticsearch_` prefix has been removed from all config items under the `[elasticsearch]` section. For example `elasticsearch_host` is now just `host`.

### Removal of `non_pooled_task_slot_count` and `non_pooled_backfill_task_slot_count`

`non_pooled_task_slot_count` and `non_pooled_backfill_task_slot_count`
are removed in favor of a real pool, e.g. `default_pool`.

By default tasks are running in `default_pool`.
`default_pool` is initialized with 128 slots and user can change the
number of slots through UI/CLI. `default_pool` cannot be removed.

### `pool` config option in Celery section to support different Celery pool implementation

The new `pool` config option allows users to choose different pool
implementation. Default value is "prefork", while choices include "prefork" (default),
"eventlet", "gevent" or "solo". This may help users achieve better concurrency performance
in different scenarios.

For more details about Celery pool implementation, please refer to:
- https://docs.celeryproject.org/en/latest/userguide/workers.html#concurrency
- https://docs.celeryproject.org/en/latest/userguide/concurrency/eventlet.html


### Change to method signature in `BaseOperator` and `DAG` classes

The signature of the `get_task_instances` method in the `BaseOperator` and `DAG` classes has changed. The change does not change the behavior of the method in either case.

#### For `BaseOperator`

Old signature:

```python
def get_task_instances(self, session, start_date=None, end_date=None):
```

New signature:

```python
@provide_session
def get_task_instances(self, start_date=None, end_date=None, session=None):
```

#### For `DAG`

Old signature:

```python
def get_task_instances(
    self, session, start_date=None, end_date=None, state=None):
```

New signature:

```python
@provide_session
def get_task_instances(
    self, start_date=None, end_date=None, state=None, session=None):
```

In either case, it is necessary to rewrite calls to the `get_task_instances` method that currently provide the `session` positional argument. New calls to this method look like:

```python
# if you can rely on @provide_session
dag.get_task_instances()
# if you need to provide the session
dag.get_task_instances(session=your_session)
```

## Airflow 1.10.3

### RedisPy dependency updated to v3 series
If you are using the Redis Sensor or Hook you may have to update your code. See
[redis-py porting instructions] to check if your code might be affected (MSET,
MSETNX, ZADD, and ZINCRBY all were, but read the full doc).

[redis-py porting instructions]: https://github.com/andymccurdy/redis-py/tree/3.2.0#upgrading-from-redis-py-2x-to-30

### SLUGIFY_USES_TEXT_UNIDECODE or AIRFLOW_GPL_UNIDECODE no longer required

It is no longer required to set one of the environment variables to avoid
a GPL dependency. Airflow will now always use text-unidecode if unidecode
was not installed before.

### new `sync_parallelism` config option in celery section

The new `sync_parallelism` config option will control how many processes CeleryExecutor will use to
fetch celery task state in parallel. Default value is max(1, number of cores - 1)

### Rename of BashTaskRunner to StandardTaskRunner

BashTaskRunner has been renamed to StandardTaskRunner. It is the default task runner
so you might need to update your config.

`task_runner = StandardTaskRunner`

### Modification to config file discovery

If the `AIRFLOW_CONFIG` environment variable was not set and the
`~/airflow/airflow.cfg` file existed, airflow previously used
`~/airflow/airflow.cfg` instead of `$AIRFLOW_HOME/airflow.cfg`. Now airflow
will discover its config file using the `$AIRFLOW_CONFIG` and `$AIRFLOW_HOME`
environment variables rather than checking for the presence of a file.

### New `dag_discovery_safe_mode` config option

If `dag_discovery_safe_mode` is enabled, only check files for DAGs if
they contain the strings "airflow" and "DAG". For backwards
compatibility, this option is enabled by default.

### Changes in Google Cloud Platform related operators

Most GCP-related operators have now optional `PROJECT_ID` parameter. In case you do not specify it,
the project id configured in
[GCP Connection](https://airflow.apache.org/howto/manage-connections.html#connection-type-gcp) is used.
There will be an `AirflowException` thrown in case `PROJECT_ID` parameter is not specified and the
connection used has no project id defined. This change should be  backwards compatible as earlier version
of the operators had `PROJECT_ID` mandatory.

Operators involved:

  * GCP Compute Operators
    * GceInstanceStartOperator
    * GceInstanceStopOperator
    * GceSetMachineTypeOperator
  * GCP Function Operators
    * GcfFunctionDeployOperator
  * GCP Cloud SQL Operators
    * CloudSqlInstanceCreateOperator
    * CloudSqlInstancePatchOperator
    * CloudSqlInstanceDeleteOperator
    * CloudSqlInstanceDatabaseCreateOperator
    * CloudSqlInstanceDatabasePatchOperator
    * CloudSqlInstanceDatabaseDeleteOperator

Other GCP operators are unaffected.

### Changes in Google Cloud Platform related hooks

The change in GCP operators implies that GCP Hooks for those operators require now keyword parameters rather
than positional ones in all methods where `project_id` is used. The methods throw an explanatory exception
in case they are called using positional parameters.

Hooks involved:

  * GceHook
  * GcfHook
  * CloudSqlHook

Other GCP hooks are unaffected.

### Changed behaviour of using default value when accessing variables
It's now possible to use `None` as a default value with the `default_var` parameter when getting a variable, e.g.

```python
foo = Variable.get("foo", default_var=None)
if foo is None:
    handle_missing_foo()
```

(Note: there is already `Variable.setdefault()` which me be helpful in some cases.)

This changes the behaviour if you previously explicitly provided `None` as a default value. If your code expects a `KeyError` to be thrown, then don't pass the `default_var` argument.

### Removal of `airflow_home` config setting

There were previously two ways of specifying the Airflow "home" directory
(`~/airflow` by default): the `AIRFLOW_HOME` environment variable, and the
`airflow_home` config setting in the `[core]` section.

If they had two different values different parts of the code base would end up
with different values. The config setting has been deprecated, and you should
remove the value from the config file and set `AIRFLOW_HOME` environment
variable if you need to use a non default value for this.

(Since this setting is used to calculate what config file to load, it is not
possible to keep just the config option)

### Change of two methods signatures in `GCPTransferServiceHook`

The signature of the `create_transfer_job` method in `GCPTransferServiceHook`
class has changed. The change does not change the behavior of the method.

Old signature:
```python
def create_transfer_job(self, description, schedule, transfer_spec, project_id=None):
```
New signature:
```python
def create_transfer_job(self, body):
```

It is necessary to rewrite calls to method. The new call looks like this:
```python
body = {
  'status': 'ENABLED',
  'projectId': project_id,
  'description': description,
  'transferSpec': transfer_spec,
  'schedule': schedule,
}
gct_hook.create_transfer_job(body)
```
The change results from the unification of all hooks and adjust to
[the official recommendations](https://lists.apache.org/thread.html/e8534d82be611ae7bcb21ba371546a4278aad117d5e50361fd8f14fe@%3Cdev.airflow.apache.org%3E)
for the Google Cloud Platform.

The signature of `wait_for_transfer_job` method in `GCPTransferServiceHook` has changed.

Old signature:
```python
def wait_for_transfer_job(self, job):
```
New signature:
```python
def wait_for_transfer_job(self, job, expected_statuses=(GcpTransferOperationStatus.SUCCESS, )):
```

The behavior of `wait_for_transfer_job` has changed:

Old behavior:

`wait_for_transfer_job` would wait for the SUCCESS status in specified jobs operations.

New behavior:

You can now specify an array of expected statuses. `wait_for_transfer_job` now waits for any of them.

The default value of `expected_statuses` is SUCCESS so that change is backwards compatible.

### Moved two classes to different modules

The class `GoogleCloudStorageToGoogleCloudStorageTransferOperator` has been moved from
`airflow.contrib.operators.gcs_to_gcs_transfer_operator` to `airflow.contrib.operators.gcp_transfer_operator`

the class `S3ToGoogleCloudStorageTransferOperator` has been moved from
`airflow.contrib.operators.s3_to_gcs_transfer_operator` to `airflow.contrib.operators.gcp_transfer_operator`

The change was made to keep all the operators related to GCS Transfer Services in one file.

The previous imports will continue to work until Airflow 2.0

### Fixed typo in --driver-class-path in SparkSubmitHook

The `driver_classapth` argument  to SparkSubmit Hook and Operator was
generating `--driver-classpath` on the spark command line, but this isn't a
valid option to spark.

The argument has been renamed to `driver_class_path`  and  the option it
generates has been fixed.


## Airflow 1.10.2

### DAG level Access Control for new RBAC UI

Extend and enhance new Airflow RBAC UI to support DAG level ACL. Each dag now has two permissions(one for write, one for read) associated('can_dag_edit', 'can_dag_read').
The admin will create new role, associate the dag permission with the target dag and assign that role to users. That user can only access / view the certain dags on the UI
that he has permissions on. If a new role wants to access all the dags, the admin could associate dag permissions on an artificial view(``all_dags``) with that role.

We also provide a new cli command(``sync_perm``) to allow admin to auto sync permissions.

### Modification to `ts_nodash` macro
`ts_nodash` previously contained TimeZone information along with execution date. For Example: `20150101T000000+0000`. This is not user-friendly for file or folder names which was a popular use case for `ts_nodash`. Hence this behavior has been changed and using `ts_nodash` will no longer contain TimeZone information, restoring the pre-1.10 behavior of this macro. And a new macro `ts_nodash_with_tz` has been added which can be used to get a string with execution date and timezone info without dashes.

Examples:
  * `ts_nodash`: `20150101T000000`
  * `ts_nodash_with_tz`: `20150101T000000+0000`

### Semantics of next_ds/prev_ds changed for manually triggered runs

next_ds/prev_ds now map to execution_date instead of the next/previous schedule-aligned execution date for DAGs triggered in the UI.

### User model changes
This patch changes the `User.superuser` field from a hardcoded boolean to a `Boolean()` database column. `User.superuser` will default to `False`, which means that this privilege will have to be granted manually to any users that may require it.

For example, open a Python shell and
```python
from airflow import models, settings

session = settings.Session()
users = session.query(models.User).all()  # [admin, regular_user]

users[1].superuser  # False

admin = users[0]
admin.superuser = True
session.add(admin)
session.commit()
```

### Custom auth backends interface change

We have updated the version of flask-login we depend upon, and as a result any
custom auth backends might need a small change: `is_active`,
`is_authenticated`, and `is_anonymous` should now be properties. What this means is if
previously you had this in your user class

    def is_active(self):
      return self.active

then you need to change it like this

    @property
    def is_active(self):
      return self.active

### Support autodetected schemas to GoogleCloudStorageToBigQueryOperator

GoogleCloudStorageToBigQueryOperator is now support schema auto-detection is available when you load data into BigQuery. Unfortunately, changes can be required.

If BigQuery tables are created outside of airflow and the schema is not defined in the task, multiple options are available:

define a schema_fields:

    gcs_to_bq.GoogleCloudStorageToBigQueryOperator(
      ...
      schema_fields={...})

or define a schema_object:

    gcs_to_bq.GoogleCloudStorageToBigQueryOperator(
      ...
      schema_object='path/to/schema/object)

or enabled autodetect of schema:

    gcs_to_bq.GoogleCloudStorageToBigQueryOperator(
      ...
      autodetect=True)

## Airflow 1.10.1

### StatsD Metrics

The `scheduler_heartbeat` metric has been changed from a gauge to a counter. Each loop of the scheduler will increment the counter by 1. This provides a higher degree of visibility and allows for better integration with Prometheus using the [StatsD Exporter](https://github.com/prometheus/statsd_exporter). The scheduler's activity status can be determined by graphing and alerting using a rate of change of the counter. If the scheduler goes down, the rate will drop to 0.

### EMRHook now passes all of connection's extra to CreateJobFlow API

EMRHook.create_job_flow has been changed to pass all keys to the create_job_flow API, rather than
just specific known keys for greater flexibility.

However prior to this release the "emr_default" sample connection that was created had invalid
configuration, so creating EMR clusters might fail until your connection is updated. (Ec2KeyName,
Ec2SubnetId, TerminationProtection and KeepJobFlowAliveWhenNoSteps were all top-level keys when they
should be inside the "Instances" dict)

### LDAP Auth Backend now requires TLS

Connecting to an LDAP server over plain text is not supported anymore. The
certificate presented by the LDAP server must be signed by a trusted
certificate, or you must provide the `cacert` option under `[ldap]` in the
config file.

If you want to use LDAP auth backend without TLS then you will have to create a
custom-auth backend based on
https://github.com/apache/airflow/blob/1.10.0/airflow/contrib/auth/backends/ldap_auth.py

## Airflow 1.10

Installation and upgrading requires setting `SLUGIFY_USES_TEXT_UNIDECODE=yes` in your environment or
`AIRFLOW_GPL_UNIDECODE=yes`. In case of the latter a GPL runtime dependency will be installed due to a
dependency (python-nvd3 -> python-slugify -> unidecode).

### Replace DataProcHook.await calls to DataProcHook.wait

The method name was changed to be compatible with the Python 3.7 async/await keywords

### Setting UTF-8 as default mime_charset in email utils

### Add a configuration variable(default_dag_run_display_number) to control numbers of dag run for display

Add a configuration variable(default_dag_run_display_number) under webserver section to control the number of dag runs to show in UI.

### Default executor for SubDagOperator is changed to SequentialExecutor

### New Webserver UI with Role-Based Access Control

The current webserver UI uses the Flask-Admin extension. The new webserver UI uses the [Flask-AppBuilder (FAB)](https://github.com/dpgaspar/Flask-AppBuilder) extension. FAB has built-in authentication support and Role-Based Access Control (RBAC), which provides configurable roles and permissions for individual users.

To turn on this feature, in your airflow.cfg file (under [webserver]), set the configuration variable `rbac = True`, and then run `airflow` command, which will generate the `webserver_config.py` file in your $AIRFLOW_HOME.

#### Setting up Authentication

FAB has built-in authentication support for DB, OAuth, OpenID, LDAP, and REMOTE_USER. The default auth type is `AUTH_DB`.

For any other authentication type (OAuth, OpenID, LDAP, REMOTE_USER), see the [Authentication section of FAB docs](http://flask-appbuilder.readthedocs.io/en/latest/security.html#authentication-methods) for how to configure variables in webserver_config.py file.

Once you modify your config file, run `airflow db init` to generate new tables for RBAC support (these tables will have the prefix `ab_`).

#### Creating an Admin Account

Once configuration settings have been updated and new tables have been generated, create an admin account with `airflow create_user` command.

#### Using your new UI

Run `airflow webserver` to start the new UI. This will bring up a log in page, enter the recently created admin username and password.

There are five roles created for Airflow by default: Admin, User, Op, Viewer, and Public. To configure roles/permissions, go to the `Security` tab and click `List Roles` in the new UI.

#### Breaking changes

- AWS Batch Operator renamed property queue to job_queue to prevent conflict with the internal queue from CeleryExecutor - AIRFLOW-2542
- Users created and stored in the old users table will not be migrated automatically. FAB's built-in authentication support must be reconfigured.
- Airflow dag home page is now `/home` (instead of `/admin`).
- All ModelViews in Flask-AppBuilder follow a different pattern from Flask-Admin. The `/admin` part of the URL path will no longer exist. For example: `/admin/connection` becomes `/connection/list`, `/admin/connection/new` becomes `/connection/add`, `/admin/connection/edit` becomes `/connection/edit`, etc.
- Due to security concerns, the new webserver will no longer support the features in the `Data Profiling` menu of old UI, including `Ad Hoc Query`, `Charts`, and `Known Events`.
- HiveServer2Hook.get_results() always returns a list of tuples, even when a single column is queried, as per Python API 2.
- **UTC is now the default timezone**: Either reconfigure your workflows scheduling in UTC or set `default_timezone` as explained in https://airflow.apache.org/timezone.html#default-time-zone

### airflow.contrib.sensors.hdfs_sensors renamed to airflow.contrib.sensors.hdfs_sensor

We now rename airflow.contrib.sensors.hdfs_sensors to airflow.contrib.sensors.hdfs_sensor for consistency purpose.

### MySQL setting required

We now rely on more strict ANSI SQL settings for MySQL in order to have sane defaults. Make sure
to have specified `explicit_defaults_for_timestamp=1` in your my.cnf under `[mysqld]`

### Celery config

To make the config of Airflow compatible with Celery, some properties have been renamed:

```
celeryd_concurrency -> worker_concurrency
celery_result_backend -> result_backend
celery_ssl_active -> ssl_active
celery_ssl_cert -> ssl_cert
celery_ssl_key -> ssl_key
```

Resulting in the same config parameters as Celery 4, with more transparency.

### GCP Dataflow Operators

Dataflow job labeling is now supported in Dataflow{Java,Python}Operator with a default
"airflow-version" label, please upgrade your google-cloud-dataflow or apache-beam version
to 2.2.0 or greater.

### Google Cloud Storage Hook

The `GoogleCloudStorageDownloadOperator` can either write to a supplied `filename` or return the content of a file via xcom through `store_to_xcom_key` - both options are mutually exclusive.

### BigQuery Hooks and Operator

The `bql` parameter passed to `BigQueryOperator` and `BigQueryBaseCursor.run_query` has been deprecated and renamed to `sql` for consistency purposes. Using `bql` will still work (and raise a `DeprecationWarning`), but is no longer
supported and will be removed entirely in Airflow 2.0

### Redshift to S3 Operator

With Airflow 1.9 or lower, Unload operation always included header row. In order to include header row,
we need to turn off parallel unload. It is preferred to perform unload operation using all nodes so that it is
faster for larger tables. So, parameter called `include_header` is added and default is set to False.
Header row will be added only if this parameter is set True and also in that case parallel will be automatically turned off (`PARALLEL OFF`)

### Google cloud connection string

With Airflow 1.9 or lower, there were two connection strings for the Google Cloud operators, both `google_cloud_storage_default` and `google_cloud_default`. This can be confusing and therefore the `google_cloud_storage_default` connection id has been replaced with `google_cloud_default` to make the connection id consistent across Airflow.

### Logging Configuration

With Airflow 1.9 or lower, `FILENAME_TEMPLATE`, `PROCESSOR_FILENAME_TEMPLATE`, `LOG_ID_TEMPLATE`, `END_OF_LOG_MARK` were configured in `airflow_local_settings.py`. These have been moved into the configuration file, and hence if you were using a custom configuration file the following defaults need to be added.

```
[core]
fab_logging_level = WARN
log_filename_template = {{{{ ti.dag_id }}}}/{{{{ ti.task_id }}}}/{{{{ ts }}}}/{{{{ try_number }}}}.log
log_processor_filename_template = {{{{ filename }}}}.log

[elasticsearch]
elasticsearch_log_id_template = {{dag_id}}-{{task_id}}-{{execution_date}}-{{try_number}}
elasticsearch_end_of_log_mark = end_of_log
```

The previous setting of `log_task_reader` is not needed in many cases now when using the default logging config with remote storages. (Previously it needed to be set to `s3.task` or similar. This is not needed with the default config anymore)

#### Change of per-task log path

With the change to Airflow core to be timezone aware the default log path for task instances will now include timezone information. This will by default mean all previous task logs won't be found. You can get the old behaviour back by setting the following config options:

```
[core]
log_filename_template = {{ ti.dag_id }}/{{ ti.task_id }}/{{ execution_date.strftime("%%Y-%%m-%%dT%%H:%%M:%%S") }}/{{ try_number }}.log
```

## Airflow 1.9

### SSH Hook updates, along with new SSH Operator & SFTP Operator

SSH Hook now uses the Paramiko library to create an ssh client connection, instead of the sub-process based ssh command execution previously (<1.9.0), so this is backward incompatible.

- update SSHHook constructor
- use SSHOperator class in place of SSHExecuteOperator which is removed now. Refer to test_ssh_operator.py for usage info.
- SFTPOperator is added to perform secure file transfer from serverA to serverB. Refer to test_sftp_operator.py for usage info.
- No updates are required if you are using ftpHook, it will continue to work as is.

### S3Hook switched to use Boto3

The airflow.hooks.S3_hook.S3Hook has been switched to use boto3 instead of the older boto (a.k.a. boto2). This results in a few backwards incompatible changes to the following classes: S3Hook:

- the constructors no longer accepts `s3_conn_id`. It is now called `aws_conn_id`.
- the default connection is now "aws_default" instead of "s3_default"
- the return type of objects returned by `get_bucket` is now boto3.s3.Bucket
- the return type of `get_key`, and `get_wildcard_key` is now an boto3.S3.Object.

If you are using any of these in your DAGs and specify a connection ID you will need to update the parameter name for the connection to "aws_conn_id": S3ToHiveTransfer, S3PrefixSensor, S3KeySensor, RedshiftToS3Transfer.

### Logging update

The logging structure of Airflow has been rewritten to make configuration easier and the logging system more transparent.

#### A quick recap about logging

A logger is the entry point into the logging system. Each logger is a named bucket to which messages can be written for processing. A logger is configured to have a log level. This log level describes the severity of the messages that the logger will handle. Python defines the following log levels: DEBUG, INFO, WARNING, ERROR or CRITICAL.

Each message that is written to the logger is a Log Record. Each log record contains a log level indicating the severity of that specific message. A log record can also contain useful metadata that describes the event that is being logged. This can include details such as a stack trace or an error code.

When a message is given to the logger, the log level of the message is compared to the log level of the logger. If the log level of the message meets or exceeds the log level of the logger itself, the message will undergo further processing. If it doesn’t, the message will be ignored.

Once a logger has determined that a message needs to be processed, it is passed to a Handler. This configuration is now more flexible and can be easily be maintained in a single file.

#### Changes in Airflow Logging

Airflow's logging mechanism has been refactored to use Python’s built-in `logging` module to perform logging of the application. By extending classes with the existing `LoggingMixin`, all the logging will go through a central logger. Also the `BaseHook` and `BaseOperator` already extend this class, so it is easily available to do logging.

The main benefit is easier configuration of the logging by setting a single centralized python file. Disclaimer; there is still some inline configuration, but this will be removed eventually. The new logging class is defined by setting the dotted classpath in your `~/airflow/airflow.cfg` file:

```
# Logging class
# Specify the class that will specify the logging configuration
# This class has to be on the python classpath
logging_config_class = my.path.default_local_settings.LOGGING_CONFIG
```

The logging configuration file needs to be on the `PYTHONPATH`, for example `$AIRFLOW_HOME/config`. This directory is loaded by default. Any directory may be added to the `PYTHONPATH`, this might be handy when the config is in another directory or a volume is mounted in case of Docker.

The config can be taken from `airflow/config_templates/airflow_local_settings.py` as a starting point. Copy the contents to `${AIRFLOW_HOME}/config/airflow_local_settings.py`,  and alter the config as is preferred.

```
# -*- coding: utf-8 -*-
#
# Licensed to the Apache Software Foundation (ASF) under one
# or more contributor license agreements.  See the NOTICE file
# distributed with this work for additional information
# regarding copyright ownership.  The ASF licenses this file
# to you under the Apache License, Version 2.0 (the
# "License"); you may not use this file except in compliance
# with the License.  You may obtain a copy of the License at
#
#   http://www.apache.org/licenses/LICENSE-2.0
#
# Unless required by applicable law or agreed to in writing,
# software distributed under the License is distributed on an
# "AS IS" BASIS, WITHOUT WARRANTIES OR CONDITIONS OF ANY
# KIND, either express or implied.  See the License for the
# specific language governing permissions and limitations
# under the License.

import os

from airflow import configuration as conf

# TODO: Logging format and level should be configured
# in this file instead of from airflow.cfg. Currently
# there are other log format and level configurations in
# settings.py and cli.py. Please see AIRFLOW-1455.

LOG_LEVEL = conf.get('core', 'LOGGING_LEVEL').upper()
LOG_FORMAT = conf.get('core', 'log_format')

BASE_LOG_FOLDER = conf.get('core', 'BASE_LOG_FOLDER')
PROCESSOR_LOG_FOLDER = conf.get('scheduler', 'child_process_log_directory')

FILENAME_TEMPLATE = '{{ ti.dag_id }}/{{ ti.task_id }}/{{ ts }}/{{ try_number }}.log'
PROCESSOR_FILENAME_TEMPLATE = '{{ filename }}.log'

DEFAULT_LOGGING_CONFIG = {
    'version': 1,
    'disable_existing_loggers': False,
    'formatters': {
        'airflow.task': {
            'format': LOG_FORMAT,
        },
        'airflow.processor': {
            'format': LOG_FORMAT,
        },
    },
    'handlers': {
        'console': {
            'class': 'logging.StreamHandler',
            'formatter': 'airflow.task',
            'stream': 'ext://sys.stdout'
        },
        'file.task': {
            'class': 'airflow.utils.log.file_task_handler.FileTaskHandler',
            'formatter': 'airflow.task',
            'base_log_folder': os.path.expanduser(BASE_LOG_FOLDER),
            'filename_template': FILENAME_TEMPLATE,
        },
        'file.processor': {
            'class': 'airflow.utils.log.file_processor_handler.FileProcessorHandler',
            'formatter': 'airflow.processor',
            'base_log_folder': os.path.expanduser(PROCESSOR_LOG_FOLDER),
            'filename_template': PROCESSOR_FILENAME_TEMPLATE,
        }
        # When using s3 or gcs, provide a customized LOGGING_CONFIG
        # in airflow_local_settings within your PYTHONPATH, see UPDATING.md
        # for details
        # 's3.task': {
        #     'class': 'airflow.utils.log.s3_task_handler.S3TaskHandler',
        #     'formatter': 'airflow.task',
        #     'base_log_folder': os.path.expanduser(BASE_LOG_FOLDER),
        #     's3_log_folder': S3_LOG_FOLDER,
        #     'filename_template': FILENAME_TEMPLATE,
        # },
        # 'gcs.task': {
        #     'class': 'airflow.utils.log.gcs_task_handler.GCSTaskHandler',
        #     'formatter': 'airflow.task',
        #     'base_log_folder': os.path.expanduser(BASE_LOG_FOLDER),
        #     'gcs_log_folder': GCS_LOG_FOLDER,
        #     'filename_template': FILENAME_TEMPLATE,
        # },
    },
    'loggers': {
        '': {
            'handlers': ['console'],
            'level': LOG_LEVEL
        },
        'airflow': {
            'handlers': ['console'],
            'level': LOG_LEVEL,
            'propagate': False,
        },
        'airflow.processor': {
            'handlers': ['file.processor'],
            'level': LOG_LEVEL,
            'propagate': True,
        },
        'airflow.task': {
            'handlers': ['file.task'],
            'level': LOG_LEVEL,
            'propagate': False,
        },
        'airflow.task_runner': {
            'handlers': ['file.task'],
            'level': LOG_LEVEL,
            'propagate': True,
        },
    }
}
```

To customize the logging (for example, use logging rotate), define one or more of the logging handles that [Python has to offer](https://docs.python.org/3/library/logging.handlers.html). For more details about the Python logging, please refer to the [official logging documentation](https://docs.python.org/3/library/logging.html).

Furthermore, this change also simplifies logging within the DAG itself:

```
root@ae1bc863e815:/airflow# python
Python 3.6.2 (default, Sep 13 2017, 14:26:54)
[GCC 4.9.2] on linux
Type "help", "copyright", "credits" or "license" for more information.
>>> from airflow.settings import *
>>>
>>> from datetime import datetime
>>> from airflow import DAG
>>> from airflow.operators.dummy_operator import DummyOperator
>>>
>>> dag = DAG('simple_dag', start_date=datetime(2017, 9, 1))
>>>
>>> task = DummyOperator(task_id='task_1', dag=dag)
>>>
>>> task.log.error('I want to say something..')
[2017-09-25 20:17:04,927] {<stdin>:1} ERROR - I want to say something..
```

#### Template path of the file_task_handler

The `file_task_handler` logger has been made more flexible. The default format can be changed, `{dag_id}/{task_id}/{execution_date}/{try_number}.log` by supplying Jinja templating in the `FILENAME_TEMPLATE` configuration variable. See the `file_task_handler` for more information.

#### I'm using S3Log or GCSLogs, what do I do!?

If you are logging to Google cloud storage, please see the [Google cloud platform documentation](https://airflow.apache.org/integration.html#gcp-google-cloud-platform) for logging instructions.

If you are using S3, the instructions should be largely the same as the Google cloud platform instructions above. You will need a custom logging config. The `REMOTE_BASE_LOG_FOLDER` configuration key in your airflow config has been removed, therefore you will need to take the following steps:

- Copy the logging configuration from [`airflow/config_templates/airflow_logging_settings.py`](https://github.com/apache/airflow/blob/master/airflow/config_templates/airflow_local_settings.py).
- Place it in a directory inside the Python import path `PYTHONPATH`. If you are using Python 2.7, ensuring that any `__init__.py` files exist so that it is importable.
- Update the config by setting the path of `REMOTE_BASE_LOG_FOLDER` explicitly in the config. The `REMOTE_BASE_LOG_FOLDER` key is not used anymore.
- Set the `logging_config_class` to the filename and dict. For example, if you place `custom_logging_config.py` on the base of your `PYTHONPATH`, you will need to set `logging_config_class = custom_logging_config.LOGGING_CONFIG` in your config as Airflow 1.8.

### New Features

#### Dask Executor

A new DaskExecutor allows Airflow tasks to be run in Dask Distributed clusters.

### Deprecated Features

These features are marked for deprecation. They may still work (and raise a `DeprecationWarning`), but are no longer
supported and will be removed entirely in Airflow 2.0

- If you're using the `google_cloud_conn_id` or `dataproc_cluster` argument names explicitly in `contrib.operators.Dataproc{*}Operator`(s), be sure to rename them to `gcp_conn_id` or `cluster_name`, respectively. We've renamed these arguments for consistency. (AIRFLOW-1323)

- `post_execute()` hooks now take two arguments, `context` and `result`
  (AIRFLOW-886)

  Previously, post_execute() only took one argument, `context`.

- `contrib.hooks.gcp_dataflow_hook.DataFlowHook` starts to use `--runner=DataflowRunner` instead of `DataflowPipelineRunner`, which is removed from the package `google-cloud-dataflow-0.6.0`.

- The pickle type for XCom messages has been replaced by json to prevent RCE attacks.
  Note that JSON serialization is stricter than pickling, so if you want to e.g. pass
  raw bytes through XCom you must encode them using an encoding like base64.
  By default pickling is still enabled until Airflow 2.0. To disable it
  set enable_xcom_pickling = False in your Airflow config.

## Airflow 1.8.1

The Airflow package name was changed from `airflow` to `apache-airflow` during this release. You must uninstall
a previously installed version of Airflow before installing 1.8.1.

## Airflow 1.8

### Database

The database schema needs to be upgraded. Make sure to shutdown Airflow and make a backup of your database. To
upgrade the schema issue `airflow upgradedb`.

### Upgrade systemd unit files

Systemd unit files have been updated. If you use systemd please make sure to update these.

> Please note that the webserver does not detach properly, this will be fixed in a future version.

### Tasks not starting although dependencies are met due to stricter pool checking

Airflow 1.7.1 has issues with being able to over subscribe to a pool, ie. more slots could be used than were
available. This is fixed in Airflow 1.8.0, but due to past issue jobs may fail to start although their
dependencies are met after an upgrade. To workaround either temporarily increase the amount of slots above
the amount of queued tasks or use a new pool.

### Less forgiving scheduler on dynamic start_date

Using a dynamic start_date (e.g. `start_date = datetime.now()`) is not considered a best practice. The 1.8.0 scheduler
is less forgiving in this area. If you encounter DAGs not being scheduled you can try using a fixed start_date and
renaming your DAG. The last step is required to make sure you start with a clean slate, otherwise the old schedule can
interfere.

### New and updated scheduler options

Please read through the new scheduler options, defaults have changed since 1.7.1.

#### child_process_log_directory

In order to increase the robustness of the scheduler, DAGS are now processed in their own process. Therefore each
DAG has its own log file for the scheduler. These log files are placed in `child_process_log_directory` which defaults to
`<AIRFLOW_HOME>/scheduler/latest`. You will need to make sure these log files are removed.

> DAG logs or processor logs ignore and command line settings for log file locations.

#### run_duration

Previously the command line option `num_runs` was used to let the scheduler terminate after a certain amount of
loops. This is now time bound and defaults to `-1`, which means run continuously. See also num_runs.

#### num_runs

Previously `num_runs` was used to let the scheduler terminate after a certain amount of loops. Now num_runs specifies
the number of times to try to schedule each DAG file within `run_duration` time. Defaults to `-1`, which means try
indefinitely. This is only available on the command line.

#### min_file_process_interval

After how much time should an updated DAG be picked up from the filesystem.

#### min_file_parsing_loop_time
CURRENTLY DISABLED DUE TO A BUG
How many seconds to wait between file-parsing loops to prevent the logs from being spammed.

#### dag_dir_list_interval

The frequency with which the scheduler should relist the contents of the DAG directory. If while developing +dags, they are not being picked up, have a look at this number and decrease it when necessary.

#### catchup_by_default

By default the scheduler will fill any missing interval DAG Runs between the last execution date and the current date.
This setting changes that behavior to only execute the latest interval. This can also be specified per DAG as
`catchup = False / True`. Command line backfills will still work.

### Faulty DAGs do not show an error in the Web UI

Due to changes in the way Airflow processes DAGs the Web UI does not show an error when processing a faulty DAG. To
find processing errors go the `child_process_log_directory` which defaults to `<AIRFLOW_HOME>/scheduler/latest`.

### New DAGs are paused by default

Previously, new DAGs would be scheduled immediately. To retain the old behavior, add this to airflow.cfg:

```
[core]
dags_are_paused_at_creation = False
```

### Airflow Context variable are passed to Hive config if conf is specified

If you specify a hive conf to the run_cli command of the HiveHook, Airflow add some
convenience variables to the config. In case you run a secure Hadoop setup it might be
required to whitelist these variables by adding the following to your configuration:

```
<property>
     <name>hive.security.authorization.sqlstd.confwhitelist.append</name>
     <value>airflow\.ctx\..*</value>
</property>
```

### Google Cloud Operator and Hook alignment

All Google Cloud Operators and Hooks are aligned and use the same client library. Now you have a single connection
type for all kinds of Google Cloud Operators.

If you experience problems connecting with your operator make sure you set the connection type "Google Cloud Platform".

Also the old P12 key file type is not supported anymore and only the new JSON key files are supported as a service
account.

### Deprecated Features

These features are marked for deprecation. They may still work (and raise a `DeprecationWarning`), but are no longer
supported and will be removed entirely in Airflow 2.0

- Hooks and operators must be imported from their respective submodules

  `airflow.operators.PigOperator` is no longer supported; `from airflow.operators.pig_operator import PigOperator` is.
  (AIRFLOW-31, AIRFLOW-200)

- Operators no longer accept arbitrary arguments

  Previously, `Operator.__init__()` accepted any arguments (either positional `*args` or keyword `**kwargs`) without
  complaint. Now, invalid arguments will be rejected. (https://github.com/apache/airflow/pull/1285)

- The config value secure_mode will default to True which will disable some insecure endpoints/features

### Known Issues

There is a report that the default of "-1" for num_runs creates an issue where errors are reported while parsing tasks.
It was not confirmed, but a workaround was found by changing the default back to `None`.

To do this edit `cli.py`, find the following:

```
        'num_runs': Arg(
            ("-n", "--num_runs"),
            default=-1, type=int,
            help="Set the number of runs to execute before exiting"),
```

and change `default=-1` to `default=None`. If you have this issue please report it on the mailing list.

## Airflow 1.7.1.2

### Changes to Configuration

#### Email configuration change

To continue using the default smtp email backend, change the email_backend line in your config file from:

```
[email]
email_backend = airflow.utils.send_email_smtp
```

to:

```
[email]
email_backend = airflow.utils.email.send_email_smtp
```

#### S3 configuration change

To continue using S3 logging, update your config file so:

```
s3_log_folder = s3://my-airflow-log-bucket/logs
```

becomes:

```
remote_base_log_folder = s3://my-airflow-log-bucket/logs
remote_log_conn_id = <your desired s3 connection>
```<|MERGE_RESOLUTION|>--- conflicted
+++ resolved
@@ -41,14 +41,13 @@
 
 ## Airflow Master
 
-<<<<<<< HEAD
 ### Changes to SQLSensor
 
 SQLSensor now consistent with python `bool()` function. It will resolve after receiving any value 
 that is casted to `True` with python `bool(value)`. That changes the previous response 
 receiving `NULL` or `'0'`. Earlier `NULL` or `'0'` has been treated as success criteria. 
 That behaviour is still achievable  setting param `success` to `lambda x: x is None or str(x) not in ('0', '')`.
-=======
+
 ### Migration of AWS components
 
 All AWS components (hooks, operators, sensors, example DAGs) will be grouped together as decided in
@@ -70,7 +69,6 @@
 In order to restore the previous behavior, you must set an ``True`` in  the ``allow_illegal_arguments``
 option of section ``[operators]`` in the ``airflow.cfg`` file. In the future it is possible to completely
 delete this option.
->>>>>>> ee0a557a
 
 ### Simplification of the TriggerDagRunOperator
 
