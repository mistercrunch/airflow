<!--
Licensed to the Apache Software Foundation (ASF) under one
or more contributor license agreements.  See the NOTICE file
distributed with this work for additional information
regarding copyright ownership.  The ASF licenses this file
to you under the Apache License, Version 2.0 (the
"License"); you may not use this file except in compliance
with the License.  You may obtain a copy of the License at

  http://www.apache.org/licenses/LICENSE-2.0

Unless required by applicable law or agreed to in writing,
software distributed under the License is distributed on an
"AS IS" BASIS, WITHOUT WARRANTIES OR CONDITIONS OF ANY
KIND, either express or implied.  See the License for the
specific language governing permissions and limitations
under the License.
-->

# Updating Airflow

This file documents any backwards-incompatible changes in Airflow and
assists users migrating to a new version.

## Airflow Master

<<<<<<< HEAD
### HTTPHook verify default value changed from False to True.

The HTTPHook is now secured by default: `verify=True`.
This can be overwriten by using the extra_options param as `{'verify': False}`.
=======
#### Unify default conn_id for Google Cloud Platform

Previously not all hooks and operators related to Google Cloud Platform use
``google_cloud_default`` as a default conn_id. There is currently one default
variant. Values like ``google_cloud_storage_default``, ``bigquery_default``,
``google_cloud_datastore_default`` have been deprecated. The configuration of
existing relevant connections in the database have been preserved. To use those
deprecated GCP conn_id, you need to explicitly pass their conn_id into
operators/hooks. Otherwise, ``google_cloud_default`` will be used as GCP's conn_id
by default.

### The chain function is removed

Bit operation like `>>` or `<<` are recommended for setting the dependency, which is easier to explain.
The `airflow.utlis.helpers.chain` function is removed.
>>>>>>> 5d2c740e

### Viewer won't have edit permissions on DAG view.

### RedisPy dependency updated to v3 series

If you are using the Redis Sensor or Hook you may have to update your code. See
[redis-py porting instructions] to check if your code might be affected (MSET,
MSETNX, ZADD, and ZINCRBY all were, but read the full doc).

[redis-py porting instructions]: https://github.com/andymccurdy/redis-py/tree/3.2.0#upgrading-from-redis-py-2x-to-30

### Change of two methods signatures in `GCPTransferServiceHook`

The signature of the `create_transfer_job` method in `GCPTransferServiceHook`
class has changed. The change does not change the behavior of the method.

Old signature:
```python
def create_transfer_job(self, description, schedule, transfer_spec, project_id=None):
```
New signature:
```python
def create_transfer_job(self, body):
```

It is necessary to rewrite calls to method. The new call looks like this:
```python
body = {
  'status': 'ENABLED',
  'projectId': project_id,
  'description': description,
  'transferSpec': transfer_spec,
  'schedule': schedule,
}
gct_hook.create_transfer_job(body)
```
The change results from the unification of all hooks and adjust to
[the official recommendations](https://lists.apache.org/thread.html/e8534d82be611ae7bcb21ba371546a4278aad117d5e50361fd8f14fe@%3Cdev.airflow.apache.org%3E)
for the Google Cloud Platform.

The signature of `wait_for_transfer_job` method in `GCPTransferServiceHook` has changed.

Old signature:
```python
def wait_for_transfer_job(self, job):
```
New signature:
```python
def wait_for_transfer_job(self, job, expected_statuses=(GcpTransferOperationStatus.SUCCESS, )):
```

The behavior of `wait_for_transfer_job` has changed:

Old behavior:

`wait_for_transfer_job` would wait for the SUCCESS status in specified jobs operations.

New behavior:

You can now specify an array of expected statuses. `wait_for_transfer_job` now waits for any of them.

The default value of `expected_statuses` is SUCCESS so that change is backwards compatible.

### Moved two classes to different modules

The class `GoogleCloudStorageToGoogleCloudStorageTransferOperator` has been moved from
`airflow.contrib.operators.gcs_to_gcs_transfer_operator` to `airflow.contrib.operators.gcp_transfer_operator`

the class `S3ToGoogleCloudStorageTransferOperator` has been moved from  
`airflow.contrib.operators.s3_to_gcs_transfer_operator` to `airflow.contrib.operators.gcp_transfer_operator`

The change was made to keep all the operators related to GCS Transfer Services in one file.

### New `dag_discovery_safe_mode` config option

If `dag_discovery_safe_mode` is enabled, only check files for DAGs if
they contain the strings "airflow" and "DAG". For backwards
compatibility, this option is enabled by default.

### Removed deprecated import mechanism

The deprecated import mechanism has been removed so the import of modules becomes more consistent and explicit.

For example: `from airflow.operators import BashOperator` 
becomes `from airflow.operators.bash_operator import BashOperator`

### Changes to sensor imports

Sensors are now accessible via `airflow.sensors` and no longer via `airflow.operators.sensors`.

For example: `from airflow.operators.sensors import BaseSensorOperator` 
becomes `from airflow.sensors.base_sensor_operator import BaseSensorOperator`

### Renamed "extra" requirements for cloud providers

Subpackages for specific services have been combined into one variant for
each cloud provider. The name of the subpackage for the Google Cloud Platform
has changed to follow style.

If you want to install integration for Microsoft Azure, then instead of
```
pip install 'apache-airflow[azure_blob_storage,azure_data_lake,azure_cosmos,azure_container_instances]'
```
you should execute `pip install 'apache-airflow[azure]'`

If you want to install integration for Amazon Web Services, then instead of
`pip install 'apache-airflow[s3,emr]'`, you should execute `pip install 'apache-airflow[aws]'`

If you want to install integration for Google Cloud Platform, then instead of
`pip install 'apache-airflow[gcp_api]'`, you should execute `pip install 'apache-airflow[gcp]'`.
The old way will work until the release of Airflow 2.1.

### Changes in Google Cloud Platform related operators

Most GCP-related operators have now optional `PROJECT_ID` parameter. In case you do not specify it,
the project id configured in
[GCP Connection](https://airflow.apache.org/howto/manage-connections.html#connection-type-gcp) is used.
There will be an `AirflowException` thrown in case `PROJECT_ID` parameter is not specified and the
connection used has no project id defined. This change should be  backwards compatible as earlier version
of the operators had `PROJECT_ID` mandatory.

Operators involved:

  * GCP Compute Operators
    * GceInstanceStartOperator
    * GceInstanceStopOperator
    * GceSetMachineTypeOperator
  * GCP Function Operators
    * GcfFunctionDeployOperator
  * GCP Cloud SQL Operators
    * CloudSqlInstanceCreateOperator
    * CloudSqlInstancePatchOperator
    * CloudSqlInstanceDeleteOperator
    * CloudSqlInstanceDatabaseCreateOperator
    * CloudSqlInstanceDatabasePatchOperator
    * CloudSqlInstanceDatabaseDeleteOperator

Other GCP operators are unaffected.

### Changes in Google Cloud Platform related hooks

The change in GCP operators implies that GCP Hooks for those operators require now keyword parameters rather
than positional ones in all methods where `project_id` is used. The methods throw an explanatory exception
in case they are called using positional parameters.

Hooks involved:

  * GceHook
  * GcfHook
  * CloudSqlHook

Other GCP hooks are unaffected.

### Deprecate legacy UI in favor of FAB RBAC UI
Previously we were using two versions of UI, which were hard to maintain as we need to implement/update the same feature
in both versions. With this change we've removed the older UI in favor of Flask App Builder RBAC UI. No need to set the
RBAC UI explicitly in the configuration now as this is the only default UI.
Please note that that custom auth backends will need re-writing to target new FAB based UI.

As part of this change, a few configuration items in `[webserver]` section are removed and no longer applicable,
including `authenticate`, `filter_by_owner`, `owner_mode`, and `rbac`.


#### SLUGIFY_USES_TEXT_UNIDECODE or AIRFLOW_GPL_UNIDECODE no longer required

It is no longer required to set one of the environment variables to avoid
a GPL dependency. Airflow will now always use text-unidecode if unidecode
was not installed before.

#### Remove run_duration

We should not use the `run_duration` option anymore. This used to be for restarting the scheduler from time to time, but right now the scheduler is getting more stable and therefore using this setting is considered bad and might cause an inconsistent state.

### Modification to config file discovery

If the `AIRFLOW_CONFIG` environment variable was not set and the
`~/airflow/airflow.cfg` file existed, airflow previously used
`~/airflow/airflow.cfg` instead of `$AIRFLOW_HOME/airflow.cfg`. Now airflow
will discover its config file using the `$AIRFLOW_CONFIG` and `$AIRFLOW_HOME`
environment variables rather than checking for the presence of a file.

### New `dag_processor_manager_log_location` config option

The DAG parsing manager log now by default will be log into a file, where its location is
controlled by the new `dag_processor_manager_log_location` config option in core section.

### new `sync_parallelism` config option in celery section

The new `sync_parallelism` config option will control how many processes CeleryExecutor will use to
fetch celery task state in parallel. Default value is max(1, number of cores - 1)

### Rename of BashTaskRunner to StandardTaskRunner

BashTaskRunner has been renamed to StandardTaskRunner. It is the default task runner
so you might need to update your config.

`task_runner = StandardTaskRunner`


### min_file_parsing_loop_time config option temporarily disabled

The scheduler.min_file_parsing_loop_time config option has been temporarily removed due to
some bugs.

### CLI Changes

The ability to manipulate users from the command line has been changed. 'airflow create_user' and 'airflow delete_user' and 'airflow list_users' has been grouped to a single command `airflow users` with optional flags `--create`, `--list` and `--delete`.

Example Usage:

To create a new user:
```bash
airflow users --create --username jondoe --lastname doe --firstname jon --email jdoe@apache.org --role Viewer --password test
```

To list users:
```bash
airflow users --list
```

To delete a user:
```bash
airflow users --delete --username jondoe
```

To add a user to a role:
```bash
airflow users --add-role --username jondoe --role Public
```

To remove a user from a role:
```bash
airflow users --remove-role --username jondoe --role Public
```

### Unification of `do_xcom_push` flag
The `do_xcom_push` flag (a switch to push the result of an operator to xcom or not) was appearing in different incarnations in different operators. It's function has been unified under a common name (`do_xcom_push`) on `BaseOperator`. This way it is also easy to globally disable pushing results to xcom.

See [AIRFLOW-3249](https://jira.apache.org/jira/browse/AIRFLOW-3249) to check if your operator was affected.

### Changed behaviour of using default value when accessing variables
It's now possible to use `None` as a default value with the `default_var` parameter when getting a variable, e.g.

```python
foo = Variable.get("foo", default_var=None)
if foo is None:
    handle_missing_foo()
```

(Note: there is already `Variable.setdefault()` which me be helpful in some cases.)

This changes the behaviour if you previously explicitly provided `None` as a default value. If your code expects a `KeyError` to be thrown, then don't pass the `default_var` argument. 

### Removal of `airflow_home` config setting

There were previously two ways of specifying the Airflow "home" directory
(`~/airflow` by default): the `AIRFLOW_HOME` environment variable, and the
`airflow_home` config setting in the `[core]` section.

If they had two different values different parts of the code base would end up
with different values. The config setting has been deprecated, and you should
remove the value from the config file and set `AIRFLOW_HOME` environment
variable if you need to use a non default value for this.

(Since this setting is used to calculate what config file to load, it is not
possible to keep just the config option)

## Airflow 1.10.2

### DAG level Access Control for new RBAC UI

Extend and enhance new Airflow RBAC UI to support DAG level ACL. Each dag now has two permissions(one for write, one for read) associated('can_dag_edit', 'can_dag_read').
The admin will create new role, associate the dag permission with the target dag and assign that role to users. That user can only access / view the certain dags on the UI
that he has permissions on. If a new role wants to access all the dags, the admin could associate dag permissions on an artificial view(``all_dags``) with that role.

We also provide a new cli command(``sync_perm``) to allow admin to auto sync permissions.

### Modification to `ts_nodash` macro
`ts_nodash` previously contained TimeZone information along with execution date. For Example: `20150101T000000+0000`. This is not user-friendly for file or folder names which was a popular use case for `ts_nodash`. Hence this behavior has been changed and using `ts_nodash` will no longer contain TimeZone information, restoring the pre-1.10 behavior of this macro. And a new macro `ts_nodash_with_tz` has been added which can be used to get a string with execution date and timezone info without dashes.

Examples:
  * `ts_nodash`: `20150101T000000`
  * `ts_nodash_with_tz`: `20150101T000000+0000`

### Semantics of next_ds/prev_ds changed for manually triggered runs

next_ds/prev_ds now map to execution_date instead of the next/previous schedule-aligned execution date for DAGs triggered in the UI.

### User model changes
This patch changes the `User.superuser` field from a hardcoded boolean to a `Boolean()` database column. `User.superuser` will default to `False`, which means that this privilege will have to be granted manually to any users that may require it.

For example, open a Python shell and
```python
from airflow import models, settings

session = settings.Session()
users = session.query(models.User).all()  # [admin, regular_user]

users[1].superuser  # False

admin = users[0]
admin.superuser = True
session.add(admin)
session.commit()
```

### Custom auth backends interface change

We have updated the version of flask-login we depend upon, and as a result any
custom auth backends might need a small change: `is_active`,
`is_authenticated`, and `is_anonymous` should now be properties. What this means is if
previously you had this in your user class

    def is_active(self):
      return self.active

then you need to change it like this

    @property
    def is_active(self):
      return self.active

## Airflow 1.10.1

### StatsD Metrics

The `scheduler_heartbeat` metric has been changed from a gauge to a counter. Each loop of the scheduler will increment the counter by 1. This provides a higher degree of visibility and allows for better integration with Prometheus using the [StatsD Exporter](https://github.com/prometheus/statsd_exporter). The scheduler's activity status can be determined by graphing and alerting using a rate of change of the counter. If the scheduler goes down, the rate will drop to 0.

### EMRHook now passes all of connection's extra to CreateJobFlow API

EMRHook.create_job_flow has been changed to pass all keys to the create_job_flow API, rather than
just specific known keys for greater flexibility.

However prior to this release the "emr_default" sample connection that was created had invalid
configuration, so creating EMR clusters might fail until your connection is updated. (Ec2KeyName,
Ec2SubnetId, TerminationProtection and KeepJobFlowAliveWhenNoSteps were all top-level keys when they
should be inside the "Instances" dict)

### LDAP Auth Backend now requires TLS

Connecting to an LDAP server over plain text is not supported anymore. The
certificate presented by the LDAP server must be signed by a trusted
certificate, or you must provide the `cacert` option under `[ldap]` in the
config file.

If you want to use LDAP auth backend without TLS then you will have to create a
custom-auth backend based on
https://github.com/apache/airflow/blob/1.10.0/airflow/contrib/auth/backends/ldap_auth.py

## Airflow 1.10

Installation and upgrading requires setting `SLUGIFY_USES_TEXT_UNIDECODE=yes` in your environment or
`AIRFLOW_GPL_UNIDECODE=yes`. In case of the latter a GPL runtime dependency will be installed due to a
dependency (python-nvd3 -> python-slugify -> unidecode).

### Replace DataProcHook.await calls to DataProcHook.wait

The method name was changed to be compatible with the Python 3.7 async/await keywords

### Setting UTF-8 as default mime_charset in email utils

### Add a configuration variable(default_dag_run_display_number) to control numbers of dag run for display

Add a configuration variable(default_dag_run_display_number) under webserver section to control the number of dag runs to show in UI.

### Default executor for SubDagOperator is changed to SequentialExecutor

### New Webserver UI with Role-Based Access Control

The current webserver UI uses the Flask-Admin extension. The new webserver UI uses the [Flask-AppBuilder (FAB)](https://github.com/dpgaspar/Flask-AppBuilder) extension. FAB has built-in authentication support and Role-Based Access Control (RBAC), which provides configurable roles and permissions for individual users.

To turn on this feature, in your airflow.cfg file (under [webserver]), set the configuration variable `rbac = True`, and then run `airflow` command, which will generate the `webserver_config.py` file in your $AIRFLOW_HOME.

#### Setting up Authentication

FAB has built-in authentication support for DB, OAuth, OpenID, LDAP, and REMOTE_USER. The default auth type is `AUTH_DB`.

For any other authentication type (OAuth, OpenID, LDAP, REMOTE_USER), see the [Authentication section of FAB docs](http://flask-appbuilder.readthedocs.io/en/latest/security.html#authentication-methods) for how to configure variables in webserver_config.py file.

Once you modify your config file, run `airflow initdb` to generate new tables for RBAC support (these tables will have the prefix `ab_`).

#### Creating an Admin Account

Once configuration settings have been updated and new tables have been generated, create an admin account with `airflow create_user` command.

#### Using your new UI

Run `airflow webserver` to start the new UI. This will bring up a log in page, enter the recently created admin username and password.

There are five roles created for Airflow by default: Admin, User, Op, Viewer, and Public. To configure roles/permissions, go to the `Security` tab and click `List Roles` in the new UI.

#### Breaking changes

- AWS Batch Operator renamed property queue to job_queue to prevent conflict with the internal queue from CeleryExecutor - AIRFLOW-2542
- Users created and stored in the old users table will not be migrated automatically. FAB's built-in authentication support must be reconfigured.
- Airflow dag home page is now `/home` (instead of `/admin`).
- All ModelViews in Flask-AppBuilder follow a different pattern from Flask-Admin. The `/admin` part of the URL path will no longer exist. For example: `/admin/connection` becomes `/connection/list`, `/admin/connection/new` becomes `/connection/add`, `/admin/connection/edit` becomes `/connection/edit`, etc.
- Due to security concerns, the new webserver will no longer support the features in the `Data Profiling` menu of old UI, including `Ad Hoc Query`, `Charts`, and `Known Events`.
- HiveServer2Hook.get_results() always returns a list of tuples, even when a single column is queried, as per Python API 2.
- **UTC is now the default timezone**: Either reconfigure your workflows scheduling in UTC or set `default_timezone` as explained in https://airflow.apache.org/timezone.html#default-time-zone

### airflow.contrib.sensors.hdfs_sensors renamed to airflow.contrib.sensors.hdfs_sensor

We now rename airflow.contrib.sensors.hdfs_sensors to airflow.contrib.sensors.hdfs_sensor for consistency purpose.

### MySQL setting required

We now rely on more strict ANSI SQL settings for MySQL in order to have sane defaults. Make sure
to have specified `explicit_defaults_for_timestamp=1` in your my.cnf under `[mysqld]`

### Celery config

To make the config of Airflow compatible with Celery, some properties have been renamed:

```
celeryd_concurrency -> worker_concurrency
celery_result_backend -> result_backend
celery_ssl_active -> ssl_active
celery_ssl_cert -> ssl_cert
celery_ssl_key -> ssl_key
```

Resulting in the same config parameters as Celery 4, with more transparency.

### GCP Dataflow Operators

Dataflow job labeling is now supported in Dataflow{Java,Python}Operator with a default
"airflow-version" label, please upgrade your google-cloud-dataflow or apache-beam version
to 2.2.0 or greater.

### BigQuery Hooks and Operator

The `bql` parameter passed to `BigQueryOperator` and `BigQueryBaseCursor.run_query` has been deprecated and renamed to `sql` for consistency purposes. Using `bql` will still work (and raise a `DeprecationWarning`), but is no longer
supported and will be removed entirely in Airflow 2.0

### Redshift to S3 Operator

With Airflow 1.9 or lower, Unload operation always included header row. In order to include header row,
we need to turn off parallel unload. It is preferred to perform unload operation using all nodes so that it is
faster for larger tables. So, parameter called `include_header` is added and default is set to False.
Header row will be added only if this parameter is set True and also in that case parallel will be automatically turned off (`PARALLEL OFF`)

### Google cloud connection string

With Airflow 1.9 or lower, there were two connection strings for the Google Cloud operators, both `google_cloud_storage_default` and `google_cloud_default`. This can be confusing and therefore the `google_cloud_storage_default` connection id has been replaced with `google_cloud_default` to make the connection id consistent across Airflow.

### Logging Configuration

With Airflow 1.9 or lower, `FILENAME_TEMPLATE`, `PROCESSOR_FILENAME_TEMPLATE`, `LOG_ID_TEMPLATE`, `END_OF_LOG_MARK` were configured in `airflow_local_settings.py`. These have been moved into the configuration file, and hence if you were using a custom configuration file the following defaults need to be added.

```
[core]
fab_logging_level = WARN
log_filename_template = {{{{ ti.dag_id }}}}/{{{{ ti.task_id }}}}/{{{{ ts }}}}/{{{{ try_number }}}}.log
log_processor_filename_template = {{{{ filename }}}}.log

[elasticsearch]
elasticsearch_log_id_template = {{dag_id}}-{{task_id}}-{{execution_date}}-{{try_number}}
elasticsearch_end_of_log_mark = end_of_log
```

The previous setting of `log_task_reader` is not needed in many cases now when using the default logging config with remote storages. (Previously it needed to be set to `s3.task` or similar. This is not needed with the default config anymore)

#### Change of per-task log path

With the change to Airflow core to be timezone aware the default log path for task instances will now include timezone information. This will by default mean all previous task logs won't be found. You can get the old behaviour back by setting the following config options:

```
[core]
log_filename_template = {{ ti.dag_id }}/{{ ti.task_id }}/{{ execution_date.strftime("%%Y-%%m-%%dT%%H:%%M:%%S") }}/{{ try_number }}.log
```

## Airflow 1.9

### SSH Hook updates, along with new SSH Operator & SFTP Operator

SSH Hook now uses the Paramiko library to create an ssh client connection, instead of the sub-process based ssh command execution previously (<1.9.0), so this is backward incompatible.

- update SSHHook constructor
- use SSHOperator class in place of SSHExecuteOperator which is removed now. Refer to test_ssh_operator.py for usage info.
- SFTPOperator is added to perform secure file transfer from serverA to serverB. Refer to test_sftp_operator.py for usage info.
- No updates are required if you are using ftpHook, it will continue to work as is.

### S3Hook switched to use Boto3

The airflow.hooks.S3_hook.S3Hook has been switched to use boto3 instead of the older boto (a.k.a. boto2). This results in a few backwards incompatible changes to the following classes: S3Hook:

- the constructors no longer accepts `s3_conn_id`. It is now called `aws_conn_id`.
- the default connection is now "aws_default" instead of "s3_default"
- the return type of objects returned by `get_bucket` is now boto3.s3.Bucket
- the return type of `get_key`, and `get_wildcard_key` is now an boto3.S3.Object.

If you are using any of these in your DAGs and specify a connection ID you will need to update the parameter name for the connection to "aws_conn_id": S3ToHiveTransfer, S3PrefixSensor, S3KeySensor, RedshiftToS3Transfer.

### Logging update

The logging structure of Airflow has been rewritten to make configuration easier and the logging system more transparent.

#### A quick recap about logging

A logger is the entry point into the logging system. Each logger is a named bucket to which messages can be written for processing. A logger is configured to have a log level. This log level describes the severity of the messages that the logger will handle. Python defines the following log levels: DEBUG, INFO, WARNING, ERROR or CRITICAL.

Each message that is written to the logger is a Log Record. Each log record contains a log level indicating the severity of that specific message. A log record can also contain useful metadata that describes the event that is being logged. This can include details such as a stack trace or an error code.

When a message is given to the logger, the log level of the message is compared to the log level of the logger. If the log level of the message meets or exceeds the log level of the logger itself, the message will undergo further processing. If it doesn’t, the message will be ignored.

Once a logger has determined that a message needs to be processed, it is passed to a Handler. This configuration is now more flexible and can be easily be maintained in a single file.

#### Changes in Airflow Logging

Airflow's logging mechanism has been refactored to use Python’s built-in `logging` module to perform logging of the application. By extending classes with the existing `LoggingMixin`, all the logging will go through a central logger. Also the `BaseHook` and `BaseOperator` already extend this class, so it is easily available to do logging.

The main benefit is easier configuration of the logging by setting a single centralized python file. Disclaimer; there is still some inline configuration, but this will be removed eventually. The new logging class is defined by setting the dotted classpath in your `~/airflow/airflow.cfg` file:

```
# Logging class
# Specify the class that will specify the logging configuration
# This class has to be on the python classpath
logging_config_class = my.path.default_local_settings.LOGGING_CONFIG
```

The logging configuration file needs to be on the `PYTHONPATH`, for example `$AIRFLOW_HOME/config`. This directory is loaded by default. Any directory may be added to the `PYTHONPATH`, this might be handy when the config is in another directory or a volume is mounted in case of Docker.

The config can be taken from `airflow/config_templates/airflow_local_settings.py` as a starting point. Copy the contents to `${AIRFLOW_HOME}/config/airflow_local_settings.py`,  and alter the config as is preferred.

```
# -*- coding: utf-8 -*-
#
# Licensed to the Apache Software Foundation (ASF) under one
# or more contributor license agreements.  See the NOTICE file
# distributed with this work for additional information
# regarding copyright ownership.  The ASF licenses this file
# to you under the Apache License, Version 2.0 (the
# "License"); you may not use this file except in compliance
# with the License.  You may obtain a copy of the License at
#
#   http://www.apache.org/licenses/LICENSE-2.0
#
# Unless required by applicable law or agreed to in writing,
# software distributed under the License is distributed on an
# "AS IS" BASIS, WITHOUT WARRANTIES OR CONDITIONS OF ANY
# KIND, either express or implied.  See the License for the
# specific language governing permissions and limitations
# under the License.

import os

from airflow import configuration as conf

# TODO: Logging format and level should be configured
# in this file instead of from airflow.cfg. Currently
# there are other log format and level configurations in
# settings.py and cli.py. Please see AIRFLOW-1455.

LOG_LEVEL = conf.get('core', 'LOGGING_LEVEL').upper()
LOG_FORMAT = conf.get('core', 'log_format')

BASE_LOG_FOLDER = conf.get('core', 'BASE_LOG_FOLDER')
PROCESSOR_LOG_FOLDER = conf.get('scheduler', 'child_process_log_directory')

FILENAME_TEMPLATE = '{{ ti.dag_id }}/{{ ti.task_id }}/{{ ts }}/{{ try_number }}.log'
PROCESSOR_FILENAME_TEMPLATE = '{{ filename }}.log'

DEFAULT_LOGGING_CONFIG = {
    'version': 1,
    'disable_existing_loggers': False,
    'formatters': {
        'airflow.task': {
            'format': LOG_FORMAT,
        },
        'airflow.processor': {
            'format': LOG_FORMAT,
        },
    },
    'handlers': {
        'console': {
            'class': 'logging.StreamHandler',
            'formatter': 'airflow.task',
            'stream': 'ext://sys.stdout'
        },
        'file.task': {
            'class': 'airflow.utils.log.file_task_handler.FileTaskHandler',
            'formatter': 'airflow.task',
            'base_log_folder': os.path.expanduser(BASE_LOG_FOLDER),
            'filename_template': FILENAME_TEMPLATE,
        },
        'file.processor': {
            'class': 'airflow.utils.log.file_processor_handler.FileProcessorHandler',
            'formatter': 'airflow.processor',
            'base_log_folder': os.path.expanduser(PROCESSOR_LOG_FOLDER),
            'filename_template': PROCESSOR_FILENAME_TEMPLATE,
        }
        # When using s3 or gcs, provide a customized LOGGING_CONFIG
        # in airflow_local_settings within your PYTHONPATH, see UPDATING.md
        # for details
        # 's3.task': {
        #     'class': 'airflow.utils.log.s3_task_handler.S3TaskHandler',
        #     'formatter': 'airflow.task',
        #     'base_log_folder': os.path.expanduser(BASE_LOG_FOLDER),
        #     's3_log_folder': S3_LOG_FOLDER,
        #     'filename_template': FILENAME_TEMPLATE,
        # },
        # 'gcs.task': {
        #     'class': 'airflow.utils.log.gcs_task_handler.GCSTaskHandler',
        #     'formatter': 'airflow.task',
        #     'base_log_folder': os.path.expanduser(BASE_LOG_FOLDER),
        #     'gcs_log_folder': GCS_LOG_FOLDER,
        #     'filename_template': FILENAME_TEMPLATE,
        # },
    },
    'loggers': {
        '': {
            'handlers': ['console'],
            'level': LOG_LEVEL
        },
        'airflow': {
            'handlers': ['console'],
            'level': LOG_LEVEL,
            'propagate': False,
        },
        'airflow.processor': {
            'handlers': ['file.processor'],
            'level': LOG_LEVEL,
            'propagate': True,
        },
        'airflow.task': {
            'handlers': ['file.task'],
            'level': LOG_LEVEL,
            'propagate': False,
        },
        'airflow.task_runner': {
            'handlers': ['file.task'],
            'level': LOG_LEVEL,
            'propagate': True,
        },
    }
}
```

To customize the logging (for example, use logging rotate), define one or more of the logging handles that [Python has to offer](https://docs.python.org/3/library/logging.handlers.html). For more details about the Python logging, please refer to the [official logging documentation](https://docs.python.org/3/library/logging.html).

Furthermore, this change also simplifies logging within the DAG itself:

```
root@ae1bc863e815:/airflow# python
Python 3.6.2 (default, Sep 13 2017, 14:26:54)
[GCC 4.9.2] on linux
Type "help", "copyright", "credits" or "license" for more information.
>>> from airflow.settings import *
>>>
>>> from datetime import datetime
>>> from airflow import DAG
>>> from airflow.operators.dummy_operator import DummyOperator
>>>
>>> dag = DAG('simple_dag', start_date=datetime(2017, 9, 1))
>>>
>>> task = DummyOperator(task_id='task_1', dag=dag)
>>>
>>> task.log.error('I want to say something..')
[2017-09-25 20:17:04,927] {<stdin>:1} ERROR - I want to say something..
```

#### Template path of the file_task_handler

The `file_task_handler` logger has been made more flexible. The default format can be changed, `{dag_id}/{task_id}/{execution_date}/{try_number}.log` by supplying Jinja templating in the `FILENAME_TEMPLATE` configuration variable. See the `file_task_handler` for more information.

#### I'm using S3Log or GCSLogs, what do I do!?

If you are logging to Google cloud storage, please see the [Google cloud platform documentation](https://airflow.apache.org/integration.html#gcp-google-cloud-platform) for logging instructions.

If you are using S3, the instructions should be largely the same as the Google cloud platform instructions above. You will need a custom logging config. The `REMOTE_BASE_LOG_FOLDER` configuration key in your airflow config has been removed, therefore you will need to take the following steps:

- Copy the logging configuration from [`airflow/config_templates/airflow_logging_settings.py`](https://github.com/apache/airflow/blob/master/airflow/config_templates/airflow_local_settings.py).
- Place it in a directory inside the Python import path `PYTHONPATH`. If you are using Python 2.7, ensuring that any `__init__.py` files exist so that it is importable.
- Update the config by setting the path of `REMOTE_BASE_LOG_FOLDER` explicitly in the config. The `REMOTE_BASE_LOG_FOLDER` key is not used anymore.
- Set the `logging_config_class` to the filename and dict. For example, if you place `custom_logging_config.py` on the base of your `PYTHONPATH`, you will need to set `logging_config_class = custom_logging_config.LOGGING_CONFIG` in your config as Airflow 1.8.

### New Features

#### Dask Executor

A new DaskExecutor allows Airflow tasks to be run in Dask Distributed clusters.

### Deprecated Features

These features are marked for deprecation. They may still work (and raise a `DeprecationWarning`), but are no longer
supported and will be removed entirely in Airflow 2.0

- If you're using the `google_cloud_conn_id` or `dataproc_cluster` argument names explicitly in `contrib.operators.Dataproc{*}Operator`(s), be sure to rename them to `gcp_conn_id` or `cluster_name`, respectively. We've renamed these arguments for consistency. (AIRFLOW-1323)

- `post_execute()` hooks now take two arguments, `context` and `result`
  (AIRFLOW-886)

  Previously, post_execute() only took one argument, `context`.

- `contrib.hooks.gcp_dataflow_hook.DataFlowHook` starts to use `--runner=DataflowRunner` instead of `DataflowPipelineRunner`, which is removed from the package `google-cloud-dataflow-0.6.0`.

- The pickle type for XCom messages has been replaced by json to prevent RCE attacks.
  Note that JSON serialization is stricter than pickling, so if you want to e.g. pass
  raw bytes through XCom you must encode them using an encoding like base64.
  By default pickling is still enabled until Airflow 2.0. To disable it
  set enable_xcom_pickling = False in your Airflow config.

## Airflow 1.8.1

The Airflow package name was changed from `airflow` to `apache-airflow` during this release. You must uninstall
a previously installed version of Airflow before installing 1.8.1.

## Airflow 1.8

### Database

The database schema needs to be upgraded. Make sure to shutdown Airflow and make a backup of your database. To
upgrade the schema issue `airflow upgradedb`.

### Upgrade systemd unit files

Systemd unit files have been updated. If you use systemd please make sure to update these.

> Please note that the webserver does not detach properly, this will be fixed in a future version.

### Tasks not starting although dependencies are met due to stricter pool checking

Airflow 1.7.1 has issues with being able to over subscribe to a pool, ie. more slots could be used than were
available. This is fixed in Airflow 1.8.0, but due to past issue jobs may fail to start although their
dependencies are met after an upgrade. To workaround either temporarily increase the amount of slots above
the amount of queued tasks or use a new pool.

### Less forgiving scheduler on dynamic start_date

Using a dynamic start_date (e.g. `start_date = datetime.now()`) is not considered a best practice. The 1.8.0 scheduler
is less forgiving in this area. If you encounter DAGs not being scheduled you can try using a fixed start_date and
renaming your DAG. The last step is required to make sure you start with a clean slate, otherwise the old schedule can
interfere.

### New and updated scheduler options

Please read through the new scheduler options, defaults have changed since 1.7.1.

#### child_process_log_directory

In order to increase the robustness of the scheduler, DAGS are now processed in their own process. Therefore each
DAG has its own log file for the scheduler. These log files are placed in `child_process_log_directory` which defaults to
`<AIRFLOW_HOME>/scheduler/latest`. You will need to make sure these log files are removed.

> DAG logs or processor logs ignore and command line settings for log file locations.

#### run_duration

Previously the command line option `num_runs` was used to let the scheduler terminate after a certain amount of
loops. This is now time bound and defaults to `-1`, which means run continuously. See also num_runs.

#### num_runs

Previously `num_runs` was used to let the scheduler terminate after a certain amount of loops. Now num_runs specifies
the number of times to try to schedule each DAG file within `run_duration` time. Defaults to `-1`, which means try
indefinitely. This is only available on the command line.

#### min_file_process_interval

After how much time should an updated DAG be picked up from the filesystem.

#### min_file_parsing_loop_time
CURRENTLY DISABLED DUE TO A BUG
How many seconds to wait between file-parsing loops to prevent the logs from being spammed.

#### dag_dir_list_interval

The frequency with which the scheduler should relist the contents of the DAG directory. If while developing +dags, they are not being picked up, have a look at this number and decrease it when necessary.

#### catchup_by_default

By default the scheduler will fill any missing interval DAG Runs between the last execution date and the current date.
This setting changes that behavior to only execute the latest interval. This can also be specified per DAG as
`catchup = False / True`. Command line backfills will still work.

### Faulty DAGs do not show an error in the Web UI

Due to changes in the way Airflow processes DAGs the Web UI does not show an error when processing a faulty DAG. To
find processing errors go the `child_process_log_directory` which defaults to `<AIRFLOW_HOME>/scheduler/latest`.

### New DAGs are paused by default

Previously, new DAGs would be scheduled immediately. To retain the old behavior, add this to airflow.cfg:

```
[core]
dags_are_paused_at_creation = False
```

### Airflow Context variable are passed to Hive config if conf is specified

If you specify a hive conf to the run_cli command of the HiveHook, Airflow add some
convenience variables to the config. In case you run a secure Hadoop setup it might be
required to whitelist these variables by adding the following to your configuration:

```
<property>
     <name>hive.security.authorization.sqlstd.confwhitelist.append</name>
     <value>airflow\.ctx\..*</value>
</property>
```

### Google Cloud Operator and Hook alignment

All Google Cloud Operators and Hooks are aligned and use the same client library. Now you have a single connection
type for all kinds of Google Cloud Operators.

If you experience problems connecting with your operator make sure you set the connection type "Google Cloud Platform".

Also the old P12 key file type is not supported anymore and only the new JSON key files are supported as a service
account.

### Deprecated Features

These features are marked for deprecation. They may still work (and raise a `DeprecationWarning`), but are no longer
supported and will be removed entirely in Airflow 2.0

- Hooks and operators must be imported from their respective submodules

  `airflow.operators.PigOperator` is no longer supported; `from airflow.operators.pig_operator import PigOperator` is.
  (AIRFLOW-31, AIRFLOW-200)

- Operators no longer accept arbitrary arguments

  Previously, `Operator.__init__()` accepted any arguments (either positional `*args` or keyword `**kwargs`) without
  complaint. Now, invalid arguments will be rejected. (https://github.com/apache/airflow/pull/1285)

- The config value secure_mode will default to True which will disable some insecure endpoints/features

### Known Issues

There is a report that the default of "-1" for num_runs creates an issue where errors are reported while parsing tasks.
It was not confirmed, but a workaround was found by changing the default back to `None`.

To do this edit `cli.py`, find the following:

```
        'num_runs': Arg(
            ("-n", "--num_runs"),
            default=-1, type=int,
            help="Set the number of runs to execute before exiting"),
```

and change `default=-1` to `default=None`. If you have this issue please report it on the mailing list.

## Airflow 1.7.1.2

### Changes to Configuration

#### Email configuration change

To continue using the default smtp email backend, change the email_backend line in your config file from:

```
[email]
email_backend = airflow.utils.send_email_smtp
```

to:

```
[email]
email_backend = airflow.utils.email.send_email_smtp
```

#### S3 configuration change

To continue using S3 logging, update your config file so:

```
s3_log_folder = s3://my-airflow-log-bucket/logs
```

becomes:

```
remote_base_log_folder = s3://my-airflow-log-bucket/logs
remote_log_conn_id = <your desired s3 connection>
```<|MERGE_RESOLUTION|>--- conflicted
+++ resolved
@@ -24,12 +24,11 @@
 
 ## Airflow Master
 
-<<<<<<< HEAD
 ### HTTPHook verify default value changed from False to True.
 
 The HTTPHook is now secured by default: `verify=True`.
 This can be overwriten by using the extra_options param as `{'verify': False}`.
-=======
+
 #### Unify default conn_id for Google Cloud Platform
 
 Previously not all hooks and operators related to Google Cloud Platform use
@@ -45,7 +44,6 @@
 
 Bit operation like `>>` or `<<` are recommended for setting the dependency, which is easier to explain.
 The `airflow.utlis.helpers.chain` function is removed.
->>>>>>> 5d2c740e
 
 ### Viewer won't have edit permissions on DAG view.
 
