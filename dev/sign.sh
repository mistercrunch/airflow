#!/usr/bin/env bash
#
# Licensed to the Apache Software Foundation (ASF) under one or more
# contributor license agreements.  See the NOTICE file distributed with
# this work for additional information regarding copyright ownership.
# The ASF licenses this file to You under the Apache License, Version 2.0
# (the "License"); you may not use this file except in compliance with
# the License.  You may obtain a copy of the License at
#
#    http://www.apache.org/licenses/LICENSE-2.0
#
# Unless required by applicable law or agreed to in writing, software
# distributed under the License is distributed on an "AS IS" BASIS,
# WITHOUT WARRANTIES OR CONDITIONS OF ANY KIND, either express or implied.
# See the License for the specific language governing permissions and
# limitations under the License.
#

# Use this to sign the tar balls generated from
# python setup.py sdist --formats=gztar
# ie. sign.sh <my_tar_ball>
# you will still be required to type in your signing key password
# or it needs to be available in your keychain

NAME=${1}

gpg --armor --output ${NAME}.asc --detach-sig ${NAME}
<<<<<<< HEAD
gpg --print-md SHA512 ${NAME} > ${NAME}.sha512
gpg --print-md MD5 ${NAME} > ${NAME}.md5
=======
gpg --print-md SHA512 ${NAME} > ${NAME}.sha512
>>>>>>> cb8b2a1d
<|MERGE_RESOLUTION|>--- conflicted
+++ resolved
@@ -25,9 +25,4 @@
 NAME=${1}
 
 gpg --armor --output ${NAME}.asc --detach-sig ${NAME}
-<<<<<<< HEAD
-gpg --print-md SHA512 ${NAME} > ${NAME}.sha512
-gpg --print-md MD5 ${NAME} > ${NAME}.md5
-=======
-gpg --print-md SHA512 ${NAME} > ${NAME}.sha512
->>>>>>> cb8b2a1d
+gpg --print-md SHA512 ${NAME} > ${NAME}.sha512