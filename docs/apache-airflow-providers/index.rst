
 .. Licensed to the Apache Software Foundation (ASF) under one
    or more contributor license agreements.  See the NOTICE file
    distributed with this work for additional information
    regarding copyright ownership.  The ASF licenses this file
    to you under the Apache License, Version 2.0 (the
    "License"); you may not use this file except in compliance
    with the License.  You may obtain a copy of the License at

 ..   http://www.apache.org/licenses/LICENSE-2.0

 .. Unless required by applicable law or agreed to in writing,
    software distributed under the License is distributed on an
    "AS IS" BASIS, WITHOUT WARRANTIES OR CONDITIONS OF ANY
    KIND, either express or implied.  See the License for the
    specific language governing permissions and limitations
    under the License.

Provider packages
-----------------

.. contents:: :local:

Provider packages context
'''''''''''''''''''''''''

Unlike Apache Airflow 1.10, the Airflow 2.0 is delivered in multiple, separate but connected packages.
The core of Airflow scheduling system is delivered as ``apache-airflow`` package and there are around
60 providers packages which can be installed separately as so called "Airflow Provider packages".
Those provider packages are separated per-provider (for example ``amazon``, ``google``, ``salesforce``
etc.). Those packages are available as ``apache-airflow-providers`` packages - separately per each provider
(for example there is an ``apache-airflow-providers-amazon`` or ``apache-airflow-providers-google`` package).

You can install those provider packages separately in order to interface with a given provider. For those
providers that have corresponding extras, the provider packages (latest version from PyPI) are installed
automatically when Airflow is installed with the extra.

Providers are released and versioned separately from the Airflow releases. We are following the
`Semver <https://semver.org/>`_ versioning scheme for the packages. Some versions of the provider
packages might depend on particular versions of Airflow, but the general approach we have is that unless
there is a good reason, new version of providers should work with recent versions of Airflow 2.x. Details
will vary per-provider and if there is a limitation for particular version of particular provider,
constraining the Airflow version used, it will be included as limitation of dependencies in the provider
package.

Some of the providers have cross-provider dependencies as well. Those are not required dependencies, they
might simply enable certain features (for example transfer operators often create dependency between
different providers. Again, the general approach here is that the providers are backwards compatible,
including cross-dependencies. Any kind of breaking changes and requirements on particular versions of other
provider packages are automatically documented in the release notes of every provider.

.. note::
    We also provide ``apache-airflow-backport-providers`` packages that can be installed for Airflow 1.10.
    Those are the same providers as for 2.0 but automatically back-ported to work for Airflow 1.10. Those
    backport providers are going to be updated and released for 3 months after Apache Airflow 2.0 release.

Provider packages functionality
'''''''''''''''''''''''''''''''

Separate provider packages provide the possibilities that were not available in 1.10:

1. You can upgrade to latest version of particular providers without the need of Apache Airflow core upgrade.

2. You can downgrade to previous version of particular provider in case the new version introduces
   some problems, without impacting the main Apache Airflow core package.

3. You can release and upgrade/downgrade provider packages incrementally, independent from each other. This
   means that you can incrementally validate each of the provider package update in your environment,
   following the usual tests you have in your environment.


Extending Airflow Connections and Extra links via Providers
'''''''''''''''''''''''''''''''''''''''''''''''''''''''''''

Providers can not only deliver operators, hooks, sensor, and transfer operators to communicate with a
multitude of external systems, but they can also extend Airflow. Airflow has several extension capabilities
that can be used by providers. Airflow automatically discovers which providers add those additional
capabilities and, once you install provider package and re-start Airflow, those become automatically
available to Airflow Users.

The capabilities are:

* Adding Extra Links to operators delivered by the provider. See :doc:`apache-airflow:howto/define_extra_link`
  for a description of what extra links are and examples of provider registering an operator with extra links

* Adding custom connection types, extending connection form and handling custom form field behaviour for the
  connections defined by the provider. See :doc:`apache-airflow:howto/connection` for a description of
  connection and what capabilities of custom connection you can define.

How to create your own provider
'''''''''''''''''''''''''''''''

Adding a provider to Airflow is just a matter of building a Python package and adding the right meta-data to
the package. We are using standard mechanism of python to define
`entry points <https://docs.python.org/3/library/importlib.metadata.html#entry-points>`_ . Your package
needs to define appropriate entry-point ``apache_airflow_provider`` which has to point to a callable
implemented by your package and return a dictionary containing the list of discoverable capabilities
of your package. The dictionary has to follow the
`json-schema specification <https://github.com/apache/airflow/blob/master/airflow/provider.yaml.schema.json>`_.

Most of the schema provides extension point for the documentation (which you might want to also use for
your own purpose) but the two important fields from the extensibility point of view are:

* ``extra-links`` - this field should contain the list of all operator class names that are adding extra links
  capability. See :doc:`apache-airflow:howto/define_extra_link` for description of how to add extra link
  capability to the operators of yours.

* ``hook-class-names`` - this field should contain the list of all hook class names that provide
  custom connection types with custom extra fields and field behaviour. See
  :doc:`apache-airflow:howto/connection` for more details.


When your providers are installed you can query the installed providers and their capabilities with the
``airflow providers`` command. This way you can verify if your providers are properly recognized and whether
they define the extensions properly. See :doc:`cli-and-env-variables-ref` for details of available CLI
sub-commands.

When you write your own provider, consider following the
`Naming conventions for provider packages <https://github.com/apache/airflow/blob/master/CONTRIBUTING.rst#naming-conventions-for-provider-packages>`_


FAQ for Airflow and Providers
'''''''''''''''''''''''''''''

Upgrading Airflow 2.0 and Providers
"""""""""""""""""""""""""""""""""""

**When upgrading to a new Airflow version such as 2.0, but possibly 2.0.1 and beyond, is the best practice
to also upgrade provider packages at the same time?**

It depends on your use case. If you have automated or semi-automated verification of your installation,
that you can run a new version of Airflow including all provider packages, then definitely go for it.
If you rely more on manual testing, it is advised that you upgrade in stages. Depending on your choice
you can either upgrade all used provider packages first, and then upgrade Airflow Core or the other way
round. The first approach - when you first upgrade all providers is probably safer, as you can do it
incrementally, step-by-step replacing provider by provider in your environment.

Using Backport Providers in Airflow 1.10
""""""""""""""""""""""""""""""""""""""""

**I have an Airflow version (1.10.12) running and it is stable. However, because of a Cloud provider change,
I would like to upgrade the provider package. If I don't need to upgrade the Airflow version anymore,
how do I know that this provider version is compatible with my Airflow version?**


Backport Provider Packages (those are needed in 1.10.* Airflow series) are going to be released for
3 months after the release. We will stop releasing new updates to the backport providers afterwards.
You will be able to continue using the provider packages that you already use and unless you need to
get some new release of the provider that is only released for 2.0, there is no need to upgrade
Airflow. This might happen if for example the provider is migrated to use newer version of client
libraries or when new features/operators/hooks are added to it. Those changes will only be
backported to 1.10.* compatible backport providers up to 3 months after releasing Airflow 2.0.
Also we expect more providers, changes and fixes added to the existing providers to come after the
3 months pass. Eventually you will have to upgrade to Airflow 2.0 if you would like to make use of those.
When it comes to compatibility of providers with different Airflow 2 versions, each
provider package will keep its own dependencies, and while we expect those providers to be generally
backwards-compatible, particular versions of particular providers might introduce dependencies on
specific Airflow versions.

Customizing Provider Packages
"""""""""""""""""""""""""""""

**I have an older version of my provider package which we have lightly customized and is working
fine with my MSSQL installation. I am upgrading my Airflow version. Do I need to upgrade my provider,
or can I keep it as it is?**

It depends on the scope of customization. There is no need to upgrade the provider packages to later
versions unless you want to upgrade to Airflow version that introduces backwards-incompatible changes.
Generally speaking, with Airflow 2 we are following the `Semver <https://semver.org/>`_  approach where
we will introduce backwards-incompatible changes in Major releases, so all your modifications (as long
as you have not used internal Airflow classes) should work for All Airflow 2.* versions.


Creating your own providers
"""""""""""""""""""""""""""

**When I write my own provider, do I need to do anything special to make it available to others?**

You do not need to do anything special besides creating the ``apache_airflow_provider`` entry point
returning properly formatted meta-data (dictionary with ``extra-links`` and ``hook-class-names`` fields).

<<<<<<< HEAD
=======
Anyone who runs airflow in an environment that has your Python package installed will be able to use the
package as a provider package.

>>>>>>> eeac0f36
**What do I need to do to turn a package into a provider?**

You need to do the following to turn an existing Python package into a provider (see below for examples):

* Add the ``apache_airflow_provider`` entry point in the ``setup.cfg`` - this tells airflow where to get
  the required provider metadata
* Create the function that you refer to in the first step as part of your package: this functions returns a
  dictionary that contains all meta-data about your provider package; see also ``provider.yaml``
  files in the community managed provider packages as examples

<<<<<<< HEAD
Example ``setup.cfg``: cfg

.. code-block::
=======
Example ``setup.cfg``:

.. code-block:: cfg
>>>>>>> eeac0f36

  [options.entry_points]
  # the function get_provider_info is defined in myproviderpackage.somemodule
  apache_airflow_provider=
    provider_info=myproviderpackage.somemodule:get_provider_info

Example ``myproviderpackage/somemodule.py``:

.. code-block:: Python

  def get_provider_info():
      return {
          "package-name": "my-package-name",
          "name": "name",
          "description": "a description",
          "hook-class-names": [
              "myproviderpackage.hooks.source.SourceHook",
          ],
          'versions': ["1.0.0"],
      }
<<<<<<< HEAD
=======

**How do provider packages work under the hood?**

At the end, there will be (at least) three components to your airflow installation with custom connection types:

* The installation itself (ideally you have a ``venv`` where you installed airflow with ``pip install apache-airflow``)
* The ``apache-airflow`` package
* Your own ``myproviderpackage`` package that is independent of ``apache-airflow`` or your airflow installation, which
  can be a local Python package (that you install via ``pip pip install -e /path/to/my-package``) or a normal pip package
  (``pip install myproviderpackage``) (or any other type of Python package)

In the ``myproviderpackage`` package you need to add the entry point and provide the appropriate metadata as described above.
If you have done that, airflow does the following at runtime:
>>>>>>> eeac0f36

* loop through ALL packages installed in your environment / ``venv``
* for each package, if the package's ``setup.cfg`` has a section ``[options.entry_points]``, and if that section has a value
  for ``apache_airflow_provider``, then get the value for ``provider_info``, e.g. ``myproviderpackage.somemodule:get_provider_info``
* that value works like an import statement: myproviderpackage.somemodule:get_provider_info translates to something like
  ``from myproviderpackage.somemodule import get_provider_info``, and the get_provider_info that is being imported should be a
  callable, i.e. a function
* this function should return a dictionary with metadata
* if you have custom connection types as part of your package, that metadata will including a field called ``hook-class-names``,
  which should be a list of strings of your custom hooks - those strings should also be in an import-like format, e.g.
  ``myproviderpackage.hooks.source.SourceHook`` means that there is a class ``SourceHook`` in ``myproviderpackage/hooks/source.py``
  - airflow then imports these hooks and looks for the functions ``get_ui_field_behaviour`` and ``get_connection_form_widgets``
  (both optional) as well as the attributes ``conn_type`` and ``hook_name`` to create the custom connection type in the airflow UI

**Should I name my provider specifically or should it be created in ``airflow.providers`` package?**

We have quite a number (>70) of providers managed by the community and we are going to maintain them
together with Apache Airflow. All those providers have well-defined structured and follow the
naming conventions we defined and they are all in ``airflow.providers`` package. If your intention is
to contribute your provider, then you should follow those conventions and make a PR to Apache Airflow
to contribute to it. But you are free to use any package name as long as there are no conflicts with other
names, so preferably choose package that is in your "domain".

**Is there a convention for a connection id and type?**

Very good question. Glad that you asked. We usually follow the convention ``<NAME>_default`` for connection
id and just ``<NAME>`` for connection type. Few examples:

* ``google_cloud_default`` id and ``google_cloud_platform`` type
* ``aws_default`` id and ``aws`` type

You should follow this convention. It is important, to use unique names for connection type,
so it should be unique for your provider. If two providers try to add connection with the same type
only one of them will succeed.

**Can I contribute my own provider to Apache Airflow?**

However, community only accepts providers that are generic enough and can be managed
by the community, so we might not always be in the position to accept such contributions. In case you
have your own, specific provider, you are free to use your own structure and package names and to
publish the providers in whatever form you find appropriate.

**Can I advertise my own provider to Apache Airflow users and share it with others as package in PyPI?**

Absolutely! We have an `Ecosystem <https://airflow.apache.org/ecosystem/>`_ area on our website where
we share non-community managed extensions and work for Airflow. Feel free to make a PR to the page and
add we will evaluate and merge it when we see that such provider can be useful for the community of
Airflow users.

**Can I charge for the use of my provider?**

This is something that is outside of our control and domain. As an Apache project, we are
commercial-friendly and there are many businesses built around Apache Airflow and many other
Apache projects. As a community, we provide all the software for free and this will never
change. What 3rd-party developers are doing is not under control of Apache Airflow community.


Content
-------

.. toctree::
    :maxdepth: 1

    Packages <packages-ref>
    Operators and hooks <operators-and-hooks-ref/index><|MERGE_RESOLUTION|>--- conflicted
+++ resolved
@@ -179,12 +179,9 @@
 You do not need to do anything special besides creating the ``apache_airflow_provider`` entry point
 returning properly formatted meta-data (dictionary with ``extra-links`` and ``hook-class-names`` fields).
 
-<<<<<<< HEAD
-=======
 Anyone who runs airflow in an environment that has your Python package installed will be able to use the
 package as a provider package.
 
->>>>>>> eeac0f36
 **What do I need to do to turn a package into a provider?**
 
 You need to do the following to turn an existing Python package into a provider (see below for examples):
@@ -195,15 +192,9 @@
   dictionary that contains all meta-data about your provider package; see also ``provider.yaml``
   files in the community managed provider packages as examples
 
-<<<<<<< HEAD
-Example ``setup.cfg``: cfg
-
-.. code-block::
-=======
 Example ``setup.cfg``:
 
 .. code-block:: cfg
->>>>>>> eeac0f36
 
   [options.entry_points]
   # the function get_provider_info is defined in myproviderpackage.somemodule
@@ -224,8 +215,6 @@
           ],
           'versions': ["1.0.0"],
       }
-<<<<<<< HEAD
-=======
 
 **How do provider packages work under the hood?**
 
@@ -239,7 +228,6 @@
 
 In the ``myproviderpackage`` package you need to add the entry point and provide the appropriate metadata as described above.
 If you have done that, airflow does the following at runtime:
->>>>>>> eeac0f36
 
 * loop through ALL packages installed in your environment / ``venv``
 * for each package, if the package's ``setup.cfg`` has a section ``[options.entry_points]``, and if that section has a value
