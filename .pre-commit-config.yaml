# Licensed to the Apache Software Foundation (ASF) under one
# or more contributor license agreements.  See the NOTICE file
# distributed with this work for additional information
# regarding copyright ownership.  The ASF licenses this file
# to you under the Apache License, Version 2.0 (the
# "License"); you may not use this file except in compliance
# with the License.  You may obtain a copy of the License at
#
#   http://www.apache.org/licenses/LICENSE-2.0
#
# Unless required by applicable law or agreed to in writing,
# software distributed under the License is distributed on an
# "AS IS" BASIS, WITHOUT WARRANTIES OR CONDITIONS OF ANY
# KIND, either express or implied.  See the License for the
# specific language governing permissions and limitations
# under the License.
---
default_stages: [commit, push]
default_language_version:
  # force all unspecified python hooks to run python3
  python: python3
minimum_pre_commit_version: "1.20.0"
repos:
  - repo: https://github.com/Lucas-C/pre-commit-hooks
    rev: v1.1.9
    hooks:
      - id: forbid-tabs
        exclude: ^docs/Makefile$|^clients/gen/go.sh
      - id: insert-license
        name: Add license for all SQL files
        files: \.sql$
        exclude: ^\.github/.*$
        args:
          - --comment-style
          - "/*||*/"
          - --license-filepath
          - license-templates/LICENSE.txt
          - --fuzzy-match-generates-todo
      - id: insert-license
        name: Add license for all other files
        exclude: ^\.github/.*$
        args:
          - --comment-style
          - "|#|"
          - --license-filepath
          - license-templates/LICENSE.txt
          - --fuzzy-match-generates-todo
        files: >
          \.properties$|\.cfg$|\.conf$|\.ini$|\.ldif$|\.readthedocs$|\.service$|\.tf$|^Dockerfile.*$
      - id: insert-license
        name: Add license for all rst files
        exclude: ^\.github/.*$
        args:
          - --comment-style
          - "||"
          - --license-filepath
          - license-templates/LICENSE.rst
          - --fuzzy-match-generates-todo
        files: \.rst$
      - id: insert-license
        name: Add license for all JS/CSS/PUML files
        files: \.(js|css|puml)$
        exclude: ^\.github/.*$
        args:
          - --comment-style
          - "/**| *| */"
          - --license-filepath
          - license-templates/LICENSE.txt
          - --fuzzy-match-generates-todo
      - id: insert-license
        name: Add license for all JINJA template files
        files: "^airflow/www/templates/.*\\.html$|^docs/templates/.*\\.html$.*\\.jinja2"
        exclude: ^\.github/.*$
        args:
          - --comment-style
          - "{#||#}"
          - --license-filepath
          - license-templates/LICENSE.txt
          - --fuzzy-match-generates-todo
      - id: insert-license
        name: Add license for all shell files
        exclude: ^\.github/.*$
        files: ^breeze$|^breeze-complete$|\.sh$|\.bash$|\.bats$
        args:
          - --comment-style
          - "|#|"
          - --license-filepath
          - license-templates/LICENSE.txt
          - --fuzzy-match-generates-todo
      - id: insert-license
        name: Add license for all python files
        exclude: ^\.github/.*$
        types: [python]
        args:
          - --comment-style
          - "|#|"
          - --license-filepath
          - license-templates/LICENSE.txt
          - --fuzzy-match-generates-todo
      - id: insert-license
        name: Add license for all XML files
        exclude: ^\.github/.*$
        files: \.xml$
        args:
          - --comment-style
          - "<!--||-->"
          - --license-filepath
          - license-templates/LICENSE.txt
          - --fuzzy-match-generates-todo
      - id: insert-license
        name: Add license for all yaml files
        exclude: ^\.github/.*$
        types: [yaml]
        files: \.yml$|\.yaml$
        args:
          - --comment-style
          - "|#|"
          - --license-filepath
          - license-templates/LICENSE.txt
          - --fuzzy-match-generates-todo
      - id: insert-license
        name: Add license for all md files
        files: \.md$
        exclude: ^\.github/.*$|PROVIDERS_CHANGES.*\.md
        args:
          - --comment-style
          - "<!--|| -->"
          - --license-filepath
          - license-templates/LICENSE.txt
          - --fuzzy-match-generates-todo
      - id: insert-license
        name: Add license for all mermaid files
        args:
          - --comment-style
          - "|%%|"
          - --license-filepath
          - license-templates/LICENSE.txt
          - --fuzzy-match-generates-todo
        files: \.mermaid$
  - repo: https://github.com/thlorenz/doctoc.git
    rev: v1.4.0
    hooks:
      - id: doctoc
        name: Add TOC for md files
        files: ^README\.md$|^CONTRIBUTING\.md$|^UPDATING.md$|^dev/README\.md$|^dev/PROVIDER_PACKAGES.md$
        args:
          - "--maxlevel"
          - "2"
  - repo: meta
    hooks:
      - id: check-hooks-apply
  - repo: https://github.com/psf/black
    rev: 20.8b1
    hooks:
      - id: black
        files: api_connexion/.*\.py|.*providers.*\.py
        exclude: .*kubernetes_pod\.py|.*google/common/hooks/base_google\.py$
        args: [--config=./pyproject.toml]
  - repo: https://github.com/pre-commit/pre-commit-hooks
    rev: v3.2.0
    hooks:
      - id: check-merge-conflict
      - id: debug-statements
      - id: check-builtin-literals
      - id: detect-private-key
      - id: end-of-file-fixer
      - id: mixed-line-ending
      - id: check-executables-have-shebangs
      - id: check-xml
      - id: trailing-whitespace
      - id: fix-encoding-pragma
        args:
          - --remove
  - repo: https://github.com/pre-commit/pygrep-hooks
    rev: v1.6.0
    hooks:
      - id: rst-backticks
      - id: python-no-log-warn
  - repo: https://github.com/adrienverge/yamllint
    rev: v1.25.0
    hooks:
      - id: yamllint
        name: Check yaml files with yamllint
        entry: yamllint -c yamllint-config.yml
        types: [yaml]
        exclude:
          ^.*init_git_sync\.template\.yaml$|^.*airflow\.template\.yaml$|^chart/(?:templates|files)/.*\.yaml
  - repo: https://github.com/timothycrosley/isort
    rev: 5.5.4
    hooks:
      - id: isort
        name: Run isort to sort imports
        types: [python]
        # To keep consistent with the global isort skip config defined in setup.cfg
        exclude: ^build/.*$|^.tox/.*$|^venv/.*$|.*api_connexion/.*\.py|.*providers.*\.py
  - repo: https://github.com/pycqa/pydocstyle
    rev: 5.1.1
    hooks:
      - id: pydocstyle
        name: Run pydocstyle
        args:
          - --convention=pep257
<<<<<<< HEAD
          - --add-ignore=D100,D102,D104,D105,D107,D205,D400,D401
        exclude: ^tests/.*\.py$|^scripts/.*\.py$|^dev|^backport_packages|^kubernetes_tests
=======
          - --add-ignore=D100,D102,D104,D105,D107,D200,D205,D400,D401
        exclude: ^tests/.*\.py$|^scripts/.*\.py$|^dev|^provider_packages|^kubernetes_tests
>>>>>>> 81a977be
  - repo: local
    hooks:
      - id: shellcheck
        name: Check Shell scripts syntax correctness
        language: docker_image
        entry: koalaman/shellcheck:stable -x -a
        files: ^breeze$|^breeze-complete$|\.sh$|^hooks/build$|^hooks/push$|\.bash$|\.bats$
      - id: lint-openapi
        name: Lint OpenAPI using spectral
        language: docker_image
        entry: stoplight/spectral lint -r ./scripts/ci/spectral_rules/connexion.yml
        files: ^airflow/api_connexion/openapi/
      - id: lint-openapi
        name: Lint OpenAPI using openapi-spec-validator
        entry: openapi-spec-validator --schema 3.0.0
        language: python
        additional_dependencies: ['openapi-spec-validator']
        files: ^airflow/api_connexion/openapi/
      - id: lint-dockerfile
        name: Lint dockerfile
        language: system
        entry: "./scripts/ci/pre_commit/pre_commit_lint_dockerfile.sh"
        files: Dockerfile.*$
        pass_filenames: true
      - id: setup-order
        name: Checks for an order of dependencies in setup.py
        language: python
        files: ^setup.py$
        pass_filenames: false
        entry: ./scripts/ci/pre_commit/pre_commit_check_order_setup.py
      - id: update-breeze-file
        name: Update output of breeze command in BREEZE.rst
        entry: "./scripts/ci/pre_commit/pre_commit_breeze_cmd_line.sh"
        language: system
        files: ^BREEZE.rst$|^breeze$|^breeze-complete$
        pass_filenames: false
      - id: update-local-yml-file
        name: Update mounts in the local yml file
        entry: "./scripts/ci/pre_commit/pre_commit_local_yml_mounts.sh"
        language: system
        files: ^scripts/ci/libraries/_local_mounts.sh$|s^scripts/ci/docker_compose/local.yml"
        pass_filenames: false
      - id: update-setup-cfg-file
        name: Update setup.cfg file with all licenses
        entry: "./scripts/ci/pre_commit/pre_commit_setup_cfg_file.sh"
        language: system
        files: ^setup.cfg$
        pass_filenames: false
      - id: build-providers-dependencies
        name: Build cross-dependencies for providers packages
        entry: "./scripts/ci/pre_commit/pre_commit_build_providers_dependencies.sh"
        language: system
        files: ^airflow/providers/.*\.py$|^tests/providers/.*\.py$
        pass_filenames: false
      - id: update-extras
        name: Update extras in documentation
        entry: ./scripts/ci/pre_commit/pre_commit_insert_extras.py
        language: python
        files: ^setup.py$|^INSTALL$|^CONTRIBUTING.rst$
        pass_filenames: false
      - id: pydevd
        language: pygrep
        name: Check for pydevd debug statements accidentally left
        entry: "pydevd.*settrace\\("
        pass_filenames: true
        files: \.py$
      - id: dont-use-safe-filter
        language: pygrep
        name: Don't use safe in templates
        description: the Safe filter is error-prone, use Markup() in code instead
        entry: "\\|\\s*safe"
        files: \.html$
        pass_filenames: true
      - id: no-relative-imports
        language: pygrep
        name: No relative imports
        description: Airflow style is to use absolute imports only
        entry: "^\\s*from\\s+\\."
        pass_filenames: true
        files: \.py$
        exclude: ^tests/
      - id: language-matters
        language: pygrep
        name: Check for language that we do not accept as community
        description: Please use "deny_list" or "allow_list"  instead.
        entry: "(?i)(black|white)[_-]?list"
        pass_filenames: true
        exclude: >
          (?x)
          ^airflow/providers/apache/cassandra/hooks/cassandra.py$|
          ^airflow/providers/apache/hive/operators/hive_stats.py$|
          ^airflow/providers/apache/hive/PROVIDERS_CHANGES_*|
          ^airflow/providers/apache/hive/README.md$|
          ^tests/providers/apache/cassandra/hooks/test_cassandra.py$|
          ^docs/howto/connection/cassandra.rst$|
          ^CHANGELOG.txt$
      - id: consistent-pylint
        language: pygrep
        name: Check for inconsitent pylint disable/enable without space
        entry: "pylint:disable|pylint:enable"
        pass_filenames: true
        files: \.py$
      - id: base-operator
        language: pygrep
        name: Make sure BaseOperator[Link] is imported from airflow.models.baseoperator in core
        entry: "from airflow\\.models import.* BaseOperator"
        files: \.py$
        pass_filenames: true
        exclude: >
          (?x)
          ^airflow/gcp/.*$|
          ^airflow/hooks/.*$|
          ^airflow/operators/.*$|
          ^airflow/sensors/.*$|
          ^airflow/providers/.*$|
          ^provider_packages/.*$
      - id: base-operator
        language: pygrep
        name: Make sure BaseOperator[Link] is imported from airflow.models outside of core
        entry: "from airflow\\.models\\.baseoperator import.* BaseOperator"
        pass_filenames: true
        files: >
          (?x)
          ^airflow/gcp/.*$|
          ^airflow/hooks/.*$|
          ^airflow/operators/.*$|
          ^airflow/sensors/.*$|
          ^airflow/providers/.*\.py$
      - id: provide-create-sessions
        language: pygrep
        name: To avoid import cycles make sure provide_session and create_session are imported from
              airflow.utils.session
        entry: "from airflow\\.utils\\.db import.* (provide_session|create_session)"
        files: \.py$
        pass_filenames: true
      - id: incorrect-use-of-LoggingMixin
        language: pygrep
        name: Make sure LoggingMixin is not used alone
        entry: "LoggingMixin\\(\\)"
        files: \.py$
        pass_filenames: true
      - id: daysago-import-check
        language: pygrep
        name: Make sure days_ago is imported from airflow.utils.dates
        entry: "(airflow\\.){0,1}utils\\.dates\\.days_ago"
        files: \.py$
        pass_filenames: true
      - id: restrict-start_date
        language: pygrep
        name: "'start_date' should not be defined in default_args in example_dags"
        entry: "default_args\\s*=\\s*{\\s*(\"|')start_date(\"|')|(\"|')start_date(\"|'):"
        files: \.*example_dags.*.py$
        pass_filenames: true
      - id: check-integrations
        name: Check if integration list is aligned
        entry: ./scripts/ci/pre_commit/pre_commit_check_integrations.sh
        language: system
        pass_filenames: false
        files: ^common/_common_values.sh$|^breeze-complete$
      - id: build
        name: Check if image build is needed
        entry: ./scripts/ci/pre_commit/pre_commit_ci_build.sh 3.6 false
        language: system
        always_run: true
        pass_filenames: false
      - id: check-apache-license
        name: Check if licenses are OK for Apache
        entry: "./scripts/ci/pre_commit/pre_commit_check_license.sh"
        language: system
        files: ^.*LICENSE.*$|^.*LICENCE.*$
        pass_filenames: false
      - id: airflow-config-yaml
        name: Checks for consistency between config.yml and default_config.cfg
        language: python
        entry: ./scripts/ci/pre_commit/pre_commit_yaml_to_cfg.py
        files: "config.yml$|default_airflow.cfg$|default.cfg$"
        pass_filenames: false
        require_serial: true
        additional_dependencies: ['pyyaml']
      - id: bats-in-container-tests
        name: Run in container bats tests
        language: system
        entry: "./scripts/ci/pre_commit/pre_commit_in_container_bats_test.sh"
        files: ^tests/bats/in_container/.*.bats$|^scripts/in_container/.*sh
        pass_filenames: false
      - id: mypy
        name: Run mypy
        language: system
        entry: "./scripts/ci/pre_commit/pre_commit_mypy.sh"
        files: \.py$
        exclude: ^dev|^provider_packages
        require_serial: true
      - id: pylint
        name: Run pylint
        language: system
        entry: "./scripts/ci/pre_commit/pre_commit_pylint.sh"
        files: \.py$
        exclude: ^scripts/.*\.py$|^dev|^provider_packages
        pass_filenames: true
        require_serial: true
      - id: flake8
        name: Run flake8
        language: system
        entry: "./scripts/ci/pre_commit/pre_commit_flake8.sh"
        files: \.py$
        pass_filenames: true
      - id: bats-tests
        name: Run BATS bash tests for changed bash files
        language: system
        entry: "./scripts/ci/pre_commit/pre_commit_bat_tests.sh"
        files: ^breeze$|^breeze-complete$|\.sh$|\.bash$|\.bats$
        exclude: ^tests/bats/in_container/.*bats$|^scripts/in_container/.*sh$
        pass_filenames: false
      - id: stylelint
        name: stylelint
        entry: "stylelint"
        language: node
        files: ^airflow/www/.*\.(css|scss|sass)$
        # Keep dependency versions in sync w/ airflow/www/package.json
        additional_dependencies: ['stylelint@13.3.1', 'stylelint-config-standard@20.0.0']
      - id: mermaid
        name: Generate mermaid images
        entry: ./scripts/ci/pre_commit/pre_commit_mermaid.sh
        language: system
        files: \.mermaid$
        require_serial: true
      - id: pre-commit-descriptions
        name: Check if pre-commits are described
        entry: ./scripts/ci/pre_commit/pre_commit_check_pre_commits.sh
        language: system
        files: ^.pre-commit-config.yaml$|^STATIC_CODE_CHECKS.rst|^breeze-complete$
        require_serial: true
      - id: sort-in-the-wild
        name: Sort INTHEWILD.md alphabetically
        entry: ./scripts/ci/pre_commit/pre_commit_sort_in_the_wild.sh
        language: system
        files: ^.pre-commit-config.yaml$|^INTHEWILD.md$
        require_serial: true
      - id: helm-lint
        name: Lint Helm Chart
        entry: ./scripts/ci/pre_commit/pre_commit_helm_lint.sh
        language: system
        pass_filenames: false
        files: ^chart
        require_serial: true<|MERGE_RESOLUTION|>--- conflicted
+++ resolved
@@ -200,13 +200,8 @@
         name: Run pydocstyle
         args:
           - --convention=pep257
-<<<<<<< HEAD
           - --add-ignore=D100,D102,D104,D105,D107,D205,D400,D401
         exclude: ^tests/.*\.py$|^scripts/.*\.py$|^dev|^backport_packages|^kubernetes_tests
-=======
-          - --add-ignore=D100,D102,D104,D105,D107,D200,D205,D400,D401
-        exclude: ^tests/.*\.py$|^scripts/.*\.py$|^dev|^provider_packages|^kubernetes_tests
->>>>>>> 81a977be
   - repo: local
     hooks:
       - id: shellcheck
