#
# Licensed to the Apache Software Foundation (ASF) under one
# or more contributor license agreements.  See the NOTICE file
# distributed with this work for additional information
# regarding copyright ownership.  The ASF licenses this file
# to you under the Apache License, Version 2.0 (the
# "License"); you may not use this file except in compliance
# with the License.  You may obtain a copy of the License at
#
#   http://www.apache.org/licenses/LICENSE-2.0
#
# Unless required by applicable law or agreed to in writing,
# software distributed under the License is distributed on an
# "AS IS" BASIS, WITHOUT WARRANTIES OR CONDITIONS OF ANY
# KIND, either express or implied.  See the License for the
# specific language governing permissions and limitations
# under the License.

[core]
airflow_home = ~/airflow
dags_folder = ~/airflow/dags
base_log_folder = ~/airflow/logs
executor = LocalExecutor
<<<<<<< HEAD
sql_alchemy_conn = mysql://root@mysql/airflow
=======
sql_alchemy_conn = # overridden by tox.ini
>>>>>>> cb8b2a1d
unit_test_mode = True
load_examples = True
donot_pickle = False
dag_concurrency = 16
dags_are_paused_at_creation = False
default_impersonation =
secure_mode = False
fernet_key = af7CN0q6ag5U3g08IsPsw3K45U7Xa0axgVFhoh-3zB8=
hostname_callable = socket:getfqdn

[webserver]
base_url = http://localhost:8080
web_server_host = 0.0.0.0
web_server_port = 8080
rbac = False

[hive]
default_hive_mapred_queue = airflow

[email]
email_backend = airflow.utils.send_email_smtp

[smtp]
smtp_host = localhost
smtp_user = airflow
smtp_port = 25
smtp_password = airflow
smtp_mail_from = airflow@example.com

[celery]
celery_app_name = airflow.executors.celery_executor
worker_concurrency = 16
worker_log_server_port = 8793
broker_url = amqp://guest:guest@rabbitmq:5672/
<<<<<<< HEAD
result_backend = db+mysql://root@mysql/airflow
=======
result_backend = # overridden by tox.ini
>>>>>>> cb8b2a1d
flower_port = 5555
default_queue = default
sync_parallelism = 0

[celery_broker_transport_options]
visibility_timeout = 21600
_test_only_bool = True
_test_only_float = 12.0
_test_only_string = this is a test

[scheduler]
job_heartbeat_sec = 1
scheduler_heartbeat_sec = 5
authenticate = true
max_threads = 2<|MERGE_RESOLUTION|>--- conflicted
+++ resolved
@@ -21,11 +21,7 @@
 dags_folder = ~/airflow/dags
 base_log_folder = ~/airflow/logs
 executor = LocalExecutor
-<<<<<<< HEAD
-sql_alchemy_conn = mysql://root@mysql/airflow
-=======
 sql_alchemy_conn = # overridden by tox.ini
->>>>>>> cb8b2a1d
 unit_test_mode = True
 load_examples = True
 donot_pickle = False
@@ -60,11 +56,7 @@
 worker_concurrency = 16
 worker_log_server_port = 8793
 broker_url = amqp://guest:guest@rabbitmq:5672/
-<<<<<<< HEAD
-result_backend = db+mysql://root@mysql/airflow
-=======
 result_backend = # overridden by tox.ini
->>>>>>> cb8b2a1d
 flower_port = 5555
 default_queue = default
 sync_parallelism = 0
