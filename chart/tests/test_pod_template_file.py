# Licensed to the Apache Software Foundation (ASF) under one
# or more contributor license agreements.  See the NOTICE file
# distributed with this work for additional information
# regarding copyright ownership.  The ASF licenses this file
# to you under the Apache License, Version 2.0 (the
# "License"); you may not use this file except in compliance
# with the License.  You may obtain a copy of the License at
#
#   http://www.apache.org/licenses/LICENSE-2.0
#
# Unless required by applicable law or agreed to in writing,
# software distributed under the License is distributed on an
# "AS IS" BASIS, WITHOUT WARRANTIES OR CONDITIONS OF ANY
# KIND, either express or implied.  See the License for the
# specific language governing permissions and limitations
# under the License.

import re
import sys
import unittest
from shutil import copyfile, copytree
from tempfile import TemporaryDirectory

import jmespath
import pytest
from parameterized import parameterized

from tests.helm_template_generator import render_chart


class PodTemplateFileTest(unittest.TestCase):
    @classmethod
    @pytest.fixture(autouse=True, scope="class")
    def isolate_chart(cls):
        with TemporaryDirectory() as tmp_dir:
            cls.temp_chart_dir = tmp_dir + "/chart"
            copytree(sys.path[0], cls.temp_chart_dir)
            copyfile(
                cls.temp_chart_dir + "/files/pod-template-file.kubernetes-helm-yaml",
                cls.temp_chart_dir + "/templates/pod-template-file.yaml",
            )
            yield

    def test_should_work(self):
        docs = render_chart(
            values={},
            show_only=["templates/pod-template-file.yaml"],
            chart_dir=self.temp_chart_dir,
        )

        assert re.search("Pod", docs[0]["kind"])
        assert jmespath.search("spec.containers[0].image", docs[0]) is not None
        assert "base" == jmespath.search("spec.containers[0].name", docs[0])

    def test_should_add_an_init_container_if_git_sync_is_true(self):
        docs = render_chart(
            values={
                "images": {
                    "gitSync": {
                        "repository": "test-registry/test-repo",
                        "tag": "test-tag",
                        "pullPolicy": "Always",
                    }
                },
                "dags": {
                    "gitSync": {
                        "enabled": True,
                        "containerName": "git-sync-test",
                        "wait": 66,
                        "maxFailures": 70,
                        "subPath": "path1/path2",
                        "dest": "test-dest",
                        "root": "/git-root",
                        "rev": "HEAD",
                        "depth": 1,
                        "repo": "https://github.com/apache/airflow.git",
                        "branch": "test-branch",
                        "sshKeySecret": None,
                        "credentialsSecret": None,
                        "knownHosts": None,
                    }
                },
            },
            show_only=["templates/pod-template-file.yaml"],
            chart_dir=self.temp_chart_dir,
        )

        assert re.search("Pod", docs[0]["kind"])
        assert {
            "name": "git-sync-test",
            "securityContext": {"runAsUser": 65533},
            "image": "test-registry/test-repo:test-tag",
            "imagePullPolicy": "Always",
            "env": [
                {"name": "GIT_SYNC_REV", "value": "HEAD"},
                {"name": "GIT_SYNC_BRANCH", "value": "test-branch"},
                {"name": "GIT_SYNC_REPO", "value": "https://github.com/apache/airflow.git"},
                {"name": "GIT_SYNC_DEPTH", "value": "1"},
                {"name": "GIT_SYNC_ROOT", "value": "/git-root"},
                {"name": "GIT_SYNC_DEST", "value": "test-dest"},
                {"name": "GIT_SYNC_ADD_USER", "value": "true"},
                {"name": "GIT_SYNC_WAIT", "value": "66"},
                {"name": "GIT_SYNC_MAX_SYNC_FAILURES", "value": "70"},
                {"name": "GIT_SYNC_ONE_TIME", "value": "true"},
            ],
            "volumeMounts": [{"mountPath": "/git-root", "name": "dags"}],
        } == jmespath.search("spec.initContainers[0]", docs[0])

    def test_should_not_add_init_container_if_dag_persistence_is_true(self):
        docs = render_chart(
            values={
                "dags": {
                    "persistence": {"enabled": True},
                    "gitSync": {"enabled": True},
                }
            },
            show_only=["templates/pod-template-file.yaml"],
            chart_dir=self.temp_chart_dir,
        )

        assert jmespath.search("spec.initContainers", docs[0]) is None

    @parameterized.expand(
        [
            ({"gitSync": {"enabled": True}},),
            ({"persistence": {"enabled": True}},),
            (
                {
                    "gitSync": {"enabled": True},
                    "persistence": {"enabled": True},
                },
            ),
        ]
    )
    def test_dags_mount(self, dag_values):
        docs = render_chart(
            values={"dags": dag_values},
            show_only=["templates/pod-template-file.yaml"],
            chart_dir=self.temp_chart_dir,
        )

        assert {"mountPath": "/opt/airflow/dags", "name": "dags", "readOnly": True} in jmespath.search(
            "spec.containers[0].volumeMounts", docs[0]
        )

    def test_dags_mount_with_gitsync_and_persistence(self):
        docs = render_chart(
            values={
                "dags": {
                    "gitSync": {"enabled": True},
                    "persistence": {"enabled": True},
                }
            },
            show_only=["templates/pod-template-file.yaml"],
            chart_dir=self.temp_chart_dir,
        )

        assert {"mountPath": "/opt/airflow/dags", "name": "dags", "readOnly": True} in jmespath.search(
            "spec.containers[0].volumeMounts", docs[0]
        )

    def test_validate_if_ssh_params_are_added(self):
        docs = render_chart(
            values={
                "dags": {
                    "gitSync": {
                        "enabled": True,
                        "containerName": "git-sync-test",
                        "sshKeySecret": "ssh-secret",
                        "knownHosts": None,
                        "branch": "test-branch",
                    }
                }
            },
            show_only=["templates/pod-template-file.yaml"],
            chart_dir=self.temp_chart_dir,
        )

        assert {"name": "GIT_SSH_KEY_FILE", "value": "/etc/git-secret/ssh"} in jmespath.search(
            "spec.initContainers[0].env", docs[0]
        )
        assert {"name": "GIT_SYNC_SSH", "value": "true"} in jmespath.search(
            "spec.initContainers[0].env", docs[0]
        )
        assert {"name": "GIT_KNOWN_HOSTS", "value": "false"} in jmespath.search(
            "spec.initContainers[0].env", docs[0]
        )
        assert {
            "name": "git-sync-ssh-key",
            "secret": {"secretName": "ssh-secret", "defaultMode": 288},
        } in jmespath.search("spec.volumes", docs[0])

    def test_validate_if_ssh_known_hosts_are_added(self):
        docs = render_chart(
            values={
                "dags": {
                    "gitSync": {
                        "enabled": True,
                        "containerName": "git-sync-test",
                        "sshKeySecret": "ssh-secret",
                        "knownHosts": "github.com ssh-rsa AAAABdummy",
                        "branch": "test-branch",
                    }
                }
            },
            show_only=["templates/pod-template-file.yaml"],
            chart_dir=self.temp_chart_dir,
        )
        assert {"name": "GIT_KNOWN_HOSTS", "value": "true"} in jmespath.search(
            "spec.initContainers[0].env", docs[0]
        )
        assert {
            "name": "git-sync-known-hosts",
            "configMap": {"defaultMode": 288, "name": "RELEASE-NAME-airflow-config"},
        } in jmespath.search("spec.volumes", docs[0])
        assert {
            "name": "git-sync-known-hosts",
            "mountPath": "/etc/git-secret/known_hosts",
            "subPath": "known_hosts",
        } in jmespath.search("spec.containers[0].volumeMounts", docs[0])

    def test_should_set_username_and_pass_env_variables(self):
        docs = render_chart(
            values={
                "dags": {
                    "gitSync": {
                        "enabled": True,
                        "credentialsSecret": "user-pass-secret",
                        "sshKeySecret": None,
                    }
                }
            },
            show_only=["templates/pod-template-file.yaml"],
            chart_dir=self.temp_chart_dir,
        )

        assert {
            "name": "GIT_SYNC_USERNAME",
            "valueFrom": {"secretKeyRef": {"name": "user-pass-secret", "key": "GIT_SYNC_USERNAME"}},
        } in jmespath.search("spec.initContainers[0].env", docs[0])
        assert {
            "name": "GIT_SYNC_PASSWORD",
            "valueFrom": {"secretKeyRef": {"name": "user-pass-secret", "key": "GIT_SYNC_PASSWORD"}},
        } in jmespath.search("spec.initContainers[0].env", docs[0])

    def test_should_set_the_dags_volume_claim_correctly_when_using_an_existing_claim(self):
        docs = render_chart(
            values={"dags": {"persistence": {"enabled": True, "existingClaim": "test-claim"}}},
            show_only=["templates/pod-template-file.yaml"],
            chart_dir=self.temp_chart_dir,
        )

        assert {"name": "dags", "persistentVolumeClaim": {"claimName": "test-claim"}} in jmespath.search(
            "spec.volumes", docs[0]
        )

    def test_should_use_empty_dir_for_gitsync_without_persistence(self):
        docs = render_chart(
            values={"dags": {"gitSync": {"enabled": True}}},
            show_only=["templates/pod-template-file.yaml"],
            chart_dir=self.temp_chart_dir,
        )

        assert {"name": "dags", "emptyDir": {}} in jmespath.search("spec.volumes", docs[0])

    @parameterized.expand(
        [
            ({"enabled": False}, {"emptyDir": {}}),
            ({"enabled": True}, {"persistentVolumeClaim": {"claimName": "RELEASE-NAME-logs"}}),
            (
                {"enabled": True, "existingClaim": "test-claim"},
                {"persistentVolumeClaim": {"claimName": "test-claim"}},
            ),
        ]
    )
    def test_logs_persistence_changes_volume(self, log_persistence_values, expected):
        docs = render_chart(
            values={"logs": {"persistence": log_persistence_values}},
            show_only=["templates/pod-template-file.yaml"],
            chart_dir=self.temp_chart_dir,
        )

        assert {"name": "logs", **expected} in jmespath.search("spec.volumes", docs[0])

    def test_should_set_a_custom_image_in_pod_template(self):
        docs = render_chart(
            values={"images": {"pod_template": {"repository": "dummy_image", "tag": "latest"}}},
            show_only=["templates/pod-template-file.yaml"],
            chart_dir=self.temp_chart_dir,
        )

        assert re.search("Pod", docs[0]["kind"])
        assert "dummy_image:latest" == jmespath.search("spec.containers[0].image", docs[0])
        assert "base" == jmespath.search("spec.containers[0].name", docs[0])

    def test_mount_airflow_cfg(self):
        docs = render_chart(
            values={},
            show_only=["templates/pod-template-file.yaml"],
            chart_dir=self.temp_chart_dir,
        )

        assert re.search("Pod", docs[0]["kind"])
        assert {'configMap': {'name': 'RELEASE-NAME-airflow-config'}, 'name': 'config'} == jmespath.search(
            "spec.volumes[1]", docs[0]
        )
        assert {
            'name': 'config',
            'mountPath': '/opt/airflow/airflow.cfg',
            'subPath': 'airflow.cfg',
            'readOnly': True,
        } == jmespath.search("spec.containers[0].volumeMounts[1]", docs[0])

    def test_should_create_valid_affinity_and_node_selector(self):
        docs = render_chart(
            values={
                "affinity": {
                    "nodeAffinity": {
                        "requiredDuringSchedulingIgnoredDuringExecution": {
                            "nodeSelectorTerms": [
                                {
                                    "matchExpressions": [
                                        {"key": "foo", "operator": "In", "values": ["true"]},
                                    ]
                                }
                            ]
                        }
                    }
                },
                "tolerations": [
                    {"key": "dynamic-pods", "operator": "Equal", "value": "true", "effect": "NoSchedule"}
                ],
                "nodeSelector": {"diskType": "ssd"},
            },
            show_only=["templates/pod-template-file.yaml"],
            chart_dir=self.temp_chart_dir,
        )

        assert re.search("Pod", docs[0]["kind"])
        assert "foo" == jmespath.search(
            "spec.affinity.nodeAffinity."
            "requiredDuringSchedulingIgnoredDuringExecution."
            "nodeSelectorTerms[0]."
            "matchExpressions[0]."
            "key",
            docs[0],
        )
        assert "ssd" == jmespath.search(
            "spec.nodeSelector.diskType",
            docs[0],
        )
        assert "dynamic-pods" == jmespath.search(
            "spec.tolerations[0].key",
            docs[0],
        )

    def test_should_add_fsgroup_to_the_pod_template(self):
        docs = render_chart(
            values={"gid": 5000},
            show_only=["templates/pod-template-file.yaml"],
            chart_dir=self.temp_chart_dir,
        )

        self.assertEqual(5000, jmespath.search("spec.securityContext.fsGroup", docs[0]))

    def test_should_create_valid_volume_mount_and_volume(self):
        docs = render_chart(
            values={
                "workers": {
                    "extraVolumes": [{"name": "test-volume", "emptyDir": {}}],
                    "extraVolumeMounts": [{"name": "test-volume", "mountPath": "/opt/test"}],
                }
            },
            show_only=["templates/pod-template-file.yaml"],
            chart_dir=self.temp_chart_dir,
        )

        assert "test-volume" == jmespath.search(
            "spec.volumes[2].name",
            docs[0],
        )
        assert "test-volume" == jmespath.search(
            "spec.containers[0].volumeMounts[2].name",
            docs[0],
        )

<<<<<<< HEAD
    def test_should_add_env_for_gitsync(self):
        docs = render_chart(
            values={
                "dags": {
                    "gitSync": {
                        "enabled": True,
                        "env": [{"name": "FOO", "value": "bar"}],
                    }
                },
            },
            show_only=["templates/pod-template-file.yaml"],
            chart_dir=self.temp_chart_dir,
        )

        assert {"name": "FOO", "value": "bar"} in jmespath.search("spec.initContainers[0].env", docs[0])
=======
    def test_no_airflow_local_settings_by_default(self):
        docs = render_chart(show_only=["templates/pod-template-file.yaml"], chart_dir=self.temp_chart_dir)
        volume_mounts = jmespath.search("spec.containers[0].volumeMounts", docs[0])
        assert "airflow_local_settings.py" not in str(volume_mounts)

    def test_airflow_local_settings(self):
        docs = render_chart(
            values={"airflowLocalSettings": "# Well hello!"},
            show_only=["templates/pod-template-file.yaml"],
            chart_dir=self.temp_chart_dir,
        )
        assert {
            "name": "config",
            "mountPath": "/opt/airflow/config/airflow_local_settings.py",
            "subPath": "airflow_local_settings.py",
            "readOnly": True,
        } in jmespath.search("spec.containers[0].volumeMounts", docs[0])
>>>>>>> 758ad90c
<|MERGE_RESOLUTION|>--- conflicted
+++ resolved
@@ -384,7 +384,6 @@
             docs[0],
         )
 
-<<<<<<< HEAD
     def test_should_add_env_for_gitsync(self):
         docs = render_chart(
             values={
@@ -400,7 +399,7 @@
         )
 
         assert {"name": "FOO", "value": "bar"} in jmespath.search("spec.initContainers[0].env", docs[0])
-=======
+
     def test_no_airflow_local_settings_by_default(self):
         docs = render_chart(show_only=["templates/pod-template-file.yaml"], chart_dir=self.temp_chart_dir)
         volume_mounts = jmespath.search("spec.containers[0].volumeMounts", docs[0])
@@ -417,5 +416,4 @@
             "mountPath": "/opt/airflow/config/airflow_local_settings.py",
             "subPath": "airflow_local_settings.py",
             "readOnly": True,
-        } in jmespath.search("spec.containers[0].volumeMounts", docs[0])
->>>>>>> 758ad90c
+        } in jmespath.search("spec.containers[0].volumeMounts", docs[0])