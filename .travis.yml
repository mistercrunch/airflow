--- conflicted
+++ resolved
@@ -47,17 +47,12 @@
       script: mypy airflow tests
     - name: Check license header
       stage: pre-test
-<<<<<<< HEAD
       install: scripts/ci/6-check-license.sh install
       script: scripts/ci/6-check-license.sh run
-=======
-      install: skip
-      script: scripts/ci/6-check-license.sh
     - name: Lint Dockerfile
       stage: pre-test
       install: skip
       script: scripts/ci/ci_lint_dockerfile.sh
->>>>>>> 6afb12f0
     - name: Check docs
       stage: pre-test
       install: pip install -e .[doc]
