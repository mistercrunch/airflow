/* eslint-disable func-names */
/* eslint-disable no-underscore-dangle */
/*!
 * Licensed to the Apache Software Foundation (ASF) under one
 * or more contributor license agreements.  See the NOTICE file
 * distributed with this work for additional information
 * regarding copyright ownership.  The ASF licenses this file
 * to you under the Apache License, Version 2.0 (the
 * "License"); you may not use this file except in compliance
 * with the License.  You may obtain a copy of the License at
 *
 *   http://www.apache.org/licenses/LICENSE-2.0
 *
 * Unless required by applicable law or agreed to in writing,
 * software distributed under the License is distributed on an
 * "AS IS" BASIS, WITHOUT WARRANTIES OR CONDITIONS OF ANY
 * KIND, either express or implied.  See the License for the
 * specific language governing permissions and limitations
 * under the License.
 */

<<<<<<< HEAD
/* global treeData, document, window, $, d3, moment */
=======
/* global treeData, document, window, $, d3, moment, call_modal_dag, call_modal, localStorage */
>>>>>>> 4b473a16
import { escapeHtml } from './main';
import tiTooltip from './task_instances';
import { callModal, callModalDag } from './dag';

// dagId comes from dag.html
const dagId = getMetaValue('dag_id');

function toDateString(ts) {
  const dt = new Date(ts * 1000);
  return dt.toISOString();
}

function isDagRun(d) {
  return d.run_id !== undefined;
}

function nodeClass(d) {
  let sclass = 'node';
  if (d.children === undefined && d._children === undefined) sclass += ' leaf';
  else {
    sclass += ' parent';
    if (d.children === undefined) sclass += ' collapsed';
    else sclass += ' expanded';
  }
  return sclass;
}

document.addEventListener('DOMContentLoaded', () => {
  $('span.status_square').tooltip({ html: true });

  // JSON.parse is faster for large payloads than an object literal
  let data = JSON.parse(treeData);
  const tree = d3.layout.tree().nodeSize([0, 25]);
  let nodes = tree.nodes(data);
  const nodeobj = {};
  const getActiveRuns = () => data.instances.filter((run) => run.state === 'running').length > 0;

  const now = Date.now() / 1000;
  const devicePixelRatio = window.devicePixelRatio || 1;
  const barHeight = 20;
  const axisHeight = 50;
  const squareSize = 10;
  // calculate the white space between the tree and instances based on # of instances and tree depth
  let treeDepth = 0;
  nodes.forEach((node) => {
    if (node.depth > treeDepth) treeDepth = node.depth;
  });
  treeDepth += 1;
  const squareX = window.innerWidth - (data.instances.length * squareSize) - (treeDepth * 50);

  const squareSpacing = 2;
  const margin = {
    top: barHeight / 2 + axisHeight, right: 0, bottom: 0, left: barHeight / 2,
  };
  const width = parseInt(960 * devicePixelRatio, 10) - margin.left - margin.right;
  const barWidth = width * 0.9;

  let i = 0;
  let root;

  function populateTaskInstanceProperties(node) {
  // populate task instance properties for display purpose
    let j;
    for (j = 0; j < node.instances.length; j += 1) {
      const dataInstance = data.instances[j];
      const row = node.instances[j];

      // check that the dataInstance and the row are valid
      if (dataInstance && dataInstance.execution_date) {
        if (row && row.length) {
          const taskInstance = {
            state: row[0],
            try_number: row[1],
            start_ts: row[2],
            duration: row[3],
          };
          node.instances[j] = taskInstance;

          taskInstance.task_id = node.name;
          taskInstance.operator = node.operator;
          taskInstance.execution_date = dataInstance.execution_date;
          taskInstance.external_trigger = dataInstance.external_trigger;

          // compute start_date and end_date if applicable
          if (taskInstance.start_ts !== null) {
            taskInstance.start_date = toDateString(taskInstance.start_ts);
            if (taskInstance.state === 'running') {
              taskInstance.duration = now - taskInstance.start_ts;
            } else if (taskInstance.duration !== null) {
              taskInstance.end_date = toDateString(taskInstance.start_ts + taskInstance.duration);
            }
          }
        } else {
          node.instances[j] = {
            task_id: node.name,
            execution_date: dataInstance.execution_date,
          };
        }
      }
    }
  }

  const renderNode = (node) => {
    nodeobj[node.name] = node;

    if (node.name !== '[DAG]') {
    // skip synthetic root node since it's doesn't contain actual task instances
      if (node.start_ts !== undefined) {
        node.start_date = toDateString(node.start_ts);
      }
      if (node.end_ts !== undefined) {
        node.end_date = toDateString(node.end_ts);
      }
      if (node.depends_on_past === undefined) {
        node.depends_on_past = false;
      }

      populateTaskInstanceProperties(node);
    }
  };

  nodes.forEach((node) => renderNode(node));

  const diagonal = d3.svg.diagonal()
    .projection((d) => [d.y, d.x]);

  const taskTip = d3.tip()
    .attr('class', 'tooltip d3-tip')
    .html((toolTipHtml) => toolTipHtml);

  const svg = d3.select('#tree-svg')
    .append('g')
    .attr('class', 'level')
    .attr('transform', `translate(${margin.left},${margin.top})`);

  data.x0 = 0;
  data.y0 = 0;

  const baseNode = nodes.length === 1 ? nodes[0] : nodes[1];
  const numSquare = baseNode.instances.length;

  const xScale = d3.scale.linear()
    .range([
      squareSize / 2,
      (numSquare * squareSize) + ((numSquare - 1) * squareSpacing) - (squareSize / 2),
    ]);

  d3.select('#tree-svg')
    .insert('g')
    .attr('transform',
      `translate(${squareX + margin.left}, ${axisHeight})`)
    .attr('class', 'axis')
    .call(
      d3.svg.axis()
        .scale(xScale)
        .orient('top')
      // show a tick every 5 instances
        .ticks(Math.floor(numSquare / 5) || 1)
        .tickFormat((d) => {
          if (!numSquare || (d > 0 && numSquare < 3)) {
            // don't render ticks when there are no instances or when the ticks would overlap
            return '';
          }
          const tickIndex = d === 1 ? numSquare - 1 : Math.round(d * numSquare);
          return moment(baseNode.instances[tickIndex].execution_date).format('MMM DD, HH:mm');
        }),
    )
    .selectAll('text')
    .attr('transform', 'rotate(-30)')
    .style('text-anchor', 'start')
    .call(taskTip);

  function update(source, showTransition = true) {
    // Compute the flattened node list. TODO use d3.layout.hierarchy.
    const updateNodes = tree.nodes(root);
    const duration = showTransition ? 400 : 0;

    const height = Math.max(500, updateNodes.length * barHeight + margin.top + margin.bottom);
    const updateWidth = squareX
      + (numSquare * (squareSize + squareSpacing))
      + margin.left + margin.right + 50;
    d3.select('#tree-svg')
      .transition()
      .duration(duration)
      .attr('height', height)
      .attr('width', updateWidth);

    d3.select(self.frameElement).transition()
      .duration(duration)
      .style('height', `${height}px`);

    // Compute the "layout".
    updateNodes.forEach((n, j) => {
      n.x = j * barHeight;
    });

    // Update the nodes…
    const node = svg.selectAll('g.node')
      .data(updateNodes, (d) => d.id || (d.id = ++i));

    const nodeEnter = node.enter().append('g')
      .attr('class', nodeClass)
      .attr('transform', () => `translate(${source.y0},${source.x0})`)
      .style('opacity', 1e-6);

    nodeEnter.append('circle')
      .attr('r', (barHeight / 3))
      .attr('class', 'task')
      .attr('data-toggle', 'tooltip')
      .on('mouseover', function (d) {
        let tt = '';
        if (d.operator !== undefined) {
          if (d.operator !== undefined) {
            tt += `operator: ${escapeHtml(d.operator)}<br>`;
          }

          tt += `depends_on_past: ${escapeHtml(d.depends_on_past)}<br>`;
          tt += `upstream: ${escapeHtml(d.num_dep)}<br>`;
          tt += `retries: ${escapeHtml(d.retries)}<br>`;
          tt += `owner: ${escapeHtml(d.owner)}<br>`;
          tt += `start_date: ${escapeHtml(d.start_date)}<br>`;
          tt += `end_date: ${escapeHtml(d.end_date)}<br>`;
        }
        taskTip.direction('e');
        taskTip.show(tt, this);
        d3.select(this).transition().duration(duration)
          .style('stroke-width', 3);
      })
      .on('mouseout', function (d) {
        taskTip.hide(d);
        d3.select(this).transition().duration(duration)
          .style('stroke-width', (dd) => (isDagRun(dd) ? '2' : '1'));
      })
      .attr('height', barHeight)
      .attr('width', (d) => barWidth - d.y)
      .style('fill', (d) => d.ui_color)
      .attr('task_id', (d) => d.name)
      .on('click', toggles);

    nodeEnter.append('text')
      .attr('dy', 3.5)
      .attr('dx', barHeight / 2)
      .text((d) => d.name);

    nodeEnter.append('g')
      .attr('class', 'stateboxes')
      .attr('transform',
        (d) => `translate(${squareX - d.y},0)`)
      .selectAll('rect')
      .data((d) => d.instances)
      .enter()
      .append('rect')
      .on('click', (d) => {
        if (d.task_id === undefined) callModalDag(d);
        else if (nodeobj[d.task_id].operator === 'SubDagOperator') {
          // I'm pretty sure that true is not a valid subdag id, which is what callModal wants
          callModal(
            d.task_id,
            d.execution_date,
            nodeobj[d.task_id].extra_links,
            d.try_number,
            true,
          );
        } else {
          callModal(
            d.task_id,
            d.execution_date,
            nodeobj[d.task_id].extra_links,
            d.try_number,
            undefined,
          );
        }
      })
      .attr('data-toggle', 'tooltip')
      .attr('rx', (d) => (isDagRun(d) ? '5' : '1'))
      .attr('ry', (d) => (isDagRun(d) ? '5' : '1'))
      .style('shape-rendering', (d) => (isDagRun(d) ? 'auto' : 'crispEdges'))
      .style('stroke-width', (d) => (isDagRun(d) ? '2' : '1'))
      .style('stroke-opacity', (d) => (d.external_trigger ? '0' : '1'))
      .on('mouseover', function (d) {
        // Calculate duration if it doesn't exist
        const tt = tiTooltip({ ...d, duration: d.duration || moment(d.end_date).diff(d.start_date, 'seconds') });
        taskTip.direction('n');
        taskTip.show(tt, this);
        d3.select(this).transition().duration(duration)
          .style('stroke-width', 3);
      })
      .on('mouseout', function (d) {
        taskTip.hide(d);
        d3.select(this).transition().duration(duration)
          .style('stroke-width', (dd) => (isDagRun(dd) ? '2' : '1'));
      })
      .attr('x', (d, j) => (j * (squareSize + squareSpacing)))
      .attr('y', -squareSize / 2)
      .attr('width', 10)
      .attr('height', 10);

    node.selectAll('rect')
      .data((d) => d.instances)
      .attr('class', (d) => `state ${d.state}`);

    // Transition nodes to their new position.
    nodeEnter
      .transition()
      .duration(duration)
      .attr('transform', (d) => `translate(${d.y},${d.x})`)
      .style('opacity', 1);

    node
      .transition()
      .duration(duration)
      .attr('class', nodeClass)
      .attr('transform', (d) => `translate(${d.y},${d.x})`)
      .style('opacity', 1);

    // Transition exiting nodes to the parent's new position.
    node.exit()
      .transition()
      .duration(duration)
      .attr('transform', () => `translate(${source.y},${source.x})`)
      .style('opacity', 1e-6)
      .remove();

    // Update the links…
    const link = svg.selectAll('path.link')
      .data(tree.links(updateNodes), (d) => d.target.id);

    // Enter any new links at the parent's previous position.
    link.enter().insert('path', 'g')
      .attr('class', 'link')
      .attr('d', () => {
        const o = { x: source.x0, y: source.y0 };
        return diagonal({ source: o, target: o });
      })
      .transition()
      .duration(duration)
      .attr('d', diagonal);

    // Transition links to their new position.
    link
      .transition()
      .duration(duration)
      .attr('d', diagonal);

    // Transition exiting nodes to the parent's new position.
    link.exit()
      .transition()
      .duration(duration)
      .attr('d', () => {
        const o = { x: source.x, y: source.y };
        return diagonal({ source: o, target: o });
      })
      .remove();

    // Stash the old positions for transition.
    updateNodes.forEach((d) => {
      d.x0 = d.x;
      d.y0 = d.y;
    });

    $('#loading').remove();
  }

  update(root = data, false);

  function toggles(clicked) {
  // Collapse nodes with the same task id
    d3.selectAll(`[task_id='${clicked.name}']`).each((d) => {
      if (clicked !== d && d.children) {
        d._children = d.children;
        d.children = null;
        update(d);
      }
    });

    // Toggle clicked node
    if (clicked._children) {
      clicked.children = clicked._children;
      clicked._children = null;
    } else {
      clicked._children = clicked.children;
      clicked.children = null;
    }
    update(clicked);
  }

  function handleRefresh() {
    $('#loading-dots').css('display', 'inline-block');
    $.get(`/object/tree_data?dag_id=${dagId}`)
      .done(
        (runs) => {
          const newData = {
            ...data,
            ...JSON.parse(runs),
          };
          // only rerender the graph if the instances have changed
          if (JSON.stringify(data.instances) !== JSON.stringify(newData.instances)) {
            nodes = tree.nodes(newData);
            nodes.forEach((node) => renderNode(node));
            update(root = newData, false);
            data = newData;
          }
          setTimeout(() => { $('#loading-dots').hide(); }, 500);
          $('#error').hide();
        },
      ).fail((_, textStatus, err) => {
        $('#error_msg').text(`${textStatus}: ${err}`);
        $('#error').show();
        setTimeout(() => { $('#loading-dots').hide(); }, 500);
      });
  }

  let refreshInterval;

  function startOrStopRefresh() {
    if ($('#auto_refresh').is(':checked')) {
      refreshInterval = setInterval(() => {
        // only do a refresh if there are any active dag runs
        if (getActiveRuns()) {
          handleRefresh();
        } else {
          $('#auto_refresh').removeAttr('checked');
        }
      }, 3000); // run refresh every 3 seconds
    } else {
      clearInterval(refreshInterval);
    }
  }

  $('#auto_refresh').change(() => {
    if ($('#auto_refresh').is(':checked')) {
      // Run an initial refesh before starting interval if manually turned on

      handleRefresh();
      localStorage.removeItem('disableAutoRefresh');
    } else {
      localStorage.setItem('disableAutoRefresh', 'true');
    }
    startOrStopRefresh();
  });

  function initRefresh() {
    // default to auto-refresh if there are any active dag runs
    if (getActiveRuns() && !localStorage.getItem('disableAutoRefresh')) {
      $('#auto_refresh').attr('checked', true);
    }
    startOrStopRefresh();
    d3.select('#refresh_button').on('click', () => handleRefresh());
  }

  initRefresh();
});<|MERGE_RESOLUTION|>--- conflicted
+++ resolved
@@ -19,14 +19,11 @@
  * under the License.
  */
 
-<<<<<<< HEAD
-/* global treeData, document, window, $, d3, moment */
-=======
-/* global treeData, document, window, $, d3, moment, call_modal_dag, call_modal, localStorage */
->>>>>>> 4b473a16
+/* global treeData, document, window, $, d3, moment, localStorage */
 import { escapeHtml } from './main';
 import tiTooltip from './task_instances';
 import { callModal, callModalDag } from './dag';
+import getMetaValue from './meta_value';
 
 // dagId comes from dag.html
 const dagId = getMetaValue('dag_id');
