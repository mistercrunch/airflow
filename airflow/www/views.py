--- conflicted
+++ resolved
@@ -1738,10 +1738,21 @@
         gantt_bar_items = []
         for ti in tis:
             end_date = ti.end_date or timezone.utcnow()
-            gantt_bar_items.append((ti.task_id, ti.start_date, end_date, ti.state))
+            try_count = ti.try_number
+            if ti.state == State.FAILED or ti.state == State.SUCCESS:
+                try_count = ti.try_number - 1
+            gantt_bar_items.append((ti.task_id, ti.start_date, end_date, ti.state, try_count))
+
+        tf_count = 0
+        prev_task_id = ""
         for tf in ti_fails:
             end_date = tf.end_date or timezone.utcnow()
-            gantt_bar_items.append((tf.task_id, tf.start_date, end_date, State.FAILED))
+            try_count = 1
+            if tf_count != 0 and tf.task_id == prev_task_id:
+                try_count = try_count + 1
+            prev_task_id = tf.task_id
+            gantt_bar_items.append((tf.task_id, tf.start_date, end_date, State.FAILED, try_count))
+            tf_count = tf_count + 1
 
         task_types = {}
         extra_links = {}
@@ -1768,11 +1779,8 @@
                 'duration': (end_date - start_date).total_seconds(),
                 'status': state,
                 'executionDate': dttm.isoformat(),
-<<<<<<< HEAD
                 'try_number': count,
-=======
                 'extraLinks': extra_links[ti.task_id],
->>>>>>> 795f386f
             })
 
         states = {task['status']: task['status'] for task in tasks}
