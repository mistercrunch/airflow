#
# Licensed to the Apache Software Foundation (ASF) under one
# or more contributor license agreements.  See the NOTICE file
# distributed with this work for additional information
# regarding copyright ownership.  The ASF licenses this file
# to you under the Apache License, Version 2.0 (the
# "License"); you may not use this file except in compliance
# with the License.  You may obtain a copy of the License at
#
#   http://www.apache.org/licenses/LICENSE-2.0
#
# Unless required by applicable law or agreed to in writing,
# software distributed under the License is distributed on an
# "AS IS" BASIS, WITHOUT WARRANTIES OR CONDITIONS OF ANY
# KIND, either express or implied.  See the License for the
# specific language governing permissions and limitations
# under the License.
#
import copy
import itertools
import json
import logging
import math
import socket
import sys
import traceback
from collections import defaultdict
from datetime import datetime, timedelta
from json import JSONDecodeError
from operator import itemgetter
from typing import Dict, List, Optional, Tuple
from urllib.parse import parse_qsl, unquote, urlencode, urlparse

import lazy_object_proxy
import nvd3
import sqlalchemy as sqla
from flask import (
    Markup,
    Response,
    abort,
    before_render_template,
    current_app,
    escape,
    flash,
    g,
    jsonify,
    make_response,
    redirect,
    render_template,
    request,
    session as flask_session,
    url_for,
)
from flask_appbuilder import BaseView, ModelView, expose
from flask_appbuilder.actions import action
from flask_appbuilder.fieldwidgets import Select2Widget
from flask_appbuilder.models.sqla.filters import BaseFilter  # noqa
from flask_appbuilder.security.views import (
    PermissionModelView,
    PermissionViewModelView,
    ResetMyPasswordView,
    ResetPasswordView,
    RoleModelView,
    UserDBModelView,
    UserInfoEditView,
    UserLDAPModelView,
    UserOAuthModelView,
    UserOIDModelView,
    UserRemoteUserModelView,
    UserStatsChartView,
    ViewMenuModelView,
)
from flask_appbuilder.widgets import FormWidget
from flask_babel import lazy_gettext
from jinja2.utils import htmlsafe_json_dumps, pformat  # type: ignore
from pygments import highlight, lexers
from pygments.formatters import HtmlFormatter  # noqa pylint: disable=no-name-in-module
from sqlalchemy import and_, desc, func, or_, union_all
from sqlalchemy.orm import joinedload
from wtforms import SelectField, validators
from wtforms.validators import InputRequired

import airflow
import airflow.utils.yaml as yaml
from airflow import models, plugins_manager, settings
from airflow.api.common.experimental.mark_tasks import (
    set_dag_run_state_to_failed,
    set_dag_run_state_to_success,
)
from airflow.configuration import AIRFLOW_CONFIG, conf
from airflow.exceptions import AirflowException
from airflow.executors.executor_loader import ExecutorLoader
from airflow.jobs.base_job import BaseJob
from airflow.jobs.scheduler_job import SchedulerJob
from airflow.models import Connection, DagModel, DagTag, Log, SlaMiss, TaskFail, XCom, errors
from airflow.models.baseoperator import BaseOperator
from airflow.models.dagcode import DagCode
from airflow.models.dagrun import DagRun, DagRunType
from airflow.models.taskinstance import TaskInstance
from airflow.providers_manager import ProvidersManager
from airflow.security import permissions
from airflow.ti_deps.dep_context import DepContext
from airflow.ti_deps.dependencies_deps import RUNNING_DEPS, SCHEDULER_QUEUED_DEPS
from airflow.utils import json as utils_json, timezone
from airflow.utils.dates import infer_time_unit, scale_time_units
from airflow.utils.docs import get_docs_url
from airflow.utils.helpers import alchemy_to_dict
from airflow.utils.log.log_reader import TaskLogReader
from airflow.utils.session import create_session, provide_session
from airflow.utils.state import State
from airflow.version import version
from airflow.www import auth, utils as wwwutils
from airflow.www.decorators import action_logging, gzipped
from airflow.www.forms import (
    ConnectionForm,
    DagRunEditForm,
    DagRunForm,
    DateTimeForm,
    DateTimeWithNumRunsForm,
    DateTimeWithNumRunsWithDagRunsForm,
    TaskInstanceEditForm,
)
from airflow.www.widgets import AirflowModelListWidget

PAGE_SIZE = conf.getint('webserver', 'page_size')
FILTER_TAGS_COOKIE = 'tags_filter'
FILTER_STATUS_COOKIE = 'dag_status_filter'


def truncate_task_duration(task_duration):
    """
    Cast the task_duration to an int was for optimization for large/huge dags if task_duration > 10s
    otherwise we keep it as a float with 3dp
    """
    return int(task_duration) if task_duration > 10.0 else round(task_duration, 3)


def get_safe_url(url):
    """Given a user-supplied URL, ensure it points to our web server"""
    valid_schemes = ['http', 'https', '']
    valid_netlocs = [request.host, '']

    if not url:
        return url_for('Airflow.index')

    parsed = urlparse(url)

    # If the url contains semicolon, redirect it to homepage to avoid
    # potential XSS. (Similar to https://github.com/python/cpython/pull/24297/files (bpo-42967))
    if ';' in unquote(url):
        return url_for('Airflow.index')

    query = parse_qsl(parsed.query, keep_blank_values=True)

    url = parsed._replace(query=urlencode(query)).geturl()

    if parsed.scheme in valid_schemes and parsed.netloc in valid_netlocs:
        return url

    return url_for('Airflow.index')


def get_date_time_num_runs_dag_runs_form_data(www_request, session, dag):
    """Get Execution Data, Base Date & Number of runs from a Request"""
    date_time = www_request.args.get('execution_date')
    if date_time:
        date_time = timezone.parse(date_time)
    else:
        date_time = dag.get_latest_execution_date(session=session) or timezone.utcnow()

    base_date = www_request.args.get('base_date')
    if base_date:
        base_date = timezone.parse(base_date)
    else:
        # The DateTimeField widget truncates milliseconds and would loose
        # the first dag run. Round to next second.
        base_date = (date_time + timedelta(seconds=1)).replace(microsecond=0)

    default_dag_run = conf.getint('webserver', 'default_dag_run_display_number')
    num_runs = www_request.args.get('num_runs', default=default_dag_run, type=int)

    drs = (
        session.query(DagRun)
        .filter(DagRun.dag_id == dag.dag_id, DagRun.execution_date <= base_date)
        .order_by(desc(DagRun.execution_date))
        .limit(num_runs)
        .all()
    )
    dr_choices = []
    dr_state = None
    for dr in drs:
        dr_choices.append((dr.execution_date.isoformat(), dr.run_id))
        if date_time == dr.execution_date:
            dr_state = dr.state

    # Happens if base_date was changed and the selected dag run is not in result
    if not dr_state and drs:
        dr = drs[0]
        date_time = dr.execution_date
        dr_state = dr.state

    return {
        'dttm': date_time,
        'base_date': base_date,
        'num_runs': num_runs,
        'execution_date': date_time.isoformat(),
        'dr_choices': dr_choices,
        'dr_state': dr_state,
    }


def task_group_to_dict(task_group):
    """
    Create a nested dict representation of this TaskGroup and its children used to construct
    the Graph View.
    """
    if isinstance(task_group, BaseOperator):
        return {
            'id': task_group.task_id,
            'value': {
                'label': task_group.label,
                'labelStyle': f"fill:{task_group.ui_fgcolor};",
                'style': f"fill:{task_group.ui_color};",
                'rx': 5,
                'ry': 5,
            },
        }

    children = [
        task_group_to_dict(child) for child in sorted(task_group.children.values(), key=lambda t: t.label)
    ]

    if task_group.upstream_group_ids or task_group.upstream_task_ids:
        children.append(
            {
                'id': task_group.upstream_join_id,
                'value': {
                    'label': '',
                    'labelStyle': f"fill:{task_group.ui_fgcolor};",
                    'style': f"fill:{task_group.ui_color};",
                    'shape': 'circle',
                },
            }
        )

    if task_group.downstream_group_ids or task_group.downstream_task_ids:
        # This is the join node used to reduce the number of edges between two TaskGroup.
        children.append(
            {
                'id': task_group.downstream_join_id,
                'value': {
                    'label': '',
                    'labelStyle': f"fill:{task_group.ui_fgcolor};",
                    'style': f"fill:{task_group.ui_color};",
                    'shape': 'circle',
                },
            }
        )

    return {
        "id": task_group.group_id,
        'value': {
            'label': task_group.label,
            'labelStyle': f"fill:{task_group.ui_fgcolor};",
            'style': f"fill:{task_group.ui_color}",
            'rx': 5,
            'ry': 5,
            'clusterLabelPos': 'top',
        },
        'tooltip': task_group.tooltip,
        'children': children,
    }


def dag_edges(dag):
    """
    Create the list of edges needed to construct the Graph View.

    A special case is made if a TaskGroup is immediately upstream/downstream of another
    TaskGroup or task. Two dummy nodes named upstream_join_id and downstream_join_id are
    created for the TaskGroup. Instead of drawing an edge onto every task in the TaskGroup,
    all edges are directed onto the dummy nodes. This is to cut down the number of edges on
    the graph.

    For example: A DAG with TaskGroups group1 and group2:
        group1: task1, task2, task3
        group2: task4, task5, task6

    group2 is downstream of group1:
        group1 >> group2

    Edges to add (This avoids having to create edges between every task in group1 and group2):
        task1 >> downstream_join_id
        task2 >> downstream_join_id
        task3 >> downstream_join_id
        downstream_join_id >> upstream_join_id
        upstream_join_id >> task4
        upstream_join_id >> task5
        upstream_join_id >> task6
    """
    # Edges to add between TaskGroup
    edges_to_add = set()
    # Edges to remove between individual tasks that are replaced by edges_to_add.
    edges_to_skip = set()

    task_group_map = dag.task_group.get_task_group_dict()

    def collect_edges(task_group):
        """Update edges_to_add and edges_to_skip according to TaskGroups."""
        if isinstance(task_group, BaseOperator):
            return

        for target_id in task_group.downstream_group_ids:
            # For every TaskGroup immediately downstream, add edges between downstream_join_id
            # and upstream_join_id. Skip edges between individual tasks of the TaskGroups.
            target_group = task_group_map[target_id]
            edges_to_add.add((task_group.downstream_join_id, target_group.upstream_join_id))

            for child in task_group.get_leaves():
                edges_to_add.add((child.task_id, task_group.downstream_join_id))
                for target in target_group.get_roots():
                    edges_to_skip.add((child.task_id, target.task_id))
                edges_to_skip.add((child.task_id, target_group.upstream_join_id))

            for child in target_group.get_roots():
                edges_to_add.add((target_group.upstream_join_id, child.task_id))
                edges_to_skip.add((task_group.downstream_join_id, child.task_id))

        # For every individual task immediately downstream, add edges between downstream_join_id and
        # the downstream task. Skip edges between individual tasks of the TaskGroup and the
        # downstream task.
        for target_id in task_group.downstream_task_ids:
            edges_to_add.add((task_group.downstream_join_id, target_id))

            for child in task_group.get_leaves():
                edges_to_add.add((child.task_id, task_group.downstream_join_id))
                edges_to_skip.add((child.task_id, target_id))

        # For every individual task immediately upstream, add edges between the upstream task
        # and upstream_join_id. Skip edges between the upstream task and individual tasks
        # of the TaskGroup.
        for source_id in task_group.upstream_task_ids:
            edges_to_add.add((source_id, task_group.upstream_join_id))
            for child in task_group.get_roots():
                edges_to_add.add((task_group.upstream_join_id, child.task_id))
                edges_to_skip.add((source_id, child.task_id))

        for child in task_group.children.values():
            collect_edges(child)

    collect_edges(dag.task_group)

    # Collect all the edges between individual tasks
    edges = set()

    def get_downstream(task):
        for child in task.downstream_list:
            edge = (task.task_id, child.task_id)
            if edge not in edges:
                edges.add(edge)
                get_downstream(child)

    for root in dag.roots:
        get_downstream(root)

    result = []
    # Build result dicts with the two ends of the edge, plus any extra metadata
    # if we have it.
    for source_id, target_id in sorted(edges.union(edges_to_add) - edges_to_skip):
        record = {"source_id": source_id, "target_id": target_id}
        label = dag.get_edge_info(source_id, target_id).get("label")
        if label:
            record["label"] = label
        result.append(record)
    return result


######################################################################################
#                                    Error handlers
######################################################################################


def circles(error):  # pylint: disable=unused-argument
    """Show Circles on screen for any error in the Webserver"""
    return (
        render_template(
            'airflow/circles.html',
            hostname=socket.getfqdn()
            if conf.getboolean('webserver', 'EXPOSE_HOSTNAME', fallback=True)  # noqa
            else 'redact',
        ),
        404,
    )


def show_traceback(error):  # pylint: disable=unused-argument
    """Show Traceback for a given error"""
    return (
        render_template(
            'airflow/traceback.html',  # noqa
            python_version=sys.version.split(" ")[0],
            airflow_version=version,
            hostname=socket.getfqdn()
            if conf.getboolean('webserver', 'EXPOSE_HOSTNAME', fallback=True)
            else 'redact',
            info=traceback.format_exc()
            if conf.getboolean('webserver', 'EXPOSE_STACKTRACE', fallback=True)
            else 'Error! Please contact server admin.',
        ),
        500,
    )


######################################################################################
#                                    BaseViews
######################################################################################


class AirflowBaseView(BaseView):  # noqa: D101
    """Base View to set Airflow related properties"""

    from airflow import macros

    route_base = ''

    # Make our macros available to our UI templates too.
    extra_args = {
        'macros': macros,
    }

    def render_template(self, *args, **kwargs):
        return super().render_template(
            *args,
            # Cache this at most once per request, not for the lifetime of the view instance
            scheduler_job=lazy_object_proxy.Proxy(SchedulerJob.most_recent_job),
            **kwargs,
        )


def add_user_permissions_to_dag(sender, template, context, **extra):  # noqa pylint: disable=unused-argument
    """
    Adds `.can_edit`, `.can_trigger`, and `.can_delete` properties
    to DAG based on current user's permissions.
    Located in `views.py` rather than the DAG model to keep
    permissions logic out of the Airflow core.
    """
    if 'dag' in context:
        dag = context['dag']
        can_create_dag_run = current_app.appbuilder.sm.has_access(
            permissions.ACTION_CAN_CREATE, permissions.RESOURCE_DAG_RUN
        )

        dag.can_edit = current_app.appbuilder.sm.can_edit_dag(dag.dag_id)
        dag.can_trigger = dag.can_edit and can_create_dag_run
        dag.can_delete = current_app.appbuilder.sm.has_access(
            permissions.ACTION_CAN_DELETE,
            permissions.RESOURCE_DAG,
        )
        context['dag'] = dag


before_render_template.connect(add_user_permissions_to_dag)


class Airflow(AirflowBaseView):  # noqa: D101  pylint: disable=too-many-public-methods
    """Main Airflow application."""

    @expose('/health')
    def health(self):
        """
        An endpoint helping check the health status of the Airflow instance,
        including metadatabase and scheduler.
        """
        payload = {'metadatabase': {'status': 'unhealthy'}}

        latest_scheduler_heartbeat = None
        scheduler_status = 'unhealthy'
        payload['metadatabase'] = {'status': 'healthy'}
        try:
            scheduler_job = SchedulerJob.most_recent_job()

            if scheduler_job:
                latest_scheduler_heartbeat = scheduler_job.latest_heartbeat.isoformat()
                if scheduler_job.is_alive():
                    scheduler_status = 'healthy'
        except Exception:  # noqa pylint: disable=broad-except
            payload['metadatabase']['status'] = 'unhealthy'

        payload['scheduler'] = {
            'status': scheduler_status,
            'latest_scheduler_heartbeat': latest_scheduler_heartbeat,
        }

        return wwwutils.json_response(payload)

    @expose('/home')
    @auth.has_access(
        [
            (permissions.ACTION_CAN_READ, permissions.RESOURCE_WEBSITE),
        ]
    )  # pylint: disable=too-many-locals,too-many-statements
    def index(self):
        """Home view."""
        hide_paused_dags_by_default = conf.getboolean('webserver', 'hide_paused_dags_by_default')

        default_dag_run = conf.getint('webserver', 'default_dag_run_display_number')
        num_runs = request.args.get('num_runs', default=default_dag_run, type=int)

        current_page = request.args.get('page', default=0, type=int)
        arg_search_query = request.args.get('search')
        arg_tags_filter = request.args.getlist('tags')
        arg_status_filter = request.args.get('status')

        if request.args.get('reset_tags') is not None:
            flask_session[FILTER_TAGS_COOKIE] = None
            # Remove the reset_tags=reset from the URL
            return redirect(url_for('Airflow.index'))

        cookie_val = flask_session.get(FILTER_TAGS_COOKIE)
        if arg_tags_filter:
            flask_session[FILTER_TAGS_COOKIE] = ','.join(arg_tags_filter)
        elif cookie_val:
            # If tags exist in cookie, but not URL, add them to the URL
            return redirect(url_for('Airflow.index', tags=cookie_val.split(',')))

        if arg_status_filter is None:
            cookie_val = flask_session.get(FILTER_STATUS_COOKIE)
            if cookie_val:
                arg_status_filter = cookie_val
            else:
                arg_status_filter = 'active' if hide_paused_dags_by_default else 'all'
                flask_session[FILTER_STATUS_COOKIE] = arg_status_filter
        else:
            status = arg_status_filter.strip().lower()
            flask_session[FILTER_STATUS_COOKIE] = status
            arg_status_filter = status

        dags_per_page = PAGE_SIZE

        start = current_page * dags_per_page
        end = start + dags_per_page

        # Get all the dag id the user could access
        filter_dag_ids = current_app.appbuilder.sm.get_accessible_dag_ids(g.user)

        with create_session() as session:
            # read orm_dags from the db
            dags_query = session.query(DagModel).filter(~DagModel.is_subdag, DagModel.is_active)

            # pylint: disable=no-member
            if arg_search_query:
                dags_query = dags_query.filter(
                    DagModel.dag_id.ilike('%' + arg_search_query + '%')
                    | DagModel.owners.ilike('%' + arg_search_query + '%')  # noqa
                )

            if arg_tags_filter:
                dags_query = dags_query.filter(DagModel.tags.any(DagTag.name.in_(arg_tags_filter)))

            dags_query = dags_query.filter(DagModel.dag_id.in_(filter_dag_ids))
            # pylint: enable=no-member

            all_dags = dags_query
            active_dags = dags_query.filter(~DagModel.is_paused)
            paused_dags = dags_query.filter(DagModel.is_paused)

            is_paused_count = dict(
                all_dags.with_entities(DagModel.is_paused, func.count(DagModel.dag_id))
                .group_by(DagModel.is_paused)
                .all()
            )
            status_count_active = is_paused_count.get(False, 0)
            status_count_paused = is_paused_count.get(True, 0)
            all_dags_count = status_count_active + status_count_paused
            if arg_status_filter == 'active':
                current_dags = active_dags
                num_of_all_dags = status_count_active
            elif arg_status_filter == 'paused':
                current_dags = paused_dags
                num_of_all_dags = status_count_paused
            else:
                current_dags = all_dags
                num_of_all_dags = all_dags_count

            dags = (
                current_dags.order_by(DagModel.dag_id)
                .options(joinedload(DagModel.tags))
                .offset(start)
                .limit(dags_per_page)
                .all()
            )

            user_permissions = current_app.appbuilder.sm.get_current_user_permissions()
            all_dags_editable = (permissions.ACTION_CAN_EDIT, permissions.RESOURCE_DAG) in user_permissions
            can_create_dag_run = (
                permissions.ACTION_CAN_CREATE,
                permissions.RESOURCE_DAG_RUN,
            ) in user_permissions

            can_delete_dag = (
                permissions.ACTION_CAN_DELETE,
                permissions.RESOURCE_DAG,
            ) in user_permissions

            for dag in dags:
                if all_dags_editable:
                    dag.can_edit = True
                else:
                    dag_resource_name = permissions.RESOURCE_DAG_PREFIX + dag.dag_id
                    dag.can_edit = (permissions.ACTION_CAN_EDIT, dag_resource_name) in user_permissions
                dag.can_trigger = dag.can_edit and can_create_dag_run
                dag.can_delete = can_delete_dag

            dagtags = session.query(DagTag.name).distinct(DagTag.name).all()
            tags = [
                {"name": name, "selected": bool(arg_tags_filter and name in arg_tags_filter)}
                for name, in dagtags
            ]

            import_errors = session.query(errors.ImportError).order_by(errors.ImportError.id).all()

        for import_error in import_errors:
            flash("Broken DAG: [{ie.filename}] {ie.stacktrace}".format(ie=import_error), "dag_import_error")

        from airflow.plugins_manager import import_errors as plugin_import_errors

        for filename, stacktrace in plugin_import_errors.items():
            flash(
                f"Broken plugin: [{filename}] {stacktrace}",
                "error",
            )

        num_of_pages = int(math.ceil(num_of_all_dags / float(dags_per_page)))

        state_color_mapping = State.state_color.copy()
        state_color_mapping["null"] = state_color_mapping.pop(None)

        page_title = conf.get(section="webserver", key="instance_name", fallback="DAGs")

        return self.render_template(
            'airflow/dags.html',
            dags=dags,
            current_page=current_page,
            search_query=arg_search_query if arg_search_query else '',
            page_title=page_title,
            page_size=dags_per_page,
            num_of_pages=num_of_pages,
            num_dag_from=min(start + 1, num_of_all_dags),
            num_dag_to=min(end, num_of_all_dags),
            num_of_all_dags=num_of_all_dags,
            paging=wwwutils.generate_pages(
                current_page,
                num_of_pages,
                search=escape(arg_search_query) if arg_search_query else None,
                status=arg_status_filter if arg_status_filter else None,
            ),
            num_runs=num_runs,
            tags=tags,
            state_color=state_color_mapping,
            status_filter=arg_status_filter,
            status_count_all=all_dags_count,
            status_count_active=status_count_active,
            status_count_paused=status_count_paused,
            tags_filter=arg_tags_filter,
        )

    @expose('/dag_stats', methods=['POST'])
    @auth.has_access(
        [
            (permissions.ACTION_CAN_READ, permissions.RESOURCE_DAG),
            (permissions.ACTION_CAN_READ, permissions.RESOURCE_DAG_RUN),
        ]
    )
    @provide_session
    def dag_stats(self, session=None):
        """Dag statistics."""
        dr = models.DagRun

        allowed_dag_ids = current_app.appbuilder.sm.get_accessible_dag_ids(g.user)

        dag_state_stats = session.query(dr.dag_id, dr.state, sqla.func.count(dr.state)).group_by(
            dr.dag_id, dr.state
        )

        # Filter by post parameters
        selected_dag_ids = {unquote(dag_id) for dag_id in request.form.getlist('dag_ids') if dag_id}

        if selected_dag_ids:
            filter_dag_ids = selected_dag_ids.intersection(allowed_dag_ids)
        else:
            filter_dag_ids = allowed_dag_ids

        if not filter_dag_ids:
            return wwwutils.json_response({})

        payload = {}
        dag_state_stats = dag_state_stats.filter(dr.dag_id.in_(filter_dag_ids))  # pylint: disable=no-member
        data = {}

        for dag_id, state, count in dag_state_stats:
            if dag_id not in data:
                data[dag_id] = {}
            data[dag_id][state] = count

        for dag_id in filter_dag_ids:
            payload[dag_id] = []
            for state in State.dag_states:
                count = data.get(dag_id, {}).get(state, 0)
                payload[dag_id].append({'state': state, 'count': count})

        return wwwutils.json_response(payload)

    @expose('/task_stats', methods=['POST'])
    @auth.has_access(
        [
            (permissions.ACTION_CAN_READ, permissions.RESOURCE_DAG),
            (permissions.ACTION_CAN_READ, permissions.RESOURCE_DAG_RUN),
            (permissions.ACTION_CAN_READ, permissions.RESOURCE_TASK_INSTANCE),
        ]
    )
    @provide_session
    def task_stats(self, session=None):
        """Task Statistics"""
        allowed_dag_ids = current_app.appbuilder.sm.get_accessible_dag_ids(g.user)

        if not allowed_dag_ids:
            return wwwutils.json_response({})

        # Filter by post parameters
        selected_dag_ids = {unquote(dag_id) for dag_id in request.form.getlist('dag_ids') if dag_id}

        if selected_dag_ids:
            filter_dag_ids = selected_dag_ids.intersection(allowed_dag_ids)
        else:
            filter_dag_ids = allowed_dag_ids

        # pylint: disable=comparison-with-callable
        running_dag_run_query_result = (
            session.query(DagRun.dag_id, DagRun.execution_date)
            .join(DagModel, DagModel.dag_id == DagRun.dag_id)
            .filter(DagRun.state == State.RUNNING, DagModel.is_active)
        )
        # pylint: enable=comparison-with-callable

        # pylint: disable=no-member
        running_dag_run_query_result = running_dag_run_query_result.filter(DagRun.dag_id.in_(filter_dag_ids))
        # pylint: enable=no-member

        running_dag_run_query_result = running_dag_run_query_result.subquery('running_dag_run')

        # pylint: disable=no-member
        # Select all task_instances from active dag_runs.
        running_task_instance_query_result = session.query(
            TaskInstance.dag_id.label('dag_id'), TaskInstance.state.label('state')
        ).join(
            running_dag_run_query_result,
            and_(
                running_dag_run_query_result.c.dag_id == TaskInstance.dag_id,
                running_dag_run_query_result.c.execution_date == TaskInstance.execution_date,
            ),
        )
        # pylint: enable=no-member

        if conf.getboolean('webserver', 'SHOW_RECENT_STATS_FOR_COMPLETED_RUNS', fallback=True):
            # pylint: disable=comparison-with-callable
            last_dag_run = (
                session.query(DagRun.dag_id, sqla.func.max(DagRun.execution_date).label('execution_date'))
                .join(DagModel, DagModel.dag_id == DagRun.dag_id)
                .filter(DagRun.state != State.RUNNING, DagModel.is_active)
                .group_by(DagRun.dag_id)
            )
            # pylint: enable=comparison-with-callable
            # pylint: disable=no-member
            last_dag_run = last_dag_run.filter(DagRun.dag_id.in_(filter_dag_ids))
            last_dag_run = last_dag_run.subquery('last_dag_run')
            # pylint: enable=no-member

            # Select all task_instances from active dag_runs.
            # If no dag_run is active, return task instances from most recent dag_run.
            last_task_instance_query_result = session.query(
                TaskInstance.dag_id.label('dag_id'), TaskInstance.state.label('state')
            ).join(
                last_dag_run,
                and_(
                    last_dag_run.c.dag_id == TaskInstance.dag_id,
                    last_dag_run.c.execution_date == TaskInstance.execution_date,
                ),
            )

            final_task_instance_query_result = union_all(
                last_task_instance_query_result, running_task_instance_query_result
            ).alias('final_ti')
        else:
            final_task_instance_query_result = running_task_instance_query_result.subquery('final_ti')

        qry = session.query(
            final_task_instance_query_result.c.dag_id,
            final_task_instance_query_result.c.state,
            sqla.func.count(),
        ).group_by(final_task_instance_query_result.c.dag_id, final_task_instance_query_result.c.state)

        data = {}
        for dag_id, state, count in qry:
            if dag_id not in data:
                data[dag_id] = {}
            data[dag_id][state] = count

        payload = {}
        for dag_id in filter_dag_ids:
            payload[dag_id] = []
            for state in State.task_states:
                count = data.get(dag_id, {}).get(state, 0)
                payload[dag_id].append({'state': state, 'count': count})
        return wwwutils.json_response(payload)

    @expose('/last_dagruns', methods=['POST'])
    @auth.has_access(
        [
            (permissions.ACTION_CAN_READ, permissions.RESOURCE_DAG),
            (permissions.ACTION_CAN_READ, permissions.RESOURCE_DAG_RUN),
        ]
    )
    @provide_session
    def last_dagruns(self, session=None):
        """Last DAG runs"""
        allowed_dag_ids = current_app.appbuilder.sm.get_accessible_dag_ids(g.user)

        # Filter by post parameters
        selected_dag_ids = {unquote(dag_id) for dag_id in request.form.getlist('dag_ids') if dag_id}

        if selected_dag_ids:
            filter_dag_ids = selected_dag_ids.intersection(allowed_dag_ids)
        else:
            filter_dag_ids = allowed_dag_ids

        if not filter_dag_ids:
            return wwwutils.json_response({})

        query = session.query(
            DagRun.dag_id,
            sqla.func.max(DagRun.execution_date).label('execution_date'),
            sqla.func.max(DagRun.start_date).label('start_date'),
        ).group_by(DagRun.dag_id)

        # Filter to only ask for accessible and selected dags
        query = query.filter(DagRun.dag_id.in_(filter_dag_ids))  # pylint: enable=no-member

        resp = {
            r.dag_id.replace('.', '__dot__'): {
                'dag_id': r.dag_id,
                'execution_date': r.execution_date.isoformat(),
                'start_date': r.start_date.isoformat(),
            }
            for r in query
        }
        return wwwutils.json_response(resp)

    @expose('/code')
    @auth.has_access(
        [
            (permissions.ACTION_CAN_READ, permissions.RESOURCE_DAG),
            (permissions.ACTION_CAN_READ, permissions.RESOURCE_DAG_CODE),
        ]
    )
    @provide_session
    def code(self, session=None):
        """Dag Code."""
        all_errors = ""
        dag_orm = None
        dag_id = None

        try:
            dag_id = request.args.get('dag_id')
            dag_orm = DagModel.get_dagmodel(dag_id, session=session)
            code = DagCode.get_code_by_fileloc(dag_orm.fileloc)
            html_code = Markup(
                highlight(
                    code, lexers.PythonLexer(), HtmlFormatter(linenos=True)  # pylint: disable=no-member
                )
            )

        except Exception as e:  # pylint: disable=broad-except
            all_errors += (
                "Exception encountered during "
                + f"dag_id retrieval/dag retrieval fallback/code highlighting:\n\n{e}\n"
            )
            html_code = Markup('<p>Failed to load file.</p><p>Details: {}</p>').format(  # noqa
                escape(all_errors)
            )

        return self.render_template(
            'airflow/dag_code.html',
            html_code=html_code,
            dag=dag_orm,
            title=dag_id,
            root=request.args.get('root'),
            wrapped=conf.getboolean('webserver', 'default_wrap'),
        )

    @expose('/dag_details')
    @auth.has_access(
        [
            (permissions.ACTION_CAN_READ, permissions.RESOURCE_DAG),
            (permissions.ACTION_CAN_READ, permissions.RESOURCE_DAG_RUN),
        ]
    )
    @provide_session
    def dag_details(self, session=None):
        """Get Dag details."""
        dag_id = request.args.get('dag_id')
        dag = current_app.dag_bag.get_dag(dag_id)

        title = "DAG Details"
        root = request.args.get('root', '')

        states = (
            session.query(TaskInstance.state, sqla.func.count(TaskInstance.dag_id))
            .filter(TaskInstance.dag_id == dag_id)
            .group_by(TaskInstance.state)
            .all()
        )

        active_runs = models.DagRun.find(dag_id=dag_id, state=State.RUNNING, external_trigger=False)

        tags = session.query(models.DagTag).filter(models.DagTag.dag_id == dag_id).all()

        return self.render_template(
            'airflow/dag_details.html',
            dag=dag,
            title=title,
            root=root,
            states=states,
            State=State,
            active_runs=active_runs,
            tags=tags,
        )

    @expose('/rendered-templates')
    @auth.has_access(
        [
            (permissions.ACTION_CAN_READ, permissions.RESOURCE_DAG),
            (permissions.ACTION_CAN_READ, permissions.RESOURCE_TASK_INSTANCE),
        ]
    )
    @action_logging
    def rendered_templates(self):
        """Get rendered Dag."""
        dag_id = request.args.get('dag_id')
        task_id = request.args.get('task_id')
        execution_date = request.args.get('execution_date')
        dttm = timezone.parse(execution_date)
        form = DateTimeForm(data={'execution_date': dttm})
        root = request.args.get('root', '')

        logging.info("Retrieving rendered templates.")
        dag = current_app.dag_bag.get_dag(dag_id)

        task = copy.copy(dag.get_task(task_id))
        ti = models.TaskInstance(task=task, execution_date=dttm)
        try:
            ti.get_rendered_template_fields()
        except AirflowException as e:  # pylint: disable=broad-except
            msg = "Error rendering template: " + escape(e)
            if e.__cause__:  # pylint: disable=using-constant-test
                msg += Markup("<br><br>OriginalError: ") + escape(e.__cause__)
            flash(msg, "error")
        except Exception as e:  # pylint: disable=broad-except
            flash("Error rendering template: " + str(e), "error")
        title = "Rendered Template"
        html_dict = {}
        renderers = wwwutils.get_attr_renderer()

        for template_field in task.template_fields:
            content = getattr(task, template_field)
            renderer = task.template_fields_renderers.get(template_field, template_field)
            if renderer in renderers:
                html_dict[template_field] = renderers[renderer](content)
            else:
                html_dict[template_field] = Markup("<pre><code>{}</pre></code>").format(
                    pformat(content)
                )  # noqa

        return self.render_template(
            'airflow/ti_code.html',
            html_dict=html_dict,
            dag=dag,
            task_id=task_id,
            execution_date=execution_date,
            form=form,
            root=root,
            title=title,
        )

    @expose('/rendered-k8s')
    @auth.has_access(
        [
            (permissions.ACTION_CAN_READ, permissions.RESOURCE_DAG),
            (permissions.ACTION_CAN_READ, permissions.RESOURCE_TASK_INSTANCE),
        ]
    )
    @action_logging
    def rendered_k8s(self):
        """Get rendered k8s yaml."""
        if not settings.IS_K8S_OR_K8SCELERY_EXECUTOR:
            abort(404)
        dag_id = request.args.get('dag_id')
        task_id = request.args.get('task_id')
        execution_date = request.args.get('execution_date')
        dttm = timezone.parse(execution_date)
        form = DateTimeForm(data={'execution_date': dttm})
        root = request.args.get('root', '')
        logging.info("Retrieving rendered templates.")
        dag = current_app.dag_bag.get_dag(dag_id)
        task = dag.get_task(task_id)
        ti = models.TaskInstance(task=task, execution_date=dttm)

        pod_spec = None
        try:
            pod_spec = ti.get_rendered_k8s_spec()
        except AirflowException as e:
            msg = "Error rendering Kubernetes POD Spec: " + escape(e)
            if e.__cause__:  # pylint: disable=using-constant-test
                msg += Markup("<br><br>OriginalError: ") + escape(e.__cause__)
            flash(msg, "error")
        except Exception as e:  # pylint: disable=broad-except
            flash("Error rendering Kubernetes Pod Spec: " + str(e), "error")
        title = "Rendered K8s Pod Spec"
        html_dict = {}
        renderers = wwwutils.get_attr_renderer()
        if pod_spec:
            content = yaml.dump(pod_spec)
            content = renderers["yaml"](content)
        else:
            content = Markup("<pre><code>Error rendering Kubernetes POD Spec</pre></code>")
        html_dict['k8s'] = content

        return self.render_template(
            'airflow/ti_code.html',
            html_dict=html_dict,
            dag=dag,
            task_id=task_id,
            execution_date=execution_date,
            form=form,
            root=root,
            title=title,
        )

    @expose('/get_logs_with_metadata')
    @auth.has_access(
        [
            (permissions.ACTION_CAN_READ, permissions.RESOURCE_DAG),
            (permissions.ACTION_CAN_READ, permissions.RESOURCE_TASK_INSTANCE),
            (permissions.ACTION_CAN_READ, permissions.RESOURCE_TASK_LOG),
        ]
    )
    @action_logging
    @provide_session
    def get_logs_with_metadata(self, session=None):
        """Retrieve logs including metadata."""
        dag_id = request.args.get('dag_id')
        task_id = request.args.get('task_id')
        execution_date = request.args.get('execution_date')
        try_number = request.args.get('try_number', type=int)
        metadata = request.args.get('metadata')
        metadata = json.loads(metadata)
        response_format = request.args.get('format', 'json')

        # metadata may be null
        if not metadata:
            metadata = {}

        # Convert string datetime into actual datetime
        try:
            execution_date = timezone.parse(execution_date)
        except ValueError:
            error_message = (
                'Given execution date, {}, could not be identified '
                'as a date. Example date format: 2015-11-16T14:34:15+00:00'.format(execution_date)
            )
            response = jsonify({'error': error_message})
            response.status_code = 400

            return response

        task_log_reader = TaskLogReader()
        if not task_log_reader.supports_read:
            return jsonify(
                message="Task log handler does not support read logs.",
                error=True,
                metadata={"end_of_log": True},
            )

        ti = (
            session.query(models.TaskInstance)
            .filter(
                models.TaskInstance.dag_id == dag_id,
                models.TaskInstance.task_id == task_id,
                models.TaskInstance.execution_date == execution_date,
            )
            .first()
        )

        if ti is None:
            return jsonify(
                message="*** Task instance did not exist in the DB\n",
                error=True,
                metadata={"end_of_log": True},
            )

        try:
            dag = current_app.dag_bag.get_dag(dag_id)
            if dag:
                ti.task = dag.get_task(ti.task_id)

            if response_format == 'json':
                logs, metadata = task_log_reader.read_log_chunks(ti, try_number, metadata)
                message = logs[0] if try_number is not None else logs
                return jsonify(message=message, metadata=metadata)

            metadata['download_logs'] = True
            attachment_filename = task_log_reader.render_log_filename(ti, try_number)
            log_stream = task_log_reader.read_log_stream(ti, try_number, metadata)
            return Response(
                response=log_stream,
                mimetype="text/plain",
                headers={"Content-Disposition": f"attachment; filename={attachment_filename}"},
            )
        except AttributeError as e:
            error_message = [f"Task log handler does not support read logs.\n{str(e)}\n"]
            metadata['end_of_log'] = True
            return jsonify(message=error_message, error=True, metadata=metadata)

    @expose('/log')
    @auth.has_access(
        [
            (permissions.ACTION_CAN_READ, permissions.RESOURCE_DAG),
            (permissions.ACTION_CAN_READ, permissions.RESOURCE_TASK_INSTANCE),
            (permissions.ACTION_CAN_READ, permissions.RESOURCE_TASK_LOG),
        ]
    )
    @action_logging
    @provide_session
    def log(self, session=None):
        """Retrieve log."""
        dag_id = request.args.get('dag_id')
        task_id = request.args.get('task_id')
        execution_date = request.args.get('execution_date')
        dttm = timezone.parse(execution_date)
        form = DateTimeForm(data={'execution_date': dttm})
        dag_model = DagModel.get_dagmodel(dag_id)

        ti = (
            session.query(models.TaskInstance)
            .filter(
                models.TaskInstance.dag_id == dag_id,
                models.TaskInstance.task_id == task_id,
                models.TaskInstance.execution_date == dttm,
            )
            .first()
        )

        num_logs = 0
        if ti is not None:
            num_logs = ti.next_try_number - 1
            if ti.state == State.UP_FOR_RESCHEDULE:
                # Tasks in reschedule state decremented the try number
                num_logs += 1
        logs = [''] * num_logs
        root = request.args.get('root', '')
        return self.render_template(
            'airflow/ti_log.html',
            logs=logs,
            dag=dag_model,
            title="Log by attempts",
            dag_id=dag_id,
            task_id=task_id,
            execution_date=execution_date,
            form=form,
            root=root,
            wrapped=conf.getboolean('webserver', 'default_wrap'),
        )

    @expose('/redirect_to_external_log')
    @auth.has_access(
        [
            (permissions.ACTION_CAN_READ, permissions.RESOURCE_DAG),
            (permissions.ACTION_CAN_READ, permissions.RESOURCE_TASK_INSTANCE),
            (permissions.ACTION_CAN_READ, permissions.RESOURCE_TASK_LOG),
        ]
    )
    @action_logging
    @provide_session
    def redirect_to_external_log(self, session=None):
        """Redirects to external log."""
        dag_id = request.args.get('dag_id')
        task_id = request.args.get('task_id')
        execution_date = request.args.get('execution_date')
        dttm = timezone.parse(execution_date)
        try_number = request.args.get('try_number', 1)

        ti = (
            session.query(models.TaskInstance)
            .filter(
                models.TaskInstance.dag_id == dag_id,
                models.TaskInstance.task_id == task_id,
                models.TaskInstance.execution_date == dttm,
            )
            .first()
        )

        if not ti:
            flash(f"Task [{dag_id}.{task_id}] does not exist", "error")
            return redirect(url_for('Airflow.index'))

        task_log_reader = TaskLogReader()
        if not task_log_reader.supports_external_link:
            flash("Task log handler does not support external links", "error")
            return redirect(url_for('Airflow.index'))

        handler = task_log_reader.log_handler
        url = handler.get_external_log_url(ti, try_number)
        return redirect(url)

    @expose('/task')
    @auth.has_access(
        [
            (permissions.ACTION_CAN_READ, permissions.RESOURCE_DAG),
            (permissions.ACTION_CAN_READ, permissions.RESOURCE_TASK_INSTANCE),
        ]
    )
    @action_logging
    def task(self):
        """Retrieve task."""
        dag_id = request.args.get('dag_id')
        task_id = request.args.get('task_id')
        # Carrying execution_date through, even though it's irrelevant for
        # this context
        execution_date = request.args.get('execution_date')
        dttm = timezone.parse(execution_date)
        form = DateTimeForm(data={'execution_date': dttm})
        root = request.args.get('root', '')
        dag = current_app.dag_bag.get_dag(dag_id)

        if not dag or task_id not in dag.task_ids:
            flash(f"Task [{dag_id}.{task_id}] doesn't seem to exist at the moment", "error")
            return redirect(url_for('Airflow.index'))
        task = copy.copy(dag.get_task(task_id))
        task.resolve_template_files()
        ti = TaskInstance(task=task, execution_date=dttm)
        ti.refresh_from_db()

        ti_attrs = []
        for attr_name in dir(ti):
            if not attr_name.startswith('_'):
                attr = getattr(ti, attr_name)
                if type(attr) != type(self.task):  # noqa pylint: disable=unidiomatic-typecheck
                    ti_attrs.append((attr_name, str(attr)))

        task_attrs = []
        for attr_name in dir(task):
            if not attr_name.startswith('_'):
                attr = getattr(task, attr_name)
                # pylint: disable=unidiomatic-typecheck
                if type(attr) != type(self.task) and attr_name not in wwwutils.get_attr_renderer():  # noqa
                    task_attrs.append((attr_name, str(attr)))
                # pylint: enable=unidiomatic-typecheck

        # Color coding the special attributes that are code
        special_attrs_rendered = {}
        for attr_name in wwwutils.get_attr_renderer():
            if getattr(task, attr_name, None) is not None:
                source = getattr(task, attr_name)
                special_attrs_rendered[attr_name] = wwwutils.get_attr_renderer()[attr_name](source)

        no_failed_deps_result = [
            (
                "Unknown",
                "All dependencies are met but the task instance is not running. In most "
                "cases this just means that the task will probably be scheduled soon "
                "unless:<br>\n- The scheduler is down or under heavy load<br>\n{}\n"
                "<br>\nIf this task instance does not start soon please contact your "
                "Airflow administrator for assistance.".format(
                    "- This task instance already ran and had it's state changed manually "
                    "(e.g. cleared in the UI)<br>"
                    if ti.state == State.NONE
                    else ""
                ),
            )
        ]

        # Use the scheduler's context to figure out which dependencies are not met
        dep_context = DepContext(SCHEDULER_QUEUED_DEPS)
        failed_dep_reasons = [
            (dep.dep_name, dep.reason) for dep in ti.get_failed_dep_statuses(dep_context=dep_context)
        ]

        title = "Task Instance Details"
        return self.render_template(
            'airflow/task.html',
            task_attrs=task_attrs,
            ti_attrs=ti_attrs,
            failed_dep_reasons=failed_dep_reasons or no_failed_deps_result,
            task_id=task_id,
            execution_date=execution_date,
            special_attrs_rendered=special_attrs_rendered,
            form=form,
            root=root,
            dag=dag,
            title=title,
        )

    @expose('/xcom')
    @auth.has_access(
        [
            (permissions.ACTION_CAN_READ, permissions.RESOURCE_DAG),
            (permissions.ACTION_CAN_READ, permissions.RESOURCE_TASK_INSTANCE),
            (permissions.ACTION_CAN_READ, permissions.RESOURCE_XCOM),
        ]
    )
    @action_logging
    @provide_session
    def xcom(self, session=None):
        """Retrieve XCOM."""
        dag_id = request.args.get('dag_id')
        task_id = request.args.get('task_id')
        # Carrying execution_date through, even though it's irrelevant for
        # this context
        execution_date = request.args.get('execution_date')
        dttm = timezone.parse(execution_date)
        form = DateTimeForm(data={'execution_date': dttm})
        root = request.args.get('root', '')
        dm_db = models.DagModel
        ti_db = models.TaskInstance
        dag = session.query(dm_db).filter(dm_db.dag_id == dag_id).first()
        ti = session.query(ti_db).filter(ti_db.dag_id == dag_id and ti_db.task_id == task_id).first()

        if not ti:
            flash(f"Task [{dag_id}.{task_id}] doesn't seem to exist at the moment", "error")
            return redirect(url_for('Airflow.index'))

        xcomlist = (
            session.query(XCom)
            .filter(XCom.dag_id == dag_id, XCom.task_id == task_id, XCom.execution_date == dttm)
            .all()
        )

        attributes = []
        for xcom in xcomlist:
            if not xcom.key.startswith('_'):
                attributes.append((xcom.key, xcom.value))

        title = "XCom"
        return self.render_template(
            'airflow/xcom.html',
            attributes=attributes,
            task_id=task_id,
            execution_date=execution_date,
            form=form,
            root=root,
            dag=dag,
            title=title,
        )

    @expose('/run', methods=['POST'])
    @auth.has_access(
        [
            (permissions.ACTION_CAN_READ, permissions.RESOURCE_DAG),
            (permissions.ACTION_CAN_CREATE, permissions.RESOURCE_TASK_INSTANCE),
        ]
    )
    @action_logging
    def run(self):
        """Runs Task Instance."""
        dag_id = request.form.get('dag_id')
        task_id = request.form.get('task_id')
        origin = get_safe_url(request.form.get('origin'))
        dag = current_app.dag_bag.get_dag(dag_id)
        task = dag.get_task(task_id)

        execution_date = request.form.get('execution_date')
        execution_date = timezone.parse(execution_date)
        ignore_all_deps = request.form.get('ignore_all_deps') == "true"
        ignore_task_deps = request.form.get('ignore_task_deps') == "true"
        ignore_ti_state = request.form.get('ignore_ti_state') == "true"

        executor = ExecutorLoader.get_default_executor()
        valid_celery_config = False
        valid_kubernetes_config = False

        try:
            from airflow.executors.celery_executor import CeleryExecutor  # noqa

            valid_celery_config = isinstance(executor, CeleryExecutor)
        except ImportError:
            pass

        try:
            from airflow.executors.kubernetes_executor import KubernetesExecutor  # noqa

            valid_kubernetes_config = isinstance(executor, KubernetesExecutor)
        except ImportError:
            pass

        if not valid_celery_config and not valid_kubernetes_config:
            flash("Only works with the Celery or Kubernetes executors, sorry", "error")
            return redirect(origin)

        ti = models.TaskInstance(task=task, execution_date=execution_date)
        ti.refresh_from_db()

        # Make sure the task instance can be run
        dep_context = DepContext(
            deps=RUNNING_DEPS,
            ignore_all_deps=ignore_all_deps,
            ignore_task_deps=ignore_task_deps,
            ignore_ti_state=ignore_ti_state,
        )
        failed_deps = list(ti.get_failed_dep_statuses(dep_context=dep_context))
        if failed_deps:
            failed_deps_str = ", ".join([f"{dep.dep_name}: {dep.reason}" for dep in failed_deps])
            flash(
                "Could not queue task instance for execution, dependencies not met: "
                "{}".format(failed_deps_str),
                "error",
            )
            return redirect(origin)

        executor.job_id = "manual"
        executor.start()
        executor.queue_task_instance(
            ti,
            ignore_all_deps=ignore_all_deps,
            ignore_task_deps=ignore_task_deps,
            ignore_ti_state=ignore_ti_state,
        )
        executor.heartbeat()
        flash(f"Sent {ti} to the message queue, it should start any moment now.")
        return redirect(origin)

    @expose('/delete', methods=['POST'])
    @auth.has_access(
        [
            (permissions.ACTION_CAN_DELETE, permissions.RESOURCE_DAG),
        ]
    )
    @action_logging
    def delete(self):
        """Deletes DAG."""
        from airflow.api.common.experimental import delete_dag
        from airflow.exceptions import DagFileExists, DagNotFound

        dag_id = request.values.get('dag_id')
        origin = get_safe_url(request.values.get('origin'))

        try:
            delete_dag.delete_dag(dag_id)
        except DagNotFound:
            flash(f"DAG with id {dag_id} not found. Cannot delete", 'error')
            return redirect(request.referrer)
        except DagFileExists:
            flash(f"Dag id {dag_id} is still in DagBag. Remove the DAG file first.", 'error')
            return redirect(request.referrer)

        flash(f"Deleting DAG with id {dag_id}. May take a couple minutes to fully disappear.")

        # Upon success return to origin.
        return redirect(origin)

    @expose('/trigger', methods=['POST', 'GET'])
    @auth.has_access(
        [
            (permissions.ACTION_CAN_EDIT, permissions.RESOURCE_DAG),
            (permissions.ACTION_CAN_CREATE, permissions.RESOURCE_DAG_RUN),
        ]
    )
    @action_logging
    @provide_session
    def trigger(self, session=None):
        """Triggers DAG Run."""
        dag_id = request.values.get('dag_id')
        origin = get_safe_url(request.values.get('origin'))
        request_conf = request.values.get('conf')

        if request.method == 'GET':
            # Populate conf textarea with conf requests parameter, or dag.params
            default_conf = ''

            dag = current_app.dag_bag.get_dag(dag_id)
            doc_md = wwwutils.wrapped_markdown(getattr(dag, 'doc_md', None))

            if request_conf:
                default_conf = request_conf
            else:
                try:
                    default_conf = json.dumps(dag.params, indent=4)
                except TypeError:
                    flash("Could not pre-populate conf field due to non-JSON-serializable data-types")
            return self.render_template(
                'airflow/trigger.html', dag_id=dag_id, origin=origin, conf=default_conf, doc_md=doc_md
            )

        dag_orm = session.query(models.DagModel).filter(models.DagModel.dag_id == dag_id).first()
        if not dag_orm:
            flash(f"Cannot find dag {dag_id}")
            return redirect(origin)

        execution_date = timezone.utcnow()

        dr = DagRun.find(dag_id=dag_id, execution_date=execution_date, run_type=DagRunType.MANUAL)
        if dr:
            flash(f"This run_id {dr.run_id} already exists")  # noqa
            return redirect(origin)

        run_conf = {}
        if request_conf:
            try:
                run_conf = json.loads(request_conf)
            except json.decoder.JSONDecodeError:
                flash("Invalid JSON configuration", "error")
                return self.render_template(
                    'airflow/trigger.html', dag_id=dag_id, origin=origin, conf=request_conf
                )

        dag = current_app.dag_bag.get_dag(dag_id)
        dag.create_dagrun(
            run_type=DagRunType.MANUAL,
            execution_date=execution_date,
            state=State.RUNNING,
            conf=run_conf,
            external_trigger=True,
            dag_hash=current_app.dag_bag.dags_hash.get(dag_id),
        )

        flash(f"Triggered {dag_id}, it should start any moment now.")
        return redirect(origin)

    def _clear_dag_tis(
        self, dag, start_date, end_date, origin, recursive=False, confirmed=False, only_failed=False
    ):
        if confirmed:
            count = dag.clear(
                start_date=start_date,
                end_date=end_date,
                include_subdags=recursive,
                include_parentdag=recursive,
                only_failed=only_failed,
            )

            flash(f"{count} task instances have been cleared")
            return redirect(origin)

        try:
            tis = dag.clear(
                start_date=start_date,
                end_date=end_date,
                include_subdags=recursive,
                include_parentdag=recursive,
                only_failed=only_failed,
                dry_run=True,
            )
        except AirflowException as ex:
            flash(str(ex), 'error')
            return redirect(origin)

        if not tis:
            flash("No task instances to clear", 'error')
            response = redirect(origin)
        else:
            details = "\n".join([str(t) for t in tis])

            response = self.render_template(
                'airflow/confirm.html',
                message="Here's the list of task instances you are about to clear:",
                details=details,
            )

        return response

    @expose('/clear', methods=['POST'])
    @auth.has_access(
        [
            (permissions.ACTION_CAN_READ, permissions.RESOURCE_DAG),
            (permissions.ACTION_CAN_DELETE, permissions.RESOURCE_TASK_INSTANCE),
        ]
    )
    @action_logging
    def clear(self):
        """Clears the Dag."""
        dag_id = request.form.get('dag_id')
        task_id = request.form.get('task_id')
        origin = get_safe_url(request.form.get('origin'))
        dag = current_app.dag_bag.get_dag(dag_id)

        execution_date = request.form.get('execution_date')
        execution_date = timezone.parse(execution_date)
        confirmed = request.form.get('confirmed') == "true"
        upstream = request.form.get('upstream') == "true"
        downstream = request.form.get('downstream') == "true"
        future = request.form.get('future') == "true"
        past = request.form.get('past') == "true"
        recursive = request.form.get('recursive') == "true"
        only_failed = request.form.get('only_failed') == "true"

        dag = dag.sub_dag(
            task_ids_or_regex=fr"^{task_id}$",
            include_downstream=downstream,
            include_upstream=upstream,
        )

        end_date = execution_date if not future else None
        start_date = execution_date if not past else None

        return self._clear_dag_tis(
            dag,
            start_date,
            end_date,
            origin,
            recursive=recursive,
            confirmed=confirmed,
            only_failed=only_failed,
        )

    @expose('/dagrun_clear', methods=['POST'])
    @auth.has_access(
        [
            (permissions.ACTION_CAN_READ, permissions.RESOURCE_DAG),
            (permissions.ACTION_CAN_DELETE, permissions.RESOURCE_TASK_INSTANCE),
        ]
    )
    @action_logging
    def dagrun_clear(self):
        """Clears the DagRun"""
        dag_id = request.form.get('dag_id')
        origin = get_safe_url(request.form.get('origin'))
        execution_date = request.form.get('execution_date')
        confirmed = request.form.get('confirmed') == "true"

        dag = current_app.dag_bag.get_dag(dag_id)
        execution_date = timezone.parse(execution_date)
        start_date = execution_date
        end_date = execution_date

        return self._clear_dag_tis(dag, start_date, end_date, origin, recursive=True, confirmed=confirmed)

    @expose('/blocked', methods=['POST'])
    @auth.has_access(
        [
            (permissions.ACTION_CAN_READ, permissions.RESOURCE_DAG),
            (permissions.ACTION_CAN_READ, permissions.RESOURCE_DAG_RUN),
        ]
    )
    @provide_session
    def blocked(self, session=None):
        """Mark Dag Blocked."""
        allowed_dag_ids = current_app.appbuilder.sm.get_accessible_dag_ids(g.user)

        # Filter by post parameters
        selected_dag_ids = {unquote(dag_id) for dag_id in request.form.getlist('dag_ids') if dag_id}

        if selected_dag_ids:
            filter_dag_ids = selected_dag_ids.intersection(allowed_dag_ids)
        else:
            filter_dag_ids = allowed_dag_ids

        if not filter_dag_ids:
            return wwwutils.json_response([])

        # pylint: disable=comparison-with-callable
        dags = (
            session.query(DagRun.dag_id, sqla.func.count(DagRun.id))
            .filter(DagRun.state == State.RUNNING)
            .filter(DagRun.dag_id.in_(filter_dag_ids))
            .group_by(DagRun.dag_id)
        )
        # pylint: enable=comparison-with-callable

        payload = []
        for dag_id, active_dag_runs in dags:
            max_active_runs = 0
            dag = current_app.dag_bag.get_dag(dag_id)
            if dag:
                # TODO: Make max_active_runs a column so we can query for it directly
                max_active_runs = dag.max_active_runs
            payload.append(
                {
                    'dag_id': dag_id,
                    'active_dag_run': active_dag_runs,
                    'max_active_runs': max_active_runs,
                }
            )
        return wwwutils.json_response(payload)

    def _mark_dagrun_state_as_failed(self, dag_id, execution_date, confirmed, origin):
        if not execution_date:
            flash('Invalid execution date', 'error')
            return redirect(origin)

        execution_date = timezone.parse(execution_date)
        dag = current_app.dag_bag.get_dag(dag_id)

        if not dag:
            flash(f'Cannot find DAG: {dag_id}', 'error')
            return redirect(origin)

        new_dag_state = set_dag_run_state_to_failed(dag, execution_date, commit=confirmed)

        if confirmed:
            flash(f'Marked failed on {len(new_dag_state)} task instances')
            return redirect(origin)

        else:
            details = '\n'.join([str(t) for t in new_dag_state])

            response = self.render_template(
                'airflow/confirm.html',
                message="Here's the list of task instances you are about to mark as failed",
                details=details,
            )

            return response

    def _mark_dagrun_state_as_success(self, dag_id, execution_date, confirmed, origin):
        if not execution_date:
            flash('Invalid execution date', 'error')
            return redirect(origin)

        execution_date = timezone.parse(execution_date)
        dag = current_app.dag_bag.get_dag(dag_id)

        if not dag:
            flash(f'Cannot find DAG: {dag_id}', 'error')
            return redirect(origin)

        new_dag_state = set_dag_run_state_to_success(dag, execution_date, commit=confirmed)

        if confirmed:
            flash(f'Marked success on {len(new_dag_state)} task instances')
            return redirect(origin)

        else:
            details = '\n'.join([str(t) for t in new_dag_state])

            response = self.render_template(
                'airflow/confirm.html',
                message="Here's the list of task instances you are about to mark as success",
                details=details,
            )

            return response

    @expose('/dagrun_failed', methods=['POST'])
    @auth.has_access(
        [
            (permissions.ACTION_CAN_READ, permissions.RESOURCE_DAG),
            (permissions.ACTION_CAN_EDIT, permissions.RESOURCE_DAG_RUN),
        ]
    )
    @action_logging
    def dagrun_failed(self):
        """Mark DagRun failed."""
        dag_id = request.form.get('dag_id')
        execution_date = request.form.get('execution_date')
        confirmed = request.form.get('confirmed') == 'true'
        origin = get_safe_url(request.form.get('origin'))
        return self._mark_dagrun_state_as_failed(dag_id, execution_date, confirmed, origin)

    @expose('/dagrun_success', methods=['POST'])
    @auth.has_access(
        [
            (permissions.ACTION_CAN_READ, permissions.RESOURCE_DAG),
            (permissions.ACTION_CAN_EDIT, permissions.RESOURCE_DAG_RUN),
        ]
    )
    @action_logging
    def dagrun_success(self):
        """Mark DagRun success"""
        dag_id = request.form.get('dag_id')
        execution_date = request.form.get('execution_date')
        confirmed = request.form.get('confirmed') == 'true'
        origin = get_safe_url(request.form.get('origin'))
        return self._mark_dagrun_state_as_success(dag_id, execution_date, confirmed, origin)

    def _mark_task_instance_state(  # pylint: disable=too-many-arguments
        self,
        dag_id,
        task_id,
        origin,
        execution_date,
        confirmed,
        upstream,
        downstream,
        future,
        past,
        state,
    ):
        dag = current_app.dag_bag.get_dag(dag_id)
        task = dag.get_task(task_id)
        task.dag = dag

        latest_execution_date = dag.get_latest_execution_date()
        if not latest_execution_date:
            flash(f"Cannot make {state}, seem that dag {dag_id} has never run", "error")
            return redirect(origin)

        execution_date = timezone.parse(execution_date)

        from airflow.api.common.experimental.mark_tasks import set_state

        if confirmed:
            altered = set_state(
                tasks=[task],
                execution_date=execution_date,
                upstream=upstream,
                downstream=downstream,
                future=future,
                past=past,
                state=state,
                commit=True,
            )

            flash(f"Marked {state} on {len(altered)} task instances")
            return redirect(origin)

        to_be_altered = set_state(
            tasks=[task],
            execution_date=execution_date,
            upstream=upstream,
            downstream=downstream,
            future=future,
            past=past,
            state=state,
            commit=False,
        )

        details = "\n".join([str(t) for t in to_be_altered])

        response = self.render_template(
            "airflow/confirm.html",
            message=f"Here's the list of task instances you are about to mark as {state}:",
            details=details,
        )

        return response

    @expose('/failed', methods=['POST'])
    @auth.has_access(
        [
            (permissions.ACTION_CAN_READ, permissions.RESOURCE_DAG),
            (permissions.ACTION_CAN_EDIT, permissions.RESOURCE_TASK_INSTANCE),
        ]
    )
    @action_logging
    def failed(self):
        """Mark task as failed."""
        dag_id = request.form.get('dag_id')
        task_id = request.form.get('task_id')
        origin = get_safe_url(request.form.get('origin'))
        execution_date = request.form.get('execution_date')

        confirmed = request.form.get('confirmed') == "true"
        upstream = request.form.get('failed_upstream') == "true"
        downstream = request.form.get('failed_downstream') == "true"
        future = request.form.get('failed_future') == "true"
        past = request.form.get('failed_past') == "true"

        return self._mark_task_instance_state(
            dag_id,
            task_id,
            origin,
            execution_date,
            confirmed,
            upstream,
            downstream,
            future,
            past,
            State.FAILED,
        )

    @expose('/success', methods=['POST'])
    @auth.has_access(
        [
            (permissions.ACTION_CAN_READ, permissions.RESOURCE_DAG),
            (permissions.ACTION_CAN_EDIT, permissions.RESOURCE_TASK_INSTANCE),
        ]
    )
    @action_logging
    def success(self):
        """Mark task as success."""
        dag_id = request.form.get('dag_id')
        task_id = request.form.get('task_id')
        origin = get_safe_url(request.form.get('origin'))
        execution_date = request.form.get('execution_date')

        confirmed = request.form.get('confirmed') == "true"
        upstream = request.form.get('success_upstream') == "true"
        downstream = request.form.get('success_downstream') == "true"
        future = request.form.get('success_future') == "true"
        past = request.form.get('success_past') == "true"

        return self._mark_task_instance_state(
            dag_id,
            task_id,
            origin,
            execution_date,
            confirmed,
            upstream,
            downstream,
            future,
            past,
            State.SUCCESS,
        )

    @expose('/tree')
    @auth.has_access(
        [
            (permissions.ACTION_CAN_READ, permissions.RESOURCE_DAG),
            (permissions.ACTION_CAN_READ, permissions.RESOURCE_TASK_INSTANCE),
            (permissions.ACTION_CAN_READ, permissions.RESOURCE_TASK_LOG),
        ]
    )
    @gzipped  # pylint: disable=too-many-locals
    @action_logging  # pylint: disable=too-many-locals
    def tree(self):
        """Get Dag as tree."""
        dag_id = request.args.get('dag_id')
        dag = current_app.dag_bag.get_dag(dag_id)
        if not dag:
            flash(f'DAG "{dag_id}" seems to be missing from DagBag.', "error")
            return redirect(url_for('Airflow.index'))

        root = request.args.get('root')
        if root:
            dag = dag.sub_dag(task_ids_or_regex=root, include_downstream=False, include_upstream=True)

        base_date = request.args.get('base_date')
        num_runs = request.args.get('num_runs', type=int)
        if num_runs is None:
            num_runs = conf.getint('webserver', 'default_dag_run_display_number')

        if base_date:
            base_date = timezone.parse(base_date)
        else:
            base_date = dag.get_latest_execution_date() or timezone.utcnow()

        with create_session() as session:
            dag_runs = (
                session.query(DagRun)
                .filter(DagRun.dag_id == dag.dag_id, DagRun.execution_date <= base_date)
                .order_by(DagRun.execution_date.desc())
                .limit(num_runs)
                .all()
            )
        dag_runs = {dr.execution_date: alchemy_to_dict(dr) for dr in dag_runs}

        dates = sorted(dag_runs.keys())
        max_date = max(dates) if dates else None
        min_date = min(dates) if dates else None

        tis = dag.get_task_instances(start_date=min_date, end_date=base_date)
        task_instances: Dict[Tuple[str, datetime], models.TaskInstance] = {}
        for ti in tis:
            task_instances[(ti.task_id, ti.execution_date)] = ti

        expanded = set()
        # The default recursion traces every path so that tree view has full
        # expand/collapse functionality. After 5,000 nodes we stop and fall
        # back on a quick DFS search for performance. See PR #320.
        node_count = 0
        node_limit = 5000 / max(1, len(dag.leaves))

        def encode_ti(task_instance: Optional[models.TaskInstance]) -> Optional[List]:
            if not task_instance:
                return None

            # NOTE: order of entry is important here because client JS relies on it for
            # tree node reconstruction. Remember to change JS code in tree.html
            # whenever order is altered.
            task_instance_data = [
                task_instance.state,
                task_instance.try_number,
                None,  # start_ts
                None,  # duration
            ]

            if task_instance.start_date:
                # round to seconds to reduce payload size
                task_instance_data[2] = int(task_instance.start_date.timestamp())
                if task_instance.duration is not None:
                    task_instance_data[3] = truncate_task_duration(task_instance.duration)

            return task_instance_data

        def recurse_nodes(task, visited):
            nonlocal node_count
            node_count += 1
            visited.add(task)
            task_id = task.task_id

            node = {
                'name': task.task_id,
                'instances': [encode_ti(task_instances.get((task_id, d))) for d in dates],
                'num_dep': len(task.downstream_list),
                'operator': task.task_type,
                'retries': task.retries,
                'owner': task.owner,
                'ui_color': task.ui_color,
            }

            if task.downstream_list:
                children = [
                    recurse_nodes(t, visited)
                    for t in task.downstream_list
                    if node_count < node_limit or t not in visited
                ]

                # D3 tree uses children vs _children to define what is
                # expanded or not. The following block makes it such that
                # repeated nodes are collapsed by default.
                if task.task_id not in expanded:
                    children_key = 'children'
                    expanded.add(task.task_id)
                else:
                    children_key = "_children"
                node[children_key] = children

            if task.depends_on_past:
                node['depends_on_past'] = task.depends_on_past
            if task.start_date:
                # round to seconds to reduce payload size
                node['start_ts'] = int(task.start_date.timestamp())
                if task.end_date:
                    # round to seconds to reduce payload size
                    node['end_ts'] = int(task.end_date.timestamp())
            if task.extra_links:
                node['extra_links'] = task.extra_links
            return node

        data = {
            'name': '[DAG]',
            'children': [recurse_nodes(t, set()) for t in dag.roots],
            'instances': [dag_runs.get(d) or {'execution_date': d.isoformat()} for d in dates],
        }

        form = DateTimeWithNumRunsForm(
            data={
                'base_date': max_date or timezone.utcnow(),
                'num_runs': num_runs,
            }
        )

        doc_md = wwwutils.wrapped_markdown(getattr(dag, 'doc_md', None))

        task_log_reader = TaskLogReader()
        if task_log_reader.supports_external_link:
            external_log_name = task_log_reader.log_handler.log_name
        else:
            external_log_name = None

        # avoid spaces to reduce payload size
        data = htmlsafe_json_dumps(data, separators=(',', ':'))

        return self.render_template(
            'airflow/tree.html',
            operators=sorted({op.task_type: op for op in dag.tasks}.values(), key=lambda x: x.task_type),
            root=root,
            form=form,
            dag=dag,
            doc_md=doc_md,
            data=data,
            num_runs=num_runs,
            show_external_log_redirect=task_log_reader.supports_external_link,
            external_log_name=external_log_name,
        )

    @expose('/graph')
    @auth.has_access(
        [
            (permissions.ACTION_CAN_READ, permissions.RESOURCE_DAG),
            (permissions.ACTION_CAN_READ, permissions.RESOURCE_TASK_INSTANCE),
            (permissions.ACTION_CAN_READ, permissions.RESOURCE_TASK_LOG),
        ]
    )
    @gzipped
    @action_logging
    @provide_session
    def graph(self, session=None):
        """Get DAG as Graph."""
        dag_id = request.args.get('dag_id')
        dag = current_app.dag_bag.get_dag(dag_id)
        if not dag:
            flash(f'DAG "{dag_id}" seems to be missing.', "error")
            return redirect(url_for('Airflow.index'))

        root = request.args.get('root')
        if root:
            dag = dag.sub_dag(task_ids_or_regex=root, include_upstream=True, include_downstream=False)
        arrange = request.args.get('arrange', dag.orientation)

        nodes = task_group_to_dict(dag.task_group)
        edges = dag_edges(dag)

        dt_nr_dr_data = get_date_time_num_runs_dag_runs_form_data(request, session, dag)
        dt_nr_dr_data['arrange'] = arrange
        dttm = dt_nr_dr_data['dttm']

        class GraphForm(DateTimeWithNumRunsWithDagRunsForm):
            """Graph Form class."""

            arrange = SelectField(
                "Layout",
                choices=(
                    ('LR', "Left > Right"),
                    ('RL', "Right > Left"),
                    ('TB', "Top > Bottom"),
                    ('BT', "Bottom > Top"),
                ),
            )

        form = GraphForm(data=dt_nr_dr_data)
        form.execution_date.choices = dt_nr_dr_data['dr_choices']

        task_instances = {ti.task_id: alchemy_to_dict(ti) for ti in dag.get_task_instances(dttm, dttm)}
        tasks = {
            t.task_id: {
                'dag_id': t.dag_id,
                'task_type': t.task_type,
                'extra_links': t.extra_links,
            }
            for t in dag.tasks
        }
        if not tasks:
            flash("No tasks found", "error")
        session.commit()
        doc_md = wwwutils.wrapped_markdown(getattr(dag, 'doc_md', None))

        task_log_reader = TaskLogReader()
        if task_log_reader.supports_external_link:
            external_log_name = task_log_reader.log_handler.log_name
        else:
            external_log_name = None

        return self.render_template(
            'airflow/graph.html',
            dag=dag,
            form=form,
            width=request.args.get('width', "100%"),
            height=request.args.get('height', "800"),
            execution_date=dttm.isoformat(),
            state_token=wwwutils.state_token(dt_nr_dr_data['dr_state']),
            doc_md=doc_md,
            arrange=arrange,
            operators=sorted({op.task_type: op for op in dag.tasks}.values(), key=lambda x: x.task_type),
            root=root or '',
            task_instances=task_instances,
            tasks=tasks,
            nodes=nodes,
            edges=edges,
            show_external_log_redirect=task_log_reader.supports_external_link,
            external_log_name=external_log_name,
            dag_run_state=dt_nr_dr_data['dr_state'],
        )

    @expose('/duration')
    @auth.has_access(
        [
            (permissions.ACTION_CAN_READ, permissions.RESOURCE_DAG),
            (permissions.ACTION_CAN_READ, permissions.RESOURCE_TASK_INSTANCE),
        ]
    )
    @action_logging  # pylint: disable=too-many-locals
    @provide_session  # pylint: disable=too-many-locals
    def duration(self, session=None):
        """Get Dag as duration graph."""
        default_dag_run = conf.getint('webserver', 'default_dag_run_display_number')
        dag_id = request.args.get('dag_id')

        try:
            dag = current_app.dag_bag.get_dag(dag_id)
        except airflow.exceptions.SerializedDagNotFound:
            dag = None

        base_date = request.args.get('base_date')
        num_runs = request.args.get('num_runs', default=default_dag_run, type=int)

        if dag is None:
            flash(f'DAG "{dag_id}" seems to be missing.', "error")
            return redirect(url_for('Airflow.index'))

        if base_date:
            base_date = timezone.parse(base_date)
        else:
            base_date = dag.get_latest_execution_date() or timezone.utcnow()

        dates = dag.date_range(base_date, num=-abs(num_runs))
        min_date = dates[0] if dates else timezone.utc_epoch()

        root = request.args.get('root')
        if root:
            dag = dag.sub_dag(task_ids_or_regex=root, include_upstream=True, include_downstream=False)
        chart_height = wwwutils.get_chart_height(dag)
        chart = nvd3.lineChart(name="lineChart", x_is_date=True, height=chart_height, width="1200")
        cum_chart = nvd3.lineChart(name="cumLineChart", x_is_date=True, height=chart_height, width="1200")

        y_points = defaultdict(list)
        x_points = defaultdict(list)
        cumulative_y = defaultdict(list)

        task_instances = dag.get_task_instances(start_date=min_date, end_date=base_date)
        ti_fails = (
            session.query(TaskFail)
            .filter(
                TaskFail.dag_id == dag.dag_id,
                TaskFail.execution_date >= min_date,
                TaskFail.execution_date <= base_date,
                TaskFail.task_id.in_([t.task_id for t in dag.tasks]),
            )
            .all()
        )

        fails_totals = defaultdict(int)
        for failed_task_instance in ti_fails:
            dict_key = (
                failed_task_instance.dag_id,
                failed_task_instance.task_id,
                failed_task_instance.execution_date,
            )
            if failed_task_instance.duration:
                fails_totals[dict_key] += failed_task_instance.duration

        for task_instance in task_instances:
            if task_instance.duration:
                date_time = wwwutils.epoch(task_instance.execution_date)
                x_points[task_instance.task_id].append(date_time)
                y_points[task_instance.task_id].append(float(task_instance.duration))
                fails_dict_key = (task_instance.dag_id, task_instance.task_id, task_instance.execution_date)
                fails_total = fails_totals[fails_dict_key]
                cumulative_y[task_instance.task_id].append(float(task_instance.duration + fails_total))

        # determine the most relevant time unit for the set of task instance
        # durations for the DAG
        y_unit = infer_time_unit([d for t in y_points.values() for d in t])
        cum_y_unit = infer_time_unit([d for t in cumulative_y.values() for d in t])
        # update the y Axis on both charts to have the correct time units
        chart.create_y_axis('yAxis', format='.02f', custom_format=False, label=f'Duration ({y_unit})')
        chart.axislist['yAxis']['axisLabelDistance'] = '-15'
        cum_chart.create_y_axis('yAxis', format='.02f', custom_format=False, label=f'Duration ({cum_y_unit})')
        cum_chart.axislist['yAxis']['axisLabelDistance'] = '-15'

        for task_id in x_points:
            chart.add_serie(
                name=task_id,
                x=x_points[task_id],
                y=scale_time_units(y_points[task_id], y_unit),
            )
            cum_chart.add_serie(
                name=task_id,
                x=x_points[task_id],
                y=scale_time_units(cumulative_y[task_id], cum_y_unit),
            )

        dates = sorted({ti.execution_date for ti in task_instances})
        max_date = max([ti.execution_date for ti in task_instances]) if dates else None

        session.commit()

        form = DateTimeWithNumRunsForm(
            data={
                'base_date': max_date or timezone.utcnow(),
                'num_runs': num_runs,
            }
        )
        chart.buildcontent()
        cum_chart.buildcontent()
        s_index = cum_chart.htmlcontent.rfind('});')
        cum_chart.htmlcontent = (
            cum_chart.htmlcontent[:s_index]
            + "$( document ).trigger('chartload')"
            + cum_chart.htmlcontent[s_index:]
        )

        return self.render_template(
            'airflow/duration_chart.html',
            dag=dag,
            root=root,
            form=form,
            chart=Markup(chart.htmlcontent),
            cum_chart=Markup(cum_chart.htmlcontent),
        )

    @expose('/tries')
    @auth.has_access(
        [
            (permissions.ACTION_CAN_READ, permissions.RESOURCE_DAG),
            (permissions.ACTION_CAN_READ, permissions.RESOURCE_TASK_INSTANCE),
        ]
    )
    @action_logging
    @provide_session
    def tries(self, session=None):
        """Shows all tries."""
        default_dag_run = conf.getint('webserver', 'default_dag_run_display_number')
        dag_id = request.args.get('dag_id')
        dag = current_app.dag_bag.get_dag(dag_id)
        base_date = request.args.get('base_date')
        num_runs = request.args.get('num_runs', default=default_dag_run, type=int)

        if base_date:
            base_date = timezone.parse(base_date)
        else:
            base_date = dag.get_latest_execution_date() or timezone.utcnow()

        dates = dag.date_range(base_date, num=-abs(num_runs))
        min_date = dates[0] if dates else timezone.utc_epoch()

        root = request.args.get('root')
        if root:
            dag = dag.sub_dag(task_ids_or_regex=root, include_upstream=True, include_downstream=False)

        chart_height = wwwutils.get_chart_height(dag)
        chart = nvd3.lineChart(
            name="lineChart", x_is_date=True, y_axis_format='d', height=chart_height, width="1200"
        )

        for task in dag.tasks:
            y_points = []
            x_points = []
            for ti in task.get_task_instances(start_date=min_date, end_date=base_date):
                dttm = wwwutils.epoch(ti.execution_date)
                x_points.append(dttm)
                # y value should reflect completed tries to have a 0 baseline.
                y_points.append(ti.prev_attempted_tries)
            if x_points:
                chart.add_serie(name=task.task_id, x=x_points, y=y_points)

        tis = dag.get_task_instances(start_date=min_date, end_date=base_date)
        tries = sorted({ti.try_number for ti in tis})
        max_date = max([ti.execution_date for ti in tis]) if tries else None
        chart.create_y_axis('yAxis', format='.02f', custom_format=False, label='Tries')
        chart.axislist['yAxis']['axisLabelDistance'] = '-15'

        session.commit()

        form = DateTimeWithNumRunsForm(
            data={
                'base_date': max_date or timezone.utcnow(),
                'num_runs': num_runs,
            }
        )

        chart.buildcontent()

        return self.render_template(
            'airflow/chart.html',
            dag=dag,
            root=root,
            form=form,
            chart=Markup(chart.htmlcontent),
            tab_title='Tries',
        )

    @expose('/landing_times')
    @auth.has_access(
        [
            (permissions.ACTION_CAN_READ, permissions.RESOURCE_DAG),
            (permissions.ACTION_CAN_READ, permissions.RESOURCE_TASK_INSTANCE),
        ]
    )
    @action_logging
    @provide_session
    def landing_times(self, session=None):
        """Shows landing times."""
        default_dag_run = conf.getint('webserver', 'default_dag_run_display_number')
        dag_id = request.args.get('dag_id')
        dag = current_app.dag_bag.get_dag(dag_id)
        base_date = request.args.get('base_date')
        num_runs = request.args.get('num_runs', default=default_dag_run, type=int)

        if base_date:
            base_date = timezone.parse(base_date)
        else:
            base_date = dag.get_latest_execution_date() or timezone.utcnow()

        dates = dag.date_range(base_date, num=-abs(num_runs))
        min_date = dates[0] if dates else timezone.utc_epoch()

        root = request.args.get('root')
        if root:
            dag = dag.sub_dag(task_ids_or_regex=root, include_upstream=True, include_downstream=False)

        chart_height = wwwutils.get_chart_height(dag)
        chart = nvd3.lineChart(name="lineChart", x_is_date=True, height=chart_height, width="1200")
        y_points = {}
        x_points = {}
        for task in dag.tasks:
            task_id = task.task_id
            y_points[task_id] = []
            x_points[task_id] = []
            for ti in task.get_task_instances(start_date=min_date, end_date=base_date):
                ts = ti.execution_date
                if dag.schedule_interval and dag.following_schedule(ts):
                    ts = dag.following_schedule(ts)
                if ti.end_date:
                    dttm = wwwutils.epoch(ti.execution_date)
                    secs = (ti.end_date - ts).total_seconds()
                    x_points[task_id].append(dttm)
                    y_points[task_id].append(secs)

        # determine the most relevant time unit for the set of landing times
        # for the DAG
        y_unit = infer_time_unit([d for t in y_points.values() for d in t])
        # update the y Axis to have the correct time units
        chart.create_y_axis('yAxis', format='.02f', custom_format=False, label=f'Landing Time ({y_unit})')
        chart.axislist['yAxis']['axisLabelDistance'] = '-15'

        for task_id in x_points:
            chart.add_serie(
                name=task_id,
                x=x_points[task_id],
                y=scale_time_units(y_points[task_id], y_unit),
            )

        tis = dag.get_task_instances(start_date=min_date, end_date=base_date)
        dates = sorted({ti.execution_date for ti in tis})
        max_date = max([ti.execution_date for ti in tis]) if dates else None

        session.commit()

        form = DateTimeWithNumRunsForm(
            data={
                'base_date': max_date or timezone.utcnow(),
                'num_runs': num_runs,
            }
        )
        chart.buildcontent()
        return self.render_template(
            'airflow/chart.html',
            dag=dag,
            chart=Markup(chart.htmlcontent),
            height=str(chart_height + 100) + "px",
            root=root,
            form=form,
            tab_title='Landing times',
        )

    @expose('/paused', methods=['POST'])
    @auth.has_access(
        [
            (permissions.ACTION_CAN_EDIT, permissions.RESOURCE_DAG),
        ]
    )
    @action_logging
    def paused(self):
        """Toggle paused."""
        dag_id = request.args.get('dag_id')
        is_paused = request.args.get('is_paused') == 'false'
        models.DagModel.get_dagmodel(dag_id).set_is_paused(is_paused=is_paused)
        return "OK"

    @expose('/refresh', methods=['POST'])
    @auth.has_access(
        [
            (permissions.ACTION_CAN_EDIT, permissions.RESOURCE_DAG),
        ]
    )
    @action_logging
    @provide_session
    def refresh(self, session=None):
        """Refresh DAG."""
        dag_id = request.values.get('dag_id')
        orm_dag = session.query(DagModel).filter(DagModel.dag_id == dag_id).first()

        if orm_dag:
            orm_dag.last_expired = timezone.utcnow()
            session.merge(orm_dag)
        session.commit()

        dag = current_app.dag_bag.get_dag(dag_id)
        # sync dag permission
        current_app.appbuilder.sm.sync_perm_for_dag(dag_id, dag.access_control)

        flash(f"DAG [{dag_id}] is now fresh as a daisy")
        return redirect(request.referrer)

    @expose('/refresh_all', methods=['POST'])
    @auth.has_access(
        [
            (permissions.ACTION_CAN_EDIT, permissions.RESOURCE_DAG),
        ]
    )
    @action_logging
    def refresh_all(self):
        """Refresh everything"""
        current_app.dag_bag.collect_dags_from_db()

        # sync permissions for all dags
        for dag_id, dag in current_app.dag_bag.dags.items():
            current_app.appbuilder.sm.sync_perm_for_dag(dag_id, dag.access_control)
        flash("All DAGs are now up to date")
        return redirect(url_for('Airflow.index'))

    @expose('/gantt')
    @auth.has_access(
        [
            (permissions.ACTION_CAN_READ, permissions.RESOURCE_DAG),
            (permissions.ACTION_CAN_READ, permissions.RESOURCE_TASK_INSTANCE),
        ]
    )
    @action_logging
    @provide_session
    def gantt(self, session=None):
        """Show GANTT chart."""
        dag_id = request.args.get('dag_id')
        dag = current_app.dag_bag.get_dag(dag_id)

        root = request.args.get('root')
        if root:
            dag = dag.sub_dag(task_ids_or_regex=root, include_upstream=True, include_downstream=False)

        dt_nr_dr_data = get_date_time_num_runs_dag_runs_form_data(request, session, dag)
        dttm = dt_nr_dr_data['dttm']

        form = DateTimeWithNumRunsWithDagRunsForm(data=dt_nr_dr_data)
        form.execution_date.choices = dt_nr_dr_data['dr_choices']

        tis = [ti for ti in dag.get_task_instances(dttm, dttm) if ti.start_date and ti.state]
        tis = sorted(tis, key=lambda ti: ti.start_date)
        ti_fails = list(
            itertools.chain(
                *[
                    (
                        session.query(TaskFail)
                        .filter(
                            TaskFail.dag_id == ti.dag_id,
                            TaskFail.task_id == ti.task_id,
                            TaskFail.execution_date == ti.execution_date,
                        )
                        .all()
                    )
                    for ti in tis
                ]
            )
        )

        tasks = []
        for ti in tis:
            # prev_attempted_tries will reflect the currently running try_number
            # or the try_number of the last complete run
            # https://issues.apache.org/jira/browse/AIRFLOW-2143
            try_count = ti.prev_attempted_tries if ti.prev_attempted_tries != 0 else ti.try_number
            task_dict = alchemy_to_dict(ti)
            task_dict['end_date'] = task_dict['end_date'] or timezone.utcnow()
            task_dict['extraLinks'] = dag.get_task(ti.task_id).extra_links
            task_dict['try_number'] = try_count
            tasks.append(task_dict)

        tf_count = 0
        try_count = 1
        prev_task_id = ""
        for failed_task_instance in ti_fails:
            if tf_count != 0 and failed_task_instance.task_id == prev_task_id:
                try_count += 1
            else:
                try_count = 1
            prev_task_id = failed_task_instance.task_id
            tf_count += 1
            task = dag.get_task(failed_task_instance.task_id)
            task_dict = alchemy_to_dict(failed_task_instance)
            end_date = task_dict['end_date'] or timezone.utcnow()
            task_dict['end_date'] = end_date
            task_dict['start_date'] = task_dict['start_date'] or end_date
            task_dict['state'] = State.FAILED
            task_dict['operator'] = task.task_type
            task_dict['try_number'] = try_count
            task_dict['extraLinks'] = task.extra_links
            tasks.append(task_dict)

        data = {
            'taskNames': [ti.task_id for ti in tis],
            'tasks': tasks,
            'height': len(tis) * 25 + 25,
        }

        session.commit()

        return self.render_template(
            'airflow/gantt.html',
            dag=dag,
            execution_date=dttm.isoformat(),
            form=form,
            data=data,
            base_date='',
            root=root,
        )

    @expose('/extra_links')
    @auth.has_access(
        [
            (permissions.ACTION_CAN_READ, permissions.RESOURCE_DAG),
            (permissions.ACTION_CAN_READ, permissions.RESOURCE_TASK_INSTANCE),
        ]
    )
    @action_logging
    def extra_links(self):
        """
        A restful endpoint that returns external links for a given Operator

        It queries the operator that sent the request for the links it wishes
        to provide for a given external link name.

        API: GET
        Args: dag_id: The id of the dag containing the task in question
              task_id: The id of the task in question
              execution_date: The date of execution of the task
              link_name: The name of the link reference to find the actual URL for

        Returns:
            200: {url: <url of link>, error: None} - returned when there was no problem
                finding the URL
            404: {url: None, error: <error message>} - returned when the operator does
                not return a URL
        """
        dag_id = request.args.get('dag_id')
        task_id = request.args.get('task_id')
        execution_date = request.args.get('execution_date')
        link_name = request.args.get('link_name')
        dttm = timezone.parse(execution_date)
        dag = current_app.dag_bag.get_dag(dag_id)

        if not dag or task_id not in dag.task_ids:
            response = jsonify(
                {
                    'url': None,
                    'error': f"can't find dag {dag} or task_id {task_id}",
                }
            )
            response.status_code = 404
            return response

        task = dag.get_task(task_id)
        try:
            url = task.get_extra_links(dttm, link_name)
        except ValueError as err:
            response = jsonify({'url': None, 'error': str(err)})
            response.status_code = 404
            return response
        if url:
            response = jsonify({'error': None, 'url': url})
            response.status_code = 200
            return response
        else:
            response = jsonify({'url': None, 'error': f'No URL found for {link_name}'})
            response.status_code = 404
            return response

    @expose('/object/task_instances')
    @auth.has_access(
        [
            (permissions.ACTION_CAN_READ, permissions.RESOURCE_DAG),
            (permissions.ACTION_CAN_READ, permissions.RESOURCE_TASK_INSTANCE),
        ]
    )
    @action_logging
    def task_instances(self):
        """Shows task instances."""
        dag_id = request.args.get('dag_id')
        dag = current_app.dag_bag.get_dag(dag_id)

        dttm = request.args.get('execution_date')
        if dttm:
            dttm = timezone.parse(dttm)
        else:
            return "Error: Invalid execution_date"

        task_instances = {ti.task_id: alchemy_to_dict(ti) for ti in dag.get_task_instances(dttm, dttm)}

        return json.dumps(task_instances, cls=utils_json.AirflowJsonEncoder)


class ConfigurationView(AirflowBaseView):
    """View to show Airflow Configurations"""

    default_view = 'conf'

    class_permission_name = permissions.RESOURCE_CONFIG
    base_permissions = [
        permissions.ACTION_CAN_READ,
        permissions.ACTION_CAN_ACCESS_MENU,
    ]

    @expose('/configuration')
    @auth.has_access(
        [
            (permissions.ACTION_CAN_READ, permissions.RESOURCE_CONFIG),
        ]
    )
    def conf(self):
        """Shows configuration."""
        raw = request.args.get('raw') == "true"
        title = "Airflow Configuration"
        subtitle = AIRFLOW_CONFIG
        # Don't show config when expose_config variable is False in airflow config
        if conf.getboolean("webserver", "expose_config"):
            with open(AIRFLOW_CONFIG) as file:
                config = file.read()
            table = [
                (section, key, value, source)
                for section, parameters in conf.as_dict(True, True).items()
                for key, (value, source) in parameters.items()
            ]
        else:
            config = (
                "# Your Airflow administrator chose not to expose the "
                "configuration, most likely for security reasons."
            )
            table = None

        if raw:
            return Response(response=config, status=200, mimetype="application/text")
        else:
            code_html = Markup(
                highlight(
                    config,
                    lexers.IniLexer(),  # Lexer call pylint: disable=no-member
                    HtmlFormatter(noclasses=True),
                )
            )
            return self.render_template(
                'airflow/config.html',
                pre_subtitle=settings.HEADER + "  v" + airflow.__version__,
                code_html=code_html,
                title=title,
                subtitle=subtitle,
                table=table,
            )


class RedocView(AirflowBaseView):
    """Redoc Open API documentation"""

    default_view = 'redoc'

    @expose('/redoc')
    def redoc(self):
        """Redoc API documentation."""
        openapi_spec_url = url_for("/api/v1./api/v1_openapi_yaml")
        return self.render_template('airflow/redoc.html', openapi_spec_url=openapi_spec_url)


######################################################################################
#                                    ModelViews
######################################################################################


class DagFilter(BaseFilter):
    """Filter using DagIDs"""

    def apply(self, query, func):  # noqa pylint: disable=redefined-outer-name,unused-argument
        if current_app.appbuilder.sm.has_all_dags_access():
            return query
        filter_dag_ids = current_app.appbuilder.sm.get_accessible_dag_ids(g.user)
        return query.filter(self.model.dag_id.in_(filter_dag_ids))


class AirflowModelView(ModelView):  # noqa: D101
    """Airflow Mode View."""

    list_widget = AirflowModelListWidget
    page_size = PAGE_SIZE

    CustomSQLAInterface = wwwutils.CustomSQLAInterface


class SlaMissModelView(AirflowModelView):
    """View to show SlaMiss table"""

    route_base = '/slamiss'

    datamodel = AirflowModelView.CustomSQLAInterface(SlaMiss)  # noqa # type: ignore

    class_permission_name = permissions.RESOURCE_SLA_MISS
    method_permission_name = {
        'list': 'read',
    }

    base_permissions = [
        permissions.ACTION_CAN_READ,
        permissions.ACTION_CAN_ACCESS_MENU,
    ]

    list_columns = ['dag_id', 'task_id', 'execution_date', 'email_sent', 'timestamp']
    add_columns = ['dag_id', 'task_id', 'execution_date', 'email_sent', 'timestamp']
    edit_columns = ['dag_id', 'task_id', 'execution_date', 'email_sent', 'timestamp']
    search_columns = ['dag_id', 'task_id', 'email_sent', 'timestamp', 'execution_date']
    base_order = ('execution_date', 'desc')
    base_filters = [['dag_id', DagFilter, lambda: []]]

    formatters_columns = {
        'task_id': wwwutils.task_instance_link,
        'execution_date': wwwutils.datetime_f('execution_date'),
        'timestamp': wwwutils.datetime_f('timestamp'),
        'dag_id': wwwutils.dag_link,
    }


class XComModelView(AirflowModelView):
    """View to show records from XCom table"""

    route_base = '/xcom'

    list_title = 'List XComs'

    datamodel = AirflowModelView.CustomSQLAInterface(XCom)

    class_permission_name = permissions.RESOURCE_XCOM
    method_permission_name = {
        'list': 'read',
        'delete': 'delete',
        'action_muldelete': 'delete',
    }
    base_permissions = [
        permissions.ACTION_CAN_CREATE,
        permissions.ACTION_CAN_READ,
        permissions.ACTION_CAN_DELETE,
        permissions.ACTION_CAN_ACCESS_MENU,
    ]

    search_columns = ['key', 'value', 'timestamp', 'execution_date', 'task_id', 'dag_id']
    list_columns = ['key', 'value', 'timestamp', 'execution_date', 'task_id', 'dag_id']
    base_order = ('execution_date', 'desc')

    base_filters = [['dag_id', DagFilter, lambda: []]]

    formatters_columns = {
        'task_id': wwwutils.task_instance_link,
        'execution_date': wwwutils.datetime_f('execution_date'),
        'timestamp': wwwutils.datetime_f('timestamp'),
        'dag_id': wwwutils.dag_link,
    }

    @action('muldelete', 'Delete', "Are you sure you want to delete selected records?", single=False)
    def action_muldelete(self, items):
        """Multiple delete action."""
        self.datamodel.delete_all(items)
        self.update_redirect()
        return redirect(self.get_redirect())

    def pre_add(self, item):
        """Pre add hook."""
        item.execution_date = timezone.make_aware(item.execution_date)
        item.value = XCom.serialize_value(item.value)

    def pre_update(self, item):
        """Pre update hook."""
        item.execution_date = timezone.make_aware(item.execution_date)
        item.value = XCom.serialize_value(item.value)


def lazy_add_provider_discovered_options_to_connection_form():
    """Adds provider-discovered connection parameters as late as possible"""

    def _get_connection_types() -> List[Tuple[str, str]]:
        """Returns connection types available."""
        _connection_types = [
            ('fs', 'File (path)'),
            ('mesos_framework-id', 'Mesos Framework ID'),
        ]
        providers_manager = ProvidersManager()
        for connection_type, (_, _, _, hook_name) in providers_manager.hooks.items():
            _connection_types.append((connection_type, hook_name))
        return _connection_types

    ConnectionForm.conn_type = SelectField(
        lazy_gettext('Conn Type'),
        choices=sorted(_get_connection_types(), key=itemgetter(1)),
        widget=Select2Widget(),
        validators=[InputRequired()],
        description="""
            Conn Type missing?
            Make sure you've installed the corresponding Airflow Provider Package.
        """,
    )
    for key, value in ProvidersManager().connection_form_widgets.items():
        setattr(ConnectionForm, key, value.field)


# Used to store a dictionary of field behaviours used to dynamically change available
# fields in ConnectionForm based on type of connection chosen
# See airflow.hooks.base_hook.DiscoverableHook for details on how to customize your Hooks.
# those field behaviours are rendered as scripts in the conn_create.html and conn_edit.html templates
class ConnectionFormWidget(FormWidget):
    """Form widget used to display connection"""

    field_behaviours = json.dumps(ProvidersManager().field_behaviours)


class ConnectionModelView(AirflowModelView):
    """View to show records from Connections table"""

    route_base = '/connection'

    datamodel = AirflowModelView.CustomSQLAInterface(Connection)  # noqa # type: ignore

    class_permission_name = permissions.RESOURCE_CONNECTION
    method_permission_name = {
        'add': 'create',
        'list': 'read',
        'edit': 'edit',
        'delete': 'delete',
        'action_muldelete': 'delete',
    }

    base_permissions = [
        permissions.ACTION_CAN_CREATE,
        permissions.ACTION_CAN_READ,
        permissions.ACTION_CAN_EDIT,
        permissions.ACTION_CAN_DELETE,
        permissions.ACTION_CAN_ACCESS_MENU,
    ]

    extra_fields = list(ProvidersManager().connection_form_widgets.keys())
    list_columns = [
        'conn_id',
        'conn_type',
        'description',
        'host',
        'port',
        'is_encrypted',
        'is_extra_encrypted',
    ]
    add_columns = edit_columns = [
        'conn_id',
        'conn_type',
        'description',
        'host',
        'schema',
        'login',
        'password',
        'port',
        'extra',
    ] + extra_fields

    add_form = edit_form = ConnectionForm
    add_template = 'airflow/conn_create.html'
    edit_template = 'airflow/conn_edit.html'

    add_widget = ConnectionFormWidget
    edit_widget = ConnectionFormWidget

    base_order = ('conn_id', 'asc')

    @action('muldelete', 'Delete', 'Are you sure you want to delete selected records?', single=False)
    @auth.has_access(
        [
            (permissions.ACTION_CAN_EDIT, permissions.RESOURCE_DAG),
        ]
    )
    def action_muldelete(self, items):
        """Multiple delete."""
        self.datamodel.delete_all(items)
        self.update_redirect()
        return redirect(self.get_redirect())

    def process_form(self, form, is_created):
        """Process form data."""
        conn_type = form.data['conn_type']
        extra = {
            key: form.data[key]
            for key in self.extra_fields
            if key in form.data and key.startswith(f"extra__{conn_type}__")
        }
        if extra.keys():
            form.extra.data = json.dumps(extra)

    def prefill_form(self, form, pk):
        """Prefill the form."""
        try:
            extra = form.data.get('extra')
            if extra is None:
                extra_dictionary = {}
            else:
                extra_dictionary = json.loads(extra)
        except JSONDecodeError:
            extra_dictionary = {}

        if not isinstance(extra_dictionary, dict):
            logging.warning('extra field for %s is not a dictionary', form.data.get('conn_id', '<unknown>'))
            return

        for field in self.extra_fields:
            value = extra_dictionary.get(field, '')
            if value:
                field = getattr(form, field)
                field.data = value


class PluginView(AirflowBaseView):
    """View to show Airflow Plugins"""

    default_view = 'list'

    class_permission_name = permissions.RESOURCE_PLUGIN

    method_permission_name = {
        'list': 'read',
    }

    base_permissions = [
        permissions.ACTION_CAN_READ,
        permissions.ACTION_CAN_ACCESS_MENU,
    ]

    plugins_attributes_to_dump = [
        "hooks",
        "executors",
        "macros",
        "admin_views",
        "flask_blueprints",
        "menu_links",
        "appbuilder_views",
        "appbuilder_menu_items",
        "global_operator_extra_links",
        "operator_extra_links",
        "source",
    ]

    @expose('/plugin')
    @auth.has_access(
        [
            (permissions.ACTION_CAN_READ, permissions.RESOURCE_PLUGIN),
        ]
    )
    def list(self):
        """List loaded plugins."""
        plugins_manager.ensure_plugins_loaded()
        plugins_manager.integrate_executor_plugins()
        plugins_manager.initialize_extra_operators_links_plugins()
        plugins_manager.initialize_web_ui_plugins()

        plugins = []
        for plugin_no, plugin in enumerate(plugins_manager.plugins, 1):
            plugin_data = {
                'plugin_no': plugin_no,
                'plugin_name': plugin.name,
                'attrs': {},
            }
            for attr_name in self.plugins_attributes_to_dump:
                attr_value = getattr(plugin, attr_name)
                plugin_data['attrs'][attr_name] = attr_value

            plugins.append(plugin_data)

        title = "Airflow Plugins"
        doc_url = get_docs_url("plugins.html")
        return self.render_template(
            'airflow/plugin.html',
            plugins=plugins,
            title=title,
            doc_url=doc_url,
        )


class PoolModelView(AirflowModelView):
    """View to show records from Pool table"""

    route_base = '/pool'

    datamodel = AirflowModelView.CustomSQLAInterface(models.Pool)  # noqa # type: ignore

    class_permission_name = permissions.RESOURCE_POOL
    method_permission_name = {
        'add': 'create',
        'list': 'read',
        'edit': 'edit',
        'delete': 'delete',
        'action_muldelete': 'delete',
    }

    base_permissions = [
        permissions.ACTION_CAN_CREATE,
        permissions.ACTION_CAN_READ,
        permissions.ACTION_CAN_EDIT,
        permissions.ACTION_CAN_DELETE,
        permissions.ACTION_CAN_ACCESS_MENU,
    ]

    list_columns = ['pool', 'slots', 'running_slots', 'queued_slots']
    add_columns = ['pool', 'slots', 'description']
    edit_columns = ['pool', 'slots', 'description']

    base_order = ('pool', 'asc')

    @action('muldelete', 'Delete', 'Are you sure you want to delete selected records?', single=False)
    def action_muldelete(self, items):
        """Multiple delete."""
        if any(item.pool == models.Pool.DEFAULT_POOL_NAME for item in items):
            flash("default_pool cannot be deleted", 'error')
            self.update_redirect()
            return redirect(self.get_redirect())
        self.datamodel.delete_all(items)
        self.update_redirect()
        return redirect(self.get_redirect())

    def pool_link(self):
        """Pool link rendering."""
        pool_id = self.get('pool')  # noqa pylint: disable=no-member
        if pool_id is not None:
            url = url_for('TaskInstanceModelView.list', _flt_3_pool=pool_id)
            return Markup("<a href='{url}'>{pool_id}</a>").format(url=url, pool_id=pool_id)  # noqa
        else:
            return Markup('<span class="label label-danger">Invalid</span>')

    def frunning_slots(self):
        """Running slots rendering."""
        pool_id = self.get('pool')  # noqa pylint: disable=no-member
        running_slots = self.get('running_slots')  # noqa pylint: disable=no-member
        if pool_id is not None and running_slots is not None:
            url = url_for('TaskInstanceModelView.list', _flt_3_pool=pool_id, _flt_3_state='running')
            return Markup("<a href='{url}'>{running_slots}</a>").format(  # noqa
                url=url, running_slots=running_slots
            )
        else:
            return Markup('<span class="label label-danger">Invalid</span>')

    def fqueued_slots(self):
        """Queued slots rendering."""
        pool_id = self.get('pool')  # noqa pylint: disable=no-member
        queued_slots = self.get('queued_slots')  # noqa pylint: disable=no-member
        if pool_id is not None and queued_slots is not None:
            url = url_for('TaskInstanceModelView.list', _flt_3_pool=pool_id, _flt_3_state='queued')
            return Markup("<a href='{url}'>{queued_slots}</a>").format(  # noqa
                url=url, queued_slots=queued_slots
            )
        else:
            return Markup('<span class="label label-danger">Invalid</span>')

    formatters_columns = {'pool': pool_link, 'running_slots': frunning_slots, 'queued_slots': fqueued_slots}

    validators_columns = {'pool': [validators.DataRequired()], 'slots': [validators.NumberRange(min=-1)]}


class VariableModelView(AirflowModelView):
    """View to show records from Variable table"""

    route_base = '/variable'

    list_template = 'airflow/variable_list.html'
    edit_template = 'airflow/variable_edit.html'

    datamodel = AirflowModelView.CustomSQLAInterface(models.Variable)  # noqa # type: ignore

    class_permission_name = permissions.RESOURCE_VARIABLE
    method_permission_name = {
        'add': 'create',
        'list': 'read',
        'edit': 'edit',
        'delete': 'delete',
        'action_muldelete': 'delete',
        'action_varexport': 'read',
        'varimport': 'create',
    }
    base_permissions = [
        permissions.ACTION_CAN_CREATE,
        permissions.ACTION_CAN_READ,
        permissions.ACTION_CAN_EDIT,
        permissions.ACTION_CAN_DELETE,
        permissions.ACTION_CAN_ACCESS_MENU,
    ]

    list_columns = ['key', 'val', 'description', 'is_encrypted']
    add_columns = ['key', 'val', 'description']
    edit_columns = ['key', 'val', 'description']
    search_columns = ['key', 'val']

    base_order = ('key', 'asc')

    def hidden_field_formatter(self):
        """Formats hidden fields"""
        key = self.get('key')  # noqa pylint: disable=no-member
        val = self.get('val')  # noqa pylint: disable=no-member
        if wwwutils.should_hide_value_for_key(key):
            return Markup('*' * 8)
        if val:
            return val
        else:
            return Markup('<span class="label label-danger">Invalid</span>')

    formatters_columns = {
        'val': hidden_field_formatter,
    }

    validators_columns = {'key': [validators.DataRequired()]}

    def prefill_form(self, form, request_id):  # pylint: disable=unused-argument
        if wwwutils.should_hide_value_for_key(form.key.data):
            form.val.data = '*' * 8

    @action('muldelete', 'Delete', 'Are you sure you want to delete selected records?', single=False)
    def action_muldelete(self, items):
        """Multiple delete."""
        self.datamodel.delete_all(items)
        self.update_redirect()
        return redirect(self.get_redirect())

    @action('varexport', 'Export', '', single=False)
    def action_varexport(self, items):
        """Export variables."""
        var_dict = {}
        decoder = json.JSONDecoder()
        for var in items:
            try:
                val = decoder.decode(var.val)
            except Exception:  # noqa pylint: disable=broad-except
                val = var.val
            var_dict[var.key] = val

        response = make_response(json.dumps(var_dict, sort_keys=True, indent=4))
        response.headers["Content-Disposition"] = "attachment; filename=variables.json"
        response.headers["Content-Type"] = "application/json; charset=utf-8"
        return response

    @expose('/varimport', methods=["POST"])
    @action_logging
    def varimport(self):
        """Import variables"""
        try:
            out = request.files['file'].read()
            if isinstance(out, bytes):
                variable_dict = json.loads(out.decode('utf-8'))
            else:
                variable_dict = json.loads(out)
        except Exception:  # noqa pylint: disable=broad-except
            self.update_redirect()
            flash("Missing file or syntax error.", 'error')
            return redirect(self.get_redirect())
        else:
            suc_count = fail_count = 0
            for k, v in variable_dict.items():
                try:
                    models.Variable.set(k, v, serialize_json=not isinstance(v, str))
                except Exception as e:  # pylint: disable=broad-except
                    logging.info('Variable import failed: %s', repr(e))
                    fail_count += 1
                else:
                    suc_count += 1
            flash(f"{suc_count} variable(s) successfully updated.")
            if fail_count:
                flash(f"{fail_count} variable(s) failed to be updated.", 'error')
            self.update_redirect()
            return redirect(self.get_redirect())


class JobModelView(AirflowModelView):
    """View to show records from Job table"""

    route_base = '/job'

    datamodel = AirflowModelView.CustomSQLAInterface(BaseJob)  # noqa # type: ignore

    class_permission_name = permissions.RESOURCE_JOB
    method_permission_name = {
        'list': 'read',
    }
    base_permissions = [
        permissions.ACTION_CAN_READ,
        permissions.ACTION_CAN_ACCESS_MENU,
    ]

    list_columns = [
        'id',
        'dag_id',
        'state',
        'job_type',
        'start_date',
        'end_date',
        'latest_heartbeat',
        'executor_class',
        'hostname',
        'unixname',
    ]
    search_columns = [
        'id',
        'dag_id',
        'state',
        'job_type',
        'start_date',
        'end_date',
        'latest_heartbeat',
        'executor_class',
        'hostname',
        'unixname',
    ]

    base_order = ('start_date', 'desc')

    base_filters = [['dag_id', DagFilter, lambda: []]]

    formatters_columns = {
        'start_date': wwwutils.datetime_f('start_date'),
        'end_date': wwwutils.datetime_f('end_date'),
        'hostname': wwwutils.nobr_f('hostname'),
        'state': wwwutils.state_f,
        'latest_heartbeat': wwwutils.datetime_f('latest_heartbeat'),
    }


class DagRunModelView(AirflowModelView):
    """View to show records from DagRun table"""

    route_base = '/dagrun'

    datamodel = AirflowModelView.CustomSQLAInterface(models.DagRun)  # noqa # type: ignore

    class_permission_name = permissions.RESOURCE_DAG_RUN
    method_permission_name = {
        'add': 'create',
        'list': 'read',
        'action_clear': 'delete',
        'action_muldelete': 'delete',
        'action_set_running': 'edit',
        'action_set_failed': 'edit',
        'action_set_success': 'edit',
    }
    base_permissions = [
        permissions.ACTION_CAN_CREATE,
        permissions.ACTION_CAN_READ,
        permissions.ACTION_CAN_EDIT,
        permissions.ACTION_CAN_DELETE,
        permissions.ACTION_CAN_ACCESS_MENU,
    ]

    add_columns = ['state', 'dag_id', 'execution_date', 'run_id', 'external_trigger', 'conf']
    list_columns = [
        'state',
        'dag_id',
        'execution_date',
        'run_id',
        'run_type',
        'start_date',
        'end_date',
        'external_trigger',
        'conf',
    ]
    search_columns = [
        'state',
        'dag_id',
        'execution_date',
        'run_id',
        'run_type',
        'start_date',
        'end_date',
        'external_trigger',
    ]
    edit_columns = ['state', 'dag_id', 'execution_date', 'start_date', 'end_date', 'run_id', 'conf']

    base_order = ('execution_date', 'desc')

    base_filters = [['dag_id', DagFilter, lambda: []]]

    add_form = DagRunForm
    edit_form = DagRunEditForm

    formatters_columns = {
        'execution_date': wwwutils.datetime_f('execution_date'),
        'state': wwwutils.state_f,
        'start_date': wwwutils.datetime_f('start_date'),
        'end_date': wwwutils.datetime_f('end_date'),
        'dag_id': wwwutils.dag_link,
        'run_id': wwwutils.dag_run_link,
        'conf': wwwutils.json_f('conf'),
    }

    @action('muldelete', "Delete", "Are you sure you want to delete selected records?", single=False)
    @provide_session
    def action_muldelete(self, items, session=None):  # noqa # pylint: disable=unused-argument
        """Multiple delete."""
        self.datamodel.delete_all(items)
        self.update_redirect()
        return redirect(self.get_redirect())

    @action('set_running', "Set state to 'running'", '', single=False)
    @provide_session
    def action_set_running(self, drs, session=None):
        """Set state to running."""
        try:
            count = 0
            for dr in (
                session.query(DagRun).filter(DagRun.id.in_([dagrun.id for dagrun in drs])).all()
            ):  # noqa pylint: disable=no-member
                count += 1
                dr.start_date = timezone.utcnow()
                dr.state = State.RUNNING
            session.commit()
            flash(f"{count} dag runs were set to running")
        except Exception as ex:  # pylint: disable=broad-except
            flash(str(ex), 'error')
            flash('Failed to set state', 'error')
        return redirect(self.get_default_url())

    @action(
        'set_failed',
        "Set state to 'failed'",
        "All running task instances would also be marked as failed, are you sure?",
        single=False,
    )
    @provide_session
    def action_set_failed(self, drs, session=None):
        """Set state to failed."""
        try:
            count = 0
            altered_tis = []
            for dr in (
                session.query(DagRun).filter(DagRun.id.in_([dagrun.id for dagrun in drs])).all()
            ):  # noqa pylint: disable=no-member
                count += 1
                altered_tis += set_dag_run_state_to_failed(
                    current_app.dag_bag.get_dag(dr.dag_id), dr.execution_date, commit=True, session=session
                )
            altered_ti_count = len(altered_tis)
            flash(
                "{count} dag runs and {altered_ti_count} task instances "
                "were set to failed".format(count=count, altered_ti_count=altered_ti_count)
            )
        except Exception:  # noqa pylint: disable=broad-except
            flash('Failed to set state', 'error')
        return redirect(self.get_default_url())

    @action(
        'set_success',
        "Set state to 'success'",
        "All task instances would also be marked as success, are you sure?",
        single=False,
    )
    @provide_session
    def action_set_success(self, drs, session=None):
        """Set state to success."""
        try:
            count = 0
            altered_tis = []
            for dr in (
                session.query(DagRun).filter(DagRun.id.in_([dagrun.id for dagrun in drs])).all()
            ):  # noqa pylint: disable=no-member
                count += 1
                altered_tis += set_dag_run_state_to_success(
                    current_app.dag_bag.get_dag(dr.dag_id), dr.execution_date, commit=True, session=session
                )
            altered_ti_count = len(altered_tis)
            flash(
                "{count} dag runs and {altered_ti_count} task instances "
                "were set to success".format(count=count, altered_ti_count=altered_ti_count)
            )
        except Exception:  # noqa pylint: disable=broad-except
            flash('Failed to set state', 'error')
        return redirect(self.get_default_url())

    @action('clear', "Clear the state", "All task instances would be cleared, are you sure?", single=False)
    @provide_session
    def action_clear(self, drs, session=None):
        """Clears the state."""
        try:
            count = 0
            cleared_ti_count = 0
            dag_to_tis = {}
            for dr in session.query(DagRun).filter(DagRun.id.in_([dagrun.id for dagrun in drs])).all():
                count += 1
                dag = current_app.dag_bag.get_dag(dr.dag_id)
                tis_to_clear = dag_to_tis.setdefault(dag, [])
                tis_to_clear += dr.get_task_instances()

            for dag, tis in dag_to_tis.items():
                cleared_ti_count += len(tis)
                models.clear_task_instances(tis, session, dag=dag)

            flash(f"{count} dag runs and {cleared_ti_count} task instances were cleared")
        except Exception:  # noqa pylint: disable=broad-except
            flash('Failed to clear state', 'error')
        return redirect(self.get_default_url())


class LogModelView(AirflowModelView):
    """View to show records from Log table"""

    route_base = '/log'

    datamodel = AirflowModelView.CustomSQLAInterface(Log)  # noqa # type:ignore

    class_permission_name = permissions.RESOURCE_AUDIT_LOG
    method_permission_name = {
        'list': 'read',
    }
    base_permissions = [
        permissions.ACTION_CAN_READ,
        permissions.ACTION_CAN_ACCESS_MENU,
    ]

    list_columns = ['id', 'dttm', 'dag_id', 'task_id', 'event', 'execution_date', 'owner', 'extra']
    search_columns = ['dag_id', 'task_id', 'event', 'execution_date', 'owner', 'extra']

    base_order = ('dttm', 'desc')

    base_filters = [['dag_id', DagFilter, lambda: []]]

    formatters_columns = {
        'dttm': wwwutils.datetime_f('dttm'),
        'execution_date': wwwutils.datetime_f('execution_date'),
        'dag_id': wwwutils.dag_link,
    }


class TaskRescheduleModelView(AirflowModelView):
    """View to show records from Task Reschedule table"""

    route_base = '/taskreschedule'

    datamodel = AirflowModelView.CustomSQLAInterface(models.TaskReschedule)  # noqa # type: ignore
    related_views = [DagRunModelView]

    class_permission_name = permissions.RESOURCE_TASK_RESCHEDULE
    method_permission_name = {
        'list': 'read',
    }

    base_permissions = [
        permissions.ACTION_CAN_READ,
        permissions.ACTION_CAN_ACCESS_MENU,
    ]

    list_columns = [
        'id',
        'dag_id',
        'task_id',
        'execution_date',
        'try_number',
        'start_date',
        'end_date',
        'duration',
        'reschedule_date',
    ]

    search_columns = ['dag_id', 'task_id', 'execution_date', 'start_date', 'end_date', 'reschedule_date']

    base_order = ('id', 'desc')

    base_filters = [['dag_id', DagFilter, lambda: []]]

    def duration_f(self):
        """Duration calculation."""
        end_date = self.get('end_date')  # noqa pylint: disable=no-member
        duration = self.get('duration')  # noqa pylint: disable=no-member
        if end_date and duration:
            return timedelta(seconds=duration)
        return None

    formatters_columns = {
        'dag_id': wwwutils.dag_link,
        'task_id': wwwutils.task_instance_link,
        'start_date': wwwutils.datetime_f('start_date'),
        'end_date': wwwutils.datetime_f('end_date'),
        'execution_date': wwwutils.datetime_f('execution_date'),
        'reschedule_date': wwwutils.datetime_f('reschedule_date'),
        'duration': duration_f,
    }


class TaskInstanceModelView(AirflowModelView):
    """View to show records from TaskInstance table"""

    route_base = '/taskinstance'

    datamodel = AirflowModelView.CustomSQLAInterface(models.TaskInstance)  # noqa # type: ignore

    class_permission_name = permissions.RESOURCE_TASK_INSTANCE
    method_permission_name = {
        'list': 'read',
        'action_clear': 'edit',
        'action_set_running': 'edit',
        'action_set_failed': 'edit',
        'action_set_success': 'edit',
        'action_set_retry': 'edit',
    }
    base_permissions = [
        permissions.ACTION_CAN_CREATE,
        permissions.ACTION_CAN_READ,
        permissions.ACTION_CAN_EDIT,
        permissions.ACTION_CAN_DELETE,
        permissions.ACTION_CAN_ACCESS_MENU,
    ]

    page_size = PAGE_SIZE

    list_columns = [
        'state',
        'dag_id',
        'task_id',
        'execution_date',
        'operator',
        'start_date',
        'end_date',
        'duration',
        'job_id',
        'hostname',
        'unixname',
        'priority_weight',
        'queue',
        'queued_dttm',
        'try_number',
        'pool',
        'queued_by_job_id',
        'external_executor_id',
        'log_url',
    ]

    order_columns = [
        item for item in list_columns if item not in ['try_number', 'log_url', 'external_executor_id']
    ]

    search_columns = [
        'state',
        'dag_id',
        'task_id',
        'execution_date',
        'hostname',
        'queue',
        'pool',
        'operator',
        'start_date',
        'end_date',
        'queued_dttm',
    ]

    edit_columns = [
        'state',
        'dag_id',
        'task_id',
        'execution_date',
        'start_date',
        'end_date',
    ]

    edit_form = TaskInstanceEditForm

    base_order = ('job_id', 'asc')

    base_filters = [['dag_id', DagFilter, lambda: []]]

    def log_url_formatter(self):
        """Formats log URL."""
        log_url = self.get('log_url')  # noqa pylint: disable=no-member
        return Markup(  # noqa
            '<a href="{log_url}"><span class="material-icons" aria-hidden="true">reorder</span></a>'
        ).format(log_url=log_url)

    def duration_f(self):
        """Formats duration."""
        end_date = self.get('end_date')  # noqa pylint: disable=no-member
        duration = self.get('duration')  # noqa pylint: disable=no-member
        if end_date and duration:
            return timedelta(seconds=duration)
        return None

    formatters_columns = {
        'log_url': log_url_formatter,
        'task_id': wwwutils.task_instance_link,
        'hostname': wwwutils.nobr_f('hostname'),
        'state': wwwutils.state_f,
        'execution_date': wwwutils.datetime_f('execution_date'),
        'start_date': wwwutils.datetime_f('start_date'),
        'end_date': wwwutils.datetime_f('end_date'),
        'queued_dttm': wwwutils.datetime_f('queued_dttm'),
        'dag_id': wwwutils.dag_link,
        'duration': duration_f,
    }

    @provide_session
    @action(
        'clear',
        lazy_gettext('Clear'),
        lazy_gettext(
            'Are you sure you want to clear the state of the selected task'
            ' instance(s) and set their dagruns to the running state?'
        ),
        single=False,
    )
    def action_clear(self, task_instances, session=None):
        """Clears the action."""
        try:
            dag_to_tis = {}

            for ti in task_instances:
                dag = current_app.dag_bag.get_dag(ti.dag_id)
                task_instances_to_clean = dag_to_tis.setdefault(dag, [])
                task_instances_to_clean.append(ti)

            for dag, task_instances_list in dag_to_tis.items():
                models.clear_task_instances(task_instances_list, session, dag=dag)

            session.commit()
            flash(f"{len(task_instances)} task instances have been cleared")
            self.update_redirect()
            return redirect(self.get_redirect())
        except Exception as e:  # noqa pylint: disable=broad-except
            flash(f'Failed to clear task instances: "{e}"', 'error')
            return None

    @provide_session
    def set_task_instance_state(self, tis, target_state, session=None):
        """Set task instance state."""
        try:
            count = len(tis)
            for ti in tis:
                ti.set_state(target_state, session)
            session.commit()
            flash(f"{count} task instances were set to '{target_state}'")
        except Exception:  # noqa pylint: disable=broad-except
            flash('Failed to set state', 'error')

    @action('set_running', "Set state to 'running'", '', single=False)
    @auth.has_access(
        [
            (permissions.ACTION_CAN_EDIT, permissions.RESOURCE_DAG),
        ]
    )
    def action_set_running(self, tis):
        """Set state to 'running'"""
        self.set_task_instance_state(tis, State.RUNNING)
        self.update_redirect()
        return redirect(self.get_redirect())

    @action('set_failed', "Set state to 'failed'", '', single=False)
    @auth.has_access(
        [
            (permissions.ACTION_CAN_EDIT, permissions.RESOURCE_DAG),
        ]
    )
    def action_set_failed(self, tis):
        """Set state to 'failed'"""
        self.set_task_instance_state(tis, State.FAILED)
        self.update_redirect()
        return redirect(self.get_redirect())

    @action('set_success', "Set state to 'success'", '', single=False)
    @auth.has_access(
        [
            (permissions.ACTION_CAN_EDIT, permissions.RESOURCE_DAG),
        ]
    )
    def action_set_success(self, tis):
        """Set state to 'success'"""
        self.set_task_instance_state(tis, State.SUCCESS)
        self.update_redirect()
        return redirect(self.get_redirect())

    @action('set_retry', "Set state to 'up_for_retry'", '', single=False)
    @auth.has_access(
        [
            (permissions.ACTION_CAN_EDIT, permissions.RESOURCE_DAG),
        ]
    )
    def action_set_retry(self, tis):
        """Set state to 'up_for_retry'"""
        self.set_task_instance_state(tis, State.UP_FOR_RETRY)
        self.update_redirect()
        return redirect(self.get_redirect())


class DagModelView(AirflowModelView):
    """View to show records from DAG table"""

    route_base = '/dagmodel'

    datamodel = AirflowModelView.CustomSQLAInterface(DagModel)  # noqa # type: ignore

    class_permission_name = permissions.RESOURCE_DAG
    method_permission_name = {
        'list': 'read',
        'show': 'read',
    }
    base_permissions = [
        permissions.ACTION_CAN_READ,
        permissions.ACTION_CAN_EDIT,
        permissions.ACTION_CAN_DELETE,
    ]

    list_columns = [
        'dag_id',
        'is_paused',
        'last_parsed_time',
        'last_expired',
        'scheduler_lock',
        'fileloc',
        'owners',
    ]

    formatters_columns = {'dag_id': wwwutils.dag_link}

    base_filters = [['dag_id', DagFilter, lambda: []]]

    def get_query(self):
        """Default filters for model"""
        return (
            super()  # noqa pylint: disable=no-member
            .get_query()
            .filter(or_(models.DagModel.is_active, models.DagModel.is_paused))
            .filter(~models.DagModel.is_subdag)
        )

    def get_count_query(self):
        """Default filters for model"""
        return (
            super()  # noqa pylint: disable=no-member
            .get_count_query()
            .filter(models.DagModel.is_active)
            .filter(~models.DagModel.is_subdag)
        )

    @auth.has_access(
        [
            (permissions.ACTION_CAN_READ, permissions.RESOURCE_DAG),
        ]
    )
    @provide_session
    @expose('/autocomplete')
    def autocomplete(self, session=None):
        """Autocomplete."""
        query = unquote(request.args.get('query', ''))

        if not query:
            wwwutils.json_response([])

        # Provide suggestions of dag_ids and owners
        dag_ids_query = session.query(DagModel.dag_id.label('item')).filter(  # pylint: disable=no-member
            ~DagModel.is_subdag, DagModel.is_active, DagModel.dag_id.ilike('%' + query + '%')
        )  # noqa pylint: disable=no-member

        owners_query = session.query(func.distinct(DagModel.owners).label('item')).filter(
            ~DagModel.is_subdag, DagModel.is_active, DagModel.owners.ilike('%' + query + '%')
        )  # noqa pylint: disable=no-member

        # Hide DAGs if not showing status: "all"
        status = flask_session.get(FILTER_STATUS_COOKIE)
        if status == 'active':
            dag_ids_query = dag_ids_query.filter(~DagModel.is_paused)
            owners_query = owners_query.filter(~DagModel.is_paused)
        elif status == 'paused':
            dag_ids_query = dag_ids_query.filter(DagModel.is_paused)
            owners_query = owners_query.filter(DagModel.is_paused)

        filter_dag_ids = current_app.appbuilder.sm.get_accessible_dag_ids(g.user)
        # pylint: disable=no-member
        dag_ids_query = dag_ids_query.filter(DagModel.dag_id.in_(filter_dag_ids))
        owners_query = owners_query.filter(DagModel.dag_id.in_(filter_dag_ids))
        # pylint: enable=no-member

        payload = [row[0] for row in dag_ids_query.union(owners_query).limit(10).all()]

        return wwwutils.json_response(payload)


<<<<<<< HEAD
class DagDependenciesView(AirflowBaseView):
    """View to show dependencies between DAGs"""

    refresh_interval = conf.getint(
        "webserver",
        "dag_dependencies_refresh_interval",
        fallback=conf.getint("scheduler", "dag_dir_list_interval"),
    )
    last_refresh = datetime.utcnow() - timedelta(seconds=refresh_interval)
    trigger_task_types = conf.getlist("core", "dag_dependencies_trigger")
    sensor_task_types = conf.getlist("core", "dag_dependencies_sensor")
    nodes = []
    edges = []

    @expose('/dag-dependencies')
    @auth.has_access(
        [
            (permissions.ACTION_CAN_READ, permissions.RESOURCE_DAG_DEPENDENCIES),
        ]
    )
    @gzipped
    @action_logging
    def list(self):
        """Display DAG dependencies"""
        title = "DAG Dependencies"

        if datetime.utcnow() > self.last_refresh + timedelta(seconds=self.refresh_interval):
            self._calculate_graph()
            self.last_refresh = datetime.utcnow()

        return self.render_template(
            "airflow/dag_dependencies.html",
            title=title,
            nodes=self.nodes,
            edges=self.edges,
            last_refresh=self.last_refresh.strftime("%Y-%m-%d %H:%M:%S"),
            arrange=conf.get("webserver", "dag_orientation"),
            width=request.args.get("width", "100%"),
            height=request.args.get("height", "800"),
        )

    def _calculate_graph(self):

        current_app.dag_bag.collect_dags_from_db()

        nodes = {}
        edges = []

        for dag_id, dag in current_app.dag_bag.dags.items():
            dag_node_id = f"d:{dag_id}"
            nodes[dag_node_id] = self._node_dict(dag_node_id, dag_id, "dag")

            for task in dag.tasks:
                task_node_id = f"t:{dag_id}:{task.task_id}"
                if task.task_type in self.trigger_task_types:
                    nodes[task_node_id] = self._node_dict(task_node_id, task.task_id, "trigger")

                    edges.extend(
                        [
                            {"u": dag_node_id, "v": task_node_id},
                            {"u": task_node_id, "v": f"d:{task.trigger_dag_id}"},
                        ]
                    )
                elif task.task_type in self.sensor_task_types:
                    nodes[task_node_id] = self._node_dict(task_node_id, task.task_id, "sensor")

                    edges.extend(
                        [
                            {"u": task_node_id, "v": dag_node_id},
                            {"u": f"d:{task.external_dag_id}", "v": task_node_id},
                        ]
                    )

        self.nodes = list(nodes.values())
        self.edges = edges

    @staticmethod
    def _node_dict(node_id, label, node_class):
        return {
            "id": node_id,
            "value": {"label": label, "rx": 5, "ry": 5, "class": node_class},
        }
=======
class CustomPermissionModelView(PermissionModelView):
    """Customize permission names for FAB's builtin PermissionModelView."""

    class_permission_name = permissions.RESOURCE_PERMISSION
    method_permission_name = {
        'list': 'read',
    }
    base_permissions = [
        permissions.ACTION_CAN_READ,
    ]


class CustomPermissionViewModelView(PermissionViewModelView):
    """Customize permission names for FAB's builtin PermissionViewModelView."""

    class_permission_name = permissions.RESOURCE_PERMISSION_VIEW
    method_permission_name = {
        'list': 'read',
    }
    base_permissions = [
        permissions.ACTION_CAN_READ,
    ]


class CustomResetMyPasswordView(ResetMyPasswordView):
    """Customize permission names for FAB's builtin ResetMyPasswordView."""

    class_permission_name = permissions.RESOURCE_MY_PASSWORD
    method_permission_name = {
        'this_form_get': 'read',
        'this_form_post': 'edit',
    }
    base_permissions = [permissions.ACTION_CAN_EDIT, permissions.ACTION_CAN_READ]


class CustomResetPasswordView(ResetPasswordView):
    """Customize permission names for FAB's builtin ResetPasswordView."""

    class_permission_name = permissions.RESOURCE_PASSWORD
    method_permission_name = {
        'this_form_get': 'read',
        'this_form_post': 'edit',
    }

    base_permissions = [permissions.ACTION_CAN_EDIT, permissions.ACTION_CAN_READ]


class CustomRoleModelView(RoleModelView):
    """Customize permission names for FAB's builtin RoleModelView."""

    class_permission_name = permissions.RESOURCE_ROLE
    method_permission_name = {
        'delete': 'delete',
        'download': 'read',
        'show': 'read',
        'list': 'read',
        'edit': 'edit',
        'add': 'create',
        'copy_role': 'create',
    }
    base_permissions = [
        permissions.ACTION_CAN_CREATE,
        permissions.ACTION_CAN_READ,
        permissions.ACTION_CAN_EDIT,
        permissions.ACTION_CAN_DELETE,
    ]


class CustomViewMenuModelView(ViewMenuModelView):
    """Customize permission names for FAB's builtin ViewMenuModelView."""

    class_permission_name = permissions.RESOURCE_VIEW_MENU
    method_permission_name = {
        'list': 'read',
    }
    base_permissions = [
        permissions.ACTION_CAN_READ,
    ]


class CustomUserDBModelView(UserDBModelView):
    """Customize permission names for FAB's builtin UserDBModelView."""

    _class_permission_name = permissions.RESOURCE_USER

    class_permission_name_mapping = {
        'resetmypassword': permissions.RESOURCE_MY_PASSWORD,
        'resetpasswords': permissions.RESOURCE_PASSWORD,
        'userinfoedit': permissions.RESOURCE_MY_PROFILE,
        'userinfo': permissions.RESOURCE_MY_PROFILE,
    }

    method_permission_name = {
        'add': 'create',
        'userinfo': 'read',
        'download': 'read',
        'show': 'read',
        'list': 'read',
        'edit': 'edit',
        'resetmypassword': 'read',
        'resetpasswords': 'read',
        'userinfoedit': 'edit',
        'delete': 'delete',
    }

    base_permissions = [
        permissions.ACTION_CAN_CREATE,
        permissions.ACTION_CAN_READ,
        permissions.ACTION_CAN_EDIT,
        permissions.ACTION_CAN_DELETE,
    ]

    @property
    def class_permission_name(self):
        """Returns appropriate permission name depending on request method name."""
        if request:
            action_name = request.view_args.get("name")
            _, method_name = request.url_rule.endpoint.split(".")
            if method_name == 'action' and action_name:
                return self.class_permission_name_mapping.get(action_name, self._class_permission_name)
            if method_name:
                return self.class_permission_name_mapping.get(method_name, self._class_permission_name)

        return self._class_permission_name

    @class_permission_name.setter
    def class_permission_name(self, name):
        self._class_permission_name = name


class CustomUserInfoEditView(UserInfoEditView):
    """Customize permission names for FAB's builtin UserInfoEditView."""

    class_permission_name = permissions.RESOURCE_MY_PROFILE
    route_base = "/userinfoeditview"
    method_permission_name = {
        'this_form_get': 'read',
        'this_form_post': 'edit',
    }
    base_permissions = [permissions.ACTION_CAN_EDIT, permissions.ACTION_CAN_READ]


class CustomUserStatsChartView(UserStatsChartView):
    """Customize permission names for FAB's builtin UserStatsChartView."""

    class_permission_name = permissions.RESOURCE_USER_STATS_CHART
    route_base = "/userstatschartview"
    method_permission_name = {
        'chart': 'read',
    }
    base_permissions = [permissions.ACTION_CAN_READ]


class CustomUserLDAPModelView(UserLDAPModelView):
    """Customize permission names for FAB's builtin UserLDAPModelView."""

    class_permission_name = permissions.RESOURCE_MY_PROFILE
    method_permission_name = {
        'userinfo': 'read',
    }
    base_permissions = [
        permissions.ACTION_CAN_READ,
    ]


class CustomUserOAuthModelView(UserOAuthModelView):
    """Customize permission names for FAB's builtin UserOAuthModelView."""

    class_permission_name = permissions.RESOURCE_MY_PROFILE
    method_permission_name = {
        'userinfo': 'read',
    }
    base_permissions = [
        permissions.ACTION_CAN_READ,
    ]


class CustomUserOIDModelView(UserOIDModelView):
    """Customize permission names for FAB's builtin UserOIDModelView."""

    class_permission_name = permissions.RESOURCE_MY_PROFILE
    method_permission_name = {
        'userinfo': 'read',
    }
    base_permissions = [
        permissions.ACTION_CAN_READ,
    ]


class CustomUserRemoteUserModelView(UserRemoteUserModelView):
    """Customize permission names for FAB's builtin UserRemoteUserModelView."""

    class_permission_name = permissions.RESOURCE_MY_PROFILE
    method_permission_name = {
        'userinfo': 'read',
    }
    base_permissions = [
        permissions.ACTION_CAN_READ,
    ]
>>>>>>> adbab36c
<|MERGE_RESOLUTION|>--- conflicted
+++ resolved
@@ -3855,7 +3855,6 @@
         return wwwutils.json_response(payload)
 
 
-<<<<<<< HEAD
 class DagDependenciesView(AirflowBaseView):
     """View to show dependencies between DAGs"""
 
@@ -3938,7 +3937,8 @@
             "id": node_id,
             "value": {"label": label, "rx": 5, "ry": 5, "class": node_class},
         }
-=======
+
+
 class CustomPermissionModelView(PermissionModelView):
     """Customize permission names for FAB's builtin PermissionModelView."""
 
@@ -4137,5 +4137,4 @@
     }
     base_permissions = [
         permissions.ACTION_CAN_READ,
-    ]
->>>>>>> adbab36c
+    ]