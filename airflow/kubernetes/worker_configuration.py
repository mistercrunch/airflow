# Licensed to the Apache Software Foundation (ASF) under one
# or more contributor license agreements.  See the NOTICE file
# distributed with this work for additional information
# regarding copyright ownership.  The ASF licenses this file
# to you under the Apache License, Version 2.0 (the
# "License"); you may not use this file except in compliance
# with the License.  You may obtain a copy of the License at
#
#   http://www.apache.org/licenses/LICENSE-2.0
#
# Unless required by applicable law or agreed to in writing,
# software distributed under the License is distributed on an
# "AS IS" BASIS, WITHOUT WARRANTIES OR CONDITIONS OF ANY
# KIND, either express or implied.  See the License for the
# specific language governing permissions and limitations
# under the License.

import os

from airflow.configuration import conf
import kubernetes.client.models as k8s
from airflow.kubernetes.pod_generator import PodGenerator
from airflow.utils.log.logging_mixin import LoggingMixin
from airflow.kubernetes.kube_config import KubeConfig
from typing import List


class WorkerConfiguration(LoggingMixin):
    """Contains Kubernetes Airflow Worker configuration logic"""

    dags_volume_name = 'airflow-dags'
    logs_volume_name = 'airflow-logs'
    git_sync_ssh_secret_volume_name = 'git-sync-ssh-key'
    git_ssh_key_secret_key = 'gitSshKey'
    git_sync_ssh_known_hosts_volume_name = 'git-sync-known-hosts'
    git_ssh_known_hosts_configmap_key = 'known_hosts'

    def __init__(self, kube_config: KubeConfig):
        self.kube_config = kube_config
        self.worker_airflow_home = self.kube_config.airflow_home
        self.worker_airflow_dags = self.kube_config.dags_folder
        self.worker_airflow_logs = self.kube_config.base_log_folder
        super().__init__()

    def _get_init_containers(self) -> List[k8s.V1Container]:
        """When using git to retrieve the DAGs, use the GitSync Init Container"""
        # If we're using volume claims to mount the dags, no init container is needed
        if self.kube_config.dags_volume_claim or \
           self.kube_config.dags_volume_host or self.kube_config.dags_in_image:
            return []

        # Otherwise, define a git-sync init container
        init_environment: List[k8s.V1EnvVar] = [k8s.V1EnvVar(
            name='GIT_SYNC_REPO',
            value=self.kube_config.git_repo
        ), k8s.V1EnvVar(
            name='GIT_SYNC_BRANCH',
            value=self.kube_config.git_branch
        ), k8s.V1EnvVar(
            name='GIT_SYNC_ROOT',
            value=self.kube_config.git_sync_root
        ), k8s.V1EnvVar(
            name='GIT_SYNC_DEST',
            value=self.kube_config.git_sync_dest
        ), k8s.V1EnvVar(
            name='GIT_SYNC_DEPTH',
            value='1'
        ), k8s.V1EnvVar(
            name='GIT_SYNC_ONE_TIME',
            value='true'
        )]
        if self.kube_config.git_user:
            init_environment.append(k8s.V1EnvVar(
                name='GIT_SYNC_USERNAME',
                value=self.kube_config.git_user
            ))
        if self.kube_config.git_password:
            init_environment.append(k8s.V1EnvVar(
                name='GIT_SYNC_PASSWORD',
                value=self.kube_config.git_password
            ))

        volume_mounts: List[k8s.V1VolumeMount] = [k8s.V1VolumeMount(
            mount_path=self.kube_config.git_sync_root,
            name=self.dags_volume_name,
            read_only=False
        )]
        if self.kube_config.git_ssh_key_secret_name:
            volume_mounts.append(k8s.V1VolumeMount(
                name=self.git_sync_ssh_secret_volume_name,
                mount_path='/etc/git-secret/ssh',
                sub_path='ssh'
            ))

            init_environment.extend([
                k8s.V1EnvVar(
                    name='GIT_SSH_KEY_FILE',
                    value='/etc/git-secret/ssh'
                ),
                k8s.V1EnvVar(
                    name='GIT_SYNC_SSH',
                    value='true'
                )
            ])

        if self.kube_config.git_ssh_known_hosts_configmap_name:
            volume_mounts.append(k8s.V1VolumeMount(
                name=self.git_sync_ssh_known_hosts_volume_name,
                mount_path='/etc/git-secret/known_hosts',
                sub_path='known_hosts'
            ))
            init_environment.extend([k8s.V1EnvVar(
                name='GIT_KNOWN_HOSTS',
                value='true'
            ), k8s.V1EnvVar(
                name='GIT_SSH_KNOWN_HOSTS_FILE',
                value='/etc/git-secret/known_hosts'
            )])
        else:
<<<<<<< HEAD
            init_environment.append(k8s.V1EnvVar(
                name='GIT_KNOWN_HOSTS',
                value='false'
            ))

        return [k8s.V1Container(
            name=self.kube_config.git_sync_init_container_name,
            image=self.kube_config.git_sync_container,
            security_context=k8s.V1SecurityContext(run_as_user=65533),  # git-sync user
            env=init_environment,
            volume_mounts=volume_mounts
        )]

    def _get_env(self) -> List[k8s.V1EnvVar]:
=======
            init_environment.append({
                'name': 'GIT_KNOWN_HOSTS',
                'value': 'false'
            })

        init_containers = [{
            'name': self.kube_config.git_sync_init_container_name,
            'image': self.kube_config.git_sync_container,
            'env': init_environment,
            'volumeMounts': volume_mounts
        }]

        if self.kube_config.git_sync_run_as_user != "":
            init_containers[0]['securityContext'] = {
                'runAsUser': self.kube_config.git_sync_run_as_user  # git-sync user
            }

        return init_containers

    def _get_environment(self):
>>>>>>> 8288cf1c
        """Defines any necessary environment variables for the pod executor"""
        env = {}

        for env_var_name, env_var_val in self.kube_config.kube_env_vars.items():
            env[env_var_name] = env_var_val

        env["AIRFLOW__CORE__EXECUTOR"] = "LocalExecutor"

        if self.kube_config.airflow_configmap:
            env['AIRFLOW_HOME'] = self.worker_airflow_home
            env['AIRFLOW__CORE__DAGS_FOLDER'] = self.worker_airflow_dags
        if (not self.kube_config.airflow_configmap and
                'AIRFLOW__CORE__SQL_ALCHEMY_CONN' not in self.kube_config.kube_secrets):
            env['AIRFLOW__CORE__SQL_ALCHEMY_CONN'] = conf.get("core", "SQL_ALCHEMY_CONN")
        if self.kube_config.git_dags_folder_mount_point:
            # /root/airflow/dags/repo/dags
            dag_volume_mount_path = os.path.join(
                self.kube_config.git_dags_folder_mount_point,
                self.kube_config.git_sync_dest,  # repo
                self.kube_config.git_subpath     # dags
            )
            env['AIRFLOW__CORE__DAGS_FOLDER'] = dag_volume_mount_path

        return list(map(lambda tup: k8s.V1EnvVar(name=tup[0], value=tup[1]), env.items()))

    def _get_env_from(self) -> List[k8s.V1EnvFromSource]:
        """Extracts any configmapRefs to envFrom"""
        env_from = []

        if self.kube_config.env_from_configmap_ref:
            for config_map_ref in self.kube_config.env_from_secret_ref.split(','):
                env_from.append(
                    k8s.V1EnvFromSource(config_map_ref=k8s.V1ConfigMapEnvSource(config_map_ref))
                )

        if self.kube_config.env_from_secret_ref:
            for secret_ref in self.kube_config.env_from_secret_ref.split(','):
                env_from.append(
                    k8s.V1EnvFromSource(secret_ref=k8s.V1SecretEnvSource(secret_ref))
                )

        return env_from

    def _get_secret_env(self) -> List[k8s.V1EnvVar]:
        """Defines any necessary secrets for the pod executor"""
        worker_secrets: List[k8s.V1EnvVar] = []

        for env_var_name, obj_key_pair in self.kube_config.kube_secrets.items():
            k8s_secret_obj, k8s_secret_key = obj_key_pair.split('=')
            worker_secrets.append(
                k8s.V1EnvVar(
                    name=env_var_name,
                    value_from=k8s.V1EnvVarSource(
                        secret_key_ref=k8s.V1SecretKeySelector(
                            name=k8s_secret_obj,
                            key=k8s_secret_key
                        )
                    )
                )
            )

        return worker_secrets

    def _get_image_pull_secrets(self) -> List[k8s.V1LocalObjectReference]:
        """Extracts any image pull secrets for fetching container(s)"""
        if not self.kube_config.image_pull_secrets:
            return []
        pull_secrets = self.kube_config.image_pull_secrets.split(',')
        return list(map(lambda name: k8s.V1LocalObjectReference(name), pull_secrets))

    def _get_security_context(self) -> k8s.V1PodSecurityContext:
        """Defines the security context"""

<<<<<<< HEAD
        fs_group = None

        if self.kube_config.worker_fs_group:
            fs_group = self.kube_config.worker_fs_group
=======
        if self.kube_config.worker_run_as_user != "":
            security_context['runAsUser'] = self.kube_config.worker_run_as_user

        if self.kube_config.worker_fs_group != "":
            security_context['fsGroup'] = self.kube_config.worker_fs_group
>>>>>>> 8288cf1c

        # set fs_group to 65533 if not explicitly specified and using git ssh keypair auth
        if self.kube_config.git_ssh_key_secret_name and fs_group is None:
            fs_group = 65533

        return k8s.V1PodSecurityContext(
            run_as_user=self.kube_config.worker_run_as_user or None,
            fs_group=fs_group
        )

    def _get_labels(self, kube_executor_labels, labels) -> k8s.V1LabelSelector:
        copy = self.kube_config.kube_labels.copy()
        copy.update(kube_executor_labels)
        copy.update(labels)
        return copy

    def _get_volume_mounts(self) -> List[k8s.V1VolumeMount]:
        volume_mounts = {
            self.dags_volume_name: k8s.V1VolumeMount(
                name=self.dags_volume_name,
                mount_path=self.generate_dag_volume_mount_path(),
                read_only=True,
            ),
            self.logs_volume_name: k8s.V1VolumeMount(
                name=self.logs_volume_name,
                mount_path=self.worker_airflow_logs,
            )
        }

        if self.kube_config.dags_volume_subpath:
            volume_mounts[self.dags_volume_name].sub_path = self.kube_config.dags_volume_subpath

        if self.kube_config.logs_volume_subpath:
            volume_mounts[self.logs_volume_name].sub_path = self.kube_config.logs_volume_subpath

        if self.kube_config.dags_in_image:
            del volume_mounts[self.dags_volume_name]

        # Mount the airflow.cfg file via a configmap the user has specified
        if self.kube_config.airflow_configmap:
            config_volume_name = 'airflow-config'
            config_path = '{}/airflow.cfg'.format(self.worker_airflow_home)
            volume_mounts[config_volume_name] = k8s.V1VolumeMount(
                name=config_volume_name,
                mount_path=config_path,
                sub_path='airflow.cfg',
                read_only=True
            )

        return list(volume_mounts.values())

    def _get_volumes(self) -> List[k8s.V1Volume]:
        def _construct_volume(name, claim, host) -> k8s.V1Volume:
            volume = k8s.V1Volume(name=name)

            if claim:
                volume.persistent_volume_claim = k8s.V1PersistentVolumeClaimVolumeSource(
                    claim_name=claim
                )
            elif host:
                volume.host_path = k8s.V1HostPathVolumeSource(
                    path=host,
                    type=''
                )
            else:
                volume.empty_dir = {}

            return volume

        volumes = {
            self.dags_volume_name: _construct_volume(
                self.dags_volume_name,
                self.kube_config.dags_volume_claim,
                self.kube_config.dags_volume_host
            ),
            self.logs_volume_name: _construct_volume(
                self.logs_volume_name,
                self.kube_config.logs_volume_claim,
                self.kube_config.logs_volume_host
            )
        }

        if self.kube_config.dags_in_image:
            del volumes[self.dags_volume_name]

        # Get the SSH key from secrets as a volume
        if self.kube_config.git_ssh_key_secret_name:
            volumes[self.git_sync_ssh_secret_volume_name] = k8s.V1Volume(
                name=self.git_sync_ssh_secret_volume_name,
                secret=k8s.V1SecretVolumeSource(
                    secret_name=self.kube_config.git_ssh_key_secret_name,
                    items=[k8s.V1KeyToPath(
                        key=self.git_ssh_key_secret_key,
                        path='ssh',
                        mode=0o440
                    )]
                )
            )

        if self.kube_config.git_ssh_known_hosts_configmap_name:
            volumes[self.git_sync_ssh_known_hosts_volume_name] = k8s.V1Volume(
                name=self.git_sync_ssh_known_hosts_volume_name,
                config_map=k8s.V1ConfigMapVolumeSource(
                    name=self.kube_config.git_ssh_known_hosts_configmap_name,
                    default_mode=0o440
                )
            )

        # Mount the airflow.cfg file via a configmap the user has specified
        if self.kube_config.airflow_configmap:
            config_volume_name = 'airflow-config'
            volumes[config_volume_name] = k8s.V1Volume(
                name=config_volume_name,
                config_map=k8s.V1ConfigMapVolumeSource(
                    name=self.kube_config.airflow_configmap
                )
            )

        return list(volumes.values())

    def generate_dag_volume_mount_path(self):
        if self.kube_config.dags_volume_claim or self.kube_config.dags_volume_host:
            dag_volume_mount_path = self.worker_airflow_dags
        else:
            dag_volume_mount_path = self.kube_config.git_dags_folder_mount_point

        return dag_volume_mount_path

    def make_pod(self, namespace, worker_uuid, pod_id, dag_id, task_id, execution_date,
<<<<<<< HEAD
                 try_number, airflow_command):
        pod_generator = PodGenerator(
=======
                 try_number, airflow_command, kube_executor_config):
        volumes_dict, volume_mounts_dict = self._get_volumes_and_mounts()
        worker_init_container_spec = self._get_init_containers()
        resources = Resources(
            request_memory=kube_executor_config.request_memory,
            request_cpu=kube_executor_config.request_cpu,
            limit_memory=kube_executor_config.limit_memory,
            limit_cpu=kube_executor_config.limit_cpu,
            limit_gpu=kube_executor_config.limit_gpu
        )
        gcp_sa_key = kube_executor_config.gcp_service_account_key
        annotations = dict(kube_executor_config.annotations) or self.kube_config.kube_annotations
        if gcp_sa_key:
            annotations['iam.cloud.google.com/service-account'] = gcp_sa_key

        volumes = [value for value in volumes_dict.values()] + kube_executor_config.volumes
        volume_mounts = [value for value in volume_mounts_dict.values()] + kube_executor_config.volume_mounts

        affinity = kube_executor_config.affinity or self.kube_config.kube_affinity
        tolerations = kube_executor_config.tolerations or self.kube_config.kube_tolerations

        return Pod(
>>>>>>> 8288cf1c
            namespace=namespace,
            name=pod_id,
            image=self.kube_config.kube_image,
            image_pull_policy=self.kube_config.kube_image_pull_policy,
            labels={
                'airflow-worker': worker_uuid,
                'dag_id': dag_id,
                'task_id': task_id,
                'execution_date': execution_date,
                'try_number': str(try_number),
            },
            cmds=[airflow_command],
            volumes=self._get_volumes(),
            volume_mounts=self._get_volume_mounts(),
            init_containers=self._get_init_containers(),
            annotations=self.kube_config.kube_annotations,
            affinity=self.kube_config.kube_affinity,
            tolerations=self.kube_config.kube_tolerations,
            configmaps=self._get_env_from(),
            security_context=self._get_security_context(),
            envs=self._get_env() + self._get_secret_env(),
            node_selectors=self.kube_config.kube_node_selectors,
            service_account_name=self.kube_config.worker_service_account_name,
        )

        return pod_generator.gen_pod()<|MERGE_RESOLUTION|>--- conflicted
+++ resolved
@@ -21,7 +21,6 @@
 import kubernetes.client.models as k8s
 from airflow.kubernetes.pod_generator import PodGenerator
 from airflow.utils.log.logging_mixin import LoggingMixin
-from airflow.kubernetes.kube_config import KubeConfig
 from typing import List
 
 
@@ -35,7 +34,7 @@
     git_sync_ssh_known_hosts_volume_name = 'git-sync-known-hosts'
     git_ssh_known_hosts_configmap_key = 'known_hosts'
 
-    def __init__(self, kube_config: KubeConfig):
+    def __init__(self, kube_config):
         self.kube_config = kube_config
         self.worker_airflow_home = self.kube_config.airflow_home
         self.worker_airflow_dags = self.kube_config.dags_folder
@@ -117,7 +116,6 @@
                 value='/etc/git-secret/known_hosts'
             )])
         else:
-<<<<<<< HEAD
             init_environment.append(k8s.V1EnvVar(
                 name='GIT_KNOWN_HOSTS',
                 value='false'
@@ -126,34 +124,12 @@
         return [k8s.V1Container(
             name=self.kube_config.git_sync_init_container_name,
             image=self.kube_config.git_sync_container,
-            security_context=k8s.V1SecurityContext(run_as_user=65533),  # git-sync user
+            security_context=k8s.V1SecurityContext(run_as_user=self.kube_config.git_sync_run_as_user or 65533),  # git-sync user
             env=init_environment,
-            volume_mounts=volume_mounts
+            volume_mounts=volume_mounts,
         )]
 
     def _get_env(self) -> List[k8s.V1EnvVar]:
-=======
-            init_environment.append({
-                'name': 'GIT_KNOWN_HOSTS',
-                'value': 'false'
-            })
-
-        init_containers = [{
-            'name': self.kube_config.git_sync_init_container_name,
-            'image': self.kube_config.git_sync_container,
-            'env': init_environment,
-            'volumeMounts': volume_mounts
-        }]
-
-        if self.kube_config.git_sync_run_as_user != "":
-            init_containers[0]['securityContext'] = {
-                'runAsUser': self.kube_config.git_sync_run_as_user  # git-sync user
-            }
-
-        return init_containers
-
-    def _get_environment(self):
->>>>>>> 8288cf1c
         """Defines any necessary environment variables for the pod executor"""
         env = {}
 
@@ -227,18 +203,10 @@
     def _get_security_context(self) -> k8s.V1PodSecurityContext:
         """Defines the security context"""
 
-<<<<<<< HEAD
         fs_group = None
 
         if self.kube_config.worker_fs_group:
             fs_group = self.kube_config.worker_fs_group
-=======
-        if self.kube_config.worker_run_as_user != "":
-            security_context['runAsUser'] = self.kube_config.worker_run_as_user
-
-        if self.kube_config.worker_fs_group != "":
-            security_context['fsGroup'] = self.kube_config.worker_fs_group
->>>>>>> 8288cf1c
 
         # set fs_group to 65533 if not explicitly specified and using git ssh keypair auth
         if self.kube_config.git_ssh_key_secret_name and fs_group is None:
@@ -368,33 +336,9 @@
         return dag_volume_mount_path
 
     def make_pod(self, namespace, worker_uuid, pod_id, dag_id, task_id, execution_date,
-<<<<<<< HEAD
                  try_number, airflow_command):
         pod_generator = PodGenerator(
-=======
-                 try_number, airflow_command, kube_executor_config):
-        volumes_dict, volume_mounts_dict = self._get_volumes_and_mounts()
-        worker_init_container_spec = self._get_init_containers()
-        resources = Resources(
-            request_memory=kube_executor_config.request_memory,
-            request_cpu=kube_executor_config.request_cpu,
-            limit_memory=kube_executor_config.limit_memory,
-            limit_cpu=kube_executor_config.limit_cpu,
-            limit_gpu=kube_executor_config.limit_gpu
-        )
-        gcp_sa_key = kube_executor_config.gcp_service_account_key
-        annotations = dict(kube_executor_config.annotations) or self.kube_config.kube_annotations
-        if gcp_sa_key:
-            annotations['iam.cloud.google.com/service-account'] = gcp_sa_key
-
-        volumes = [value for value in volumes_dict.values()] + kube_executor_config.volumes
-        volume_mounts = [value for value in volume_mounts_dict.values()] + kube_executor_config.volume_mounts
-
-        affinity = kube_executor_config.affinity or self.kube_config.kube_affinity
-        tolerations = kube_executor_config.tolerations or self.kube_config.kube_tolerations
-
-        return Pod(
->>>>>>> 8288cf1c
+
             namespace=namespace,
             name=pod_id,
             image=self.kube_config.kube_image,
