--- conflicted
+++ resolved
@@ -23,7 +23,7 @@
 import re
 import warnings
 from copy import deepcopy
-from typing import Any, Dict, Optional, Sequence, Tuple, Union
+from typing import Any, Optional, Sequence, Tuple, Union
 from urllib.parse import unquote, urlparse
 
 import yaml
@@ -95,7 +95,7 @@
         self.gcp_conn_id = gcp_conn_id
         self.impersonation_chain = impersonation_chain
 
-    def execute(self, context):
+    def execute(self, context: dict):
         hook = CloudBuildHook(gcp_conn_id=self.gcp_conn_id, impersonation_chain=self.impersonation_chain)
         result = hook.cancel_build(
             id_=self.id_,
@@ -153,8 +153,8 @@
     def __init__(
         self,
         *,
-        build: Union[Dict, Build, str],
-        body: Optional[Dict] = None,
+        build: Union[dict, Build, str],
+        body: Optional[dict] = None,
         project_id: Optional[str] = None,
         wait: bool = True,
         retry: Optional[Retry] = None,
@@ -195,7 +195,7 @@
             if self.build_raw.endswith('.json'):
                 self.build = json.loads(file.read())
 
-    def execute(self, context):
+    def execute(self, context: dict):
         hook = CloudBuildHook(gcp_conn_id=self.gcp_conn_id, impersonation_chain=self.impersonation_chain)
 
         build = BuildProcessor(build=self.build).process_body()
@@ -268,7 +268,7 @@
         self.gcp_conn_id = gcp_conn_id
         self.impersonation_chain = impersonation_chain
 
-    def execute(self, context):
+    def execute(self, context: dict):
         hook = CloudBuildHook(gcp_conn_id=self.gcp_conn_id, impersonation_chain=self.impersonation_chain)
         result = hook.create_build_trigger(
             trigger=self.trigger,
@@ -334,7 +334,7 @@
         self.gcp_conn_id = gcp_conn_id
         self.impersonation_chain = impersonation_chain
 
-    def execute(self, context):
+    def execute(self, context: dict):
         hook = CloudBuildHook(gcp_conn_id=self.gcp_conn_id, impersonation_chain=self.impersonation_chain)
         hook.delete_build_trigger(
             trigger_id=self.trigger_id,
@@ -401,7 +401,7 @@
         self.gcp_conn_id = gcp_conn_id
         self.impersonation_chain = impersonation_chain
 
-    def execute(self, context):
+    def execute(self, context: dict):
         hook = CloudBuildHook(gcp_conn_id=self.gcp_conn_id, impersonation_chain=self.impersonation_chain)
         result = hook.get_build(
             id_=self.id_,
@@ -469,7 +469,7 @@
         self.gcp_conn_id = gcp_conn_id
         self.impersonation_chain = impersonation_chain
 
-    def execute(self, context):
+    def execute(self, context: dict):
         hook = CloudBuildHook(gcp_conn_id=self.gcp_conn_id, impersonation_chain=self.impersonation_chain)
         result = hook.get_build_trigger(
             trigger_id=self.trigger_id,
@@ -541,7 +541,7 @@
         self.gcp_conn_id = gcp_conn_id
         self.impersonation_chain = impersonation_chain
 
-    def execute(self, context):
+    def execute(self, context: dict):
         hook = CloudBuildHook(gcp_conn_id=self.gcp_conn_id, impersonation_chain=self.impersonation_chain)
         result = hook.list_build_triggers(
             project_id=self.project_id,
@@ -614,7 +614,7 @@
         self.gcp_conn_id = gcp_conn_id
         self.impersonation_chain = impersonation_chain
 
-    def execute(self, context):
+    def execute(self, context: dict):
         hook = CloudBuildHook(gcp_conn_id=self.gcp_conn_id, impersonation_chain=self.impersonation_chain)
         results = hook.list_builds(
             project_id=self.project_id,
@@ -688,7 +688,7 @@
         self.gcp_conn_id = gcp_conn_id
         self.impersonation_chain = impersonation_chain
 
-    def execute(self, context):
+    def execute(self, context: dict):
         hook = CloudBuildHook(gcp_conn_id=self.gcp_conn_id, impersonation_chain=self.impersonation_chain)
         result = hook.retry_build(
             id_=self.id_,
@@ -766,7 +766,7 @@
         self.gcp_conn_id = gcp_conn_id
         self.impersonation_chain = impersonation_chain
 
-    def execute(self, context):
+    def execute(self, context: dict):
         hook = CloudBuildHook(gcp_conn_id=self.gcp_conn_id, impersonation_chain=self.impersonation_chain)
         result = hook.run_build_trigger(
             trigger_id=self.trigger_id,
@@ -841,7 +841,7 @@
         self.gcp_conn_id = gcp_conn_id
         self.impersonation_chain = impersonation_chain
 
-    def execute(self, context):
+    def execute(self, context: dict):
         hook = CloudBuildHook(gcp_conn_id=self.gcp_conn_id, impersonation_chain=self.impersonation_chain)
         result = hook.update_build_trigger(
             trigger_id=self.trigger_id,
@@ -863,24 +863,13 @@
 
     :param build: The request body of the build.
         See: https://cloud.google.com/cloud-build/docs/api/reference/rest/Shared.Types/Build
-    :type build: Union[Dict, Build]
-    """
-
-<<<<<<< HEAD
-    def __init__(self, build: Union[Dict, Build]) -> None:
+    :type build: Union[dict, Build]
+    """
+
+    def __init__(self, build: Union[dict, Build]) -> None:
         if isinstance(build, Build):
             self.build = MessageToDict(build)
         self.build = deepcopy(build)
-=======
-    def __init__(self, body: dict) -> None:
-        self.body = deepcopy(body)
-
-    def _verify_source(self) -> None:
-        is_storage = "storageSource" in self.body["source"]
-        is_repo = "repoSource" in self.body["source"]
-
-        sources_count = sum([is_storage, is_repo])
->>>>>>> e324b37a
 
     def _verify_source(self) -> None:
         if not ("storage_source" in self.build["source"]) ^ ("repo_source" in self.build["source"]):
@@ -894,11 +883,7 @@
         self._reformat_storage_source()
 
     def _reformat_repo_source(self) -> None:
-<<<<<<< HEAD
         if "repo_source" not in self.build["source"]:
-=======
-        if "repoSource" not in self.body["source"]:
->>>>>>> e324b37a
             return
 
         source = self.build["source"]["repo_source"]
@@ -909,11 +894,7 @@
         self.build["source"]["repo_source"] = self._convert_repo_url_to_dict(source)
 
     def _reformat_storage_source(self) -> None:
-<<<<<<< HEAD
         if "storage_source" not in self.build["source"]:
-=======
-        if "storageSource" not in self.body["source"]:
->>>>>>> e324b37a
             return
 
         source = self.build["source"]["storage_source"]
@@ -923,11 +904,7 @@
 
         self.build["source"]["storage_source"] = self._convert_storage_url_to_dict(source)
 
-<<<<<<< HEAD
     def process_body(self) -> Build:
-=======
-    def process_body(self) -> dict:
->>>>>>> e324b37a
         """
         Processes the body passed in the constructor
 
@@ -941,7 +918,7 @@
         return ParseDict(self.build, Build())
 
     @staticmethod
-    def _convert_repo_url_to_dict(source: str) -> Dict[str, Any]:
+    def _convert_repo_url_to_dict(source: str) -> dict:
         """
         Convert url to repository in Google Cloud Source to a format supported by the API
 
@@ -977,7 +954,7 @@
         return source_dict
 
     @staticmethod
-    def _convert_storage_url_to_dict(storage_url: str) -> Dict[str, Any]:
+    def _convert_storage_url_to_dict(storage_url: str) -> dict:
         """
         Convert url to object in Google Cloud Storage to a format supported by the API
 
@@ -1004,91 +981,4 @@
         if url_parts.fragment:
             source_dict["generation"] = url_parts.fragment
 
-<<<<<<< HEAD
-        return source_dict
-=======
-        return source_dict
-
-
-class CloudBuildCreateBuildOperator(BaseOperator):
-    """
-    Starts a build with the specified configuration.
-
-    .. seealso::
-        For more information on how to use this operator, take a look at the guide:
-        :ref:`howto/operator:CloudBuildCreateBuildOperator`
-
-    :param body: The build config with instructions to perform with CloudBuild.
-        Can be a dictionary or path to a file type like YAML or JSON.
-        See: https://cloud.google.com/cloud-build/docs/api/reference/rest/v1/projects.builds
-    :type body: dict or string
-    :param project_id: ID of the Google Cloud project if None then
-        default project_id is used.
-    :type project_id: str
-    :param gcp_conn_id: The connection ID to use to connect to Google Cloud.
-    :type gcp_conn_id: str
-    :param api_version: API version used (for example v1 or v1beta1).
-    :type api_version: str
-    :param impersonation_chain: Optional service account to impersonate using short-term
-        credentials, or chained list of accounts required to get the access_token
-        of the last account in the list, which will be impersonated in the request.
-        If set as a string, the account must grant the originating account
-        the Service Account Token Creator IAM role.
-        If set as a sequence, the identities from the list must grant
-        Service Account Token Creator IAM role to the directly preceding identity, with first
-        account from the list granting this role to the originating account (templated).
-    :type impersonation_chain: Union[str, Sequence[str]]
-    """
-
-    template_fields = (
-        "body",
-        "gcp_conn_id",
-        "api_version",
-        "impersonation_chain",
-    )
-    template_ext = ['.yml', '.yaml', '.json']
-
-    @apply_defaults
-    def __init__(
-        self,
-        *,
-        body: Union[dict, str],
-        project_id: Optional[str] = None,
-        gcp_conn_id: str = "google_cloud_default",
-        api_version: str = "v1",
-        impersonation_chain: Optional[Union[str, Sequence[str]]] = None,
-        **kwargs,
-    ) -> None:
-        super().__init__(**kwargs)
-        self.body = body
-        # Not template fields to keep original value
-        self.body_raw = body
-        self.project_id = project_id
-        self.gcp_conn_id = gcp_conn_id
-        self.api_version = api_version
-        self._validate_inputs()
-        self.impersonation_chain = impersonation_chain
-
-    def prepare_template(self) -> None:
-        # if no file is specified, skip
-        if not isinstance(self.body_raw, str):
-            return
-        with open(self.body_raw, 'r') as file:
-            if any(self.body_raw.endswith(ext) for ext in ['.yaml', '.yml']):
-                self.body = yaml.load(file.read(), Loader=yaml.FullLoader)
-            if self.body_raw.endswith('.json'):
-                self.body = json.loads(file.read())
-
-    def _validate_inputs(self) -> None:
-        if not self.body:
-            raise AirflowException("The required parameter 'body' is missing")
-
-    def execute(self, context):
-        hook = CloudBuildHook(
-            gcp_conn_id=self.gcp_conn_id,
-            api_version=self.api_version,
-            impersonation_chain=self.impersonation_chain,
-        )
-        body = BuildProcessor(body=self.body).process_body()
-        return hook.create_build(body=body, project_id=self.project_id)
->>>>>>> e324b37a
+        return source_dict