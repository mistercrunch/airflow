--- conflicted
+++ resolved
@@ -67,7 +67,7 @@
         **kwargs
     ):
         super().__init__(**kwargs)
-<<<<<<< HEAD
+
         if connections_prefix:
             self.connections_prefix = connections_prefix.rstrip('/')
         else:
@@ -76,10 +76,7 @@
             self.variables_prefix = variables_prefix.rstrip('/')
         else:
             self.connections_prefix = variables_prefix
-=======
-        self.connections_prefix = connections_prefix.rstrip('/')
-        self.variables_prefix = variables_prefix.rstrip('/')
->>>>>>> 18702e9e
+
         self.profile_name = profile_name
         self.sep = sep
         self.kwargs = kwargs
@@ -102,48 +99,53 @@
         :type conn_id: str
         """
         if self.connections_prefix and self.sep:
-<<<<<<< HEAD
             conn_id = self.build_path(self.connections_prefix, conn_id, self.sep)
 
         try:
             secret_string = self._get_secret(conn_id)
-            if secret_string is not None:
-                secret = ast.literal_eval(secret_string)
-                user = secret['user']
-                password = secret['pass']
-                host = secret['host']
-                port = secret['port']
-                database = secret['database']
-                engine = secret['engine']
+            secret = ast.literal_eval(secret_string)
 
-                if engine in ('redshift', 'postgresql'):
-                    conn_string = f'postgresql://{user}:{password}@{host}:{port}/{database}'
+            user = None
+            password = None
+            host = None
+
+            # These lines will check if we have with some denomination stored an username, password and host
+            for user_denomination in ['user', 'username', 'login']:
+                if user_denomination in secret:
+                    user = secret[user_denomination]
+            for password_denomination in ['pass', 'password', 'key']:
+                if password_denomination in secret:
+                    password = secret[password_denomination]
+            for host_denomination in ['host', 'remote_host', 'server']:
+                if host_denomination in secret:
+                    host = secret[host_denomination]
+
+            if user and password and host:
+                for type_word in ['conn_type', 'conn_id', 'connection_type', 'engine']:
+                    if type_word in secret:
+                        conn_type = secret[type_word]
+                        conn_type = 'postgresql' if conn_type == 'redshift' else conn_type
+                    else:
+                        conn_type = 'connection'
+
+                if 'port' in secret:
+                    port = secret['port']
                 else:
-                    conn_string = f'mysql://{user}:{password}@{host}:{port}/{database}'
+                    port = 5432
+                if 'database' in secret:
+                    database = secret['database']
+                else:
+                    database = ''
+
+                conn_string = f'{conn_type}://{user}:{password}@{host}:{port}/{database}'
+
                 return conn_string
             else:
-                raise KeyError
-=======
-            conn_id = self.build_path(path_prefix, secret_id, self.sep)
-
-        try:
-            secret_string = self._get_secret(conn_id)
-            secret = ast.literal_eval(secret_string)
-            user = secret['user']
-            password = secret['pass']
-            host = secret['host']
-            port = secret['port']
-            database = secret['database']
-            engine = secret['engine']
-
-            if engine in ('redshift', 'postgresql'):
-                conn_string = f'postgresql://{user}:{password}@{host}:{port}/{database}'
-            else:
-                conn_string = f'mysql://{user}:{password}@{host}:{port}/{database}'
-            return conn_string
->>>>>>> 18702e9e
-        except KeyError:
-            return self._get_secret(conn_id)
+                conn_string = self._get_secret(conn_id)
+                return f'{{{conn_string[:-1]}}}'  # without this line, the secret_string will end with a bracket }
+                # and the literal_eval (needed later on to get the values from conn.schema) won't work
+        except ValueError:  # ('malformed node or string), when a conn is empty, i.e s3/aws conn in an EC2
+            pass
 
     def get_variable(self, key: str) -> Optional[str]:
         """
@@ -153,11 +155,7 @@
         :return: Variable Value
         """
         if self.variables_prefix and self.sep:
-<<<<<<< HEAD
             key = self.build_path(self.variables_prefix, key, self.sep)
-=======
-            key = self.build_path(path_prefix, secret_id, self.sep)
->>>>>>> 18702e9e
         return self._get_secret(key)
 
     def _get_secret(self, secret_id: str) -> Optional[str]:
@@ -170,11 +168,7 @@
 
         try:
             response = self.client.get_secret_value(
-<<<<<<< HEAD
                 SecretId=secret_id
-=======
-                SecretId=secret_id,
->>>>>>> 18702e9e
             )
             return response.get('SecretString')
         except self.client.exceptions.ResourceNotFoundException:
