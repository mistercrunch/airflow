# -*- coding: utf-8 -*-
#
# Licensed under the Apache License, Version 2.0 (the "License");
# you may not use this file except in compliance with the License.
# You may obtain a copy of the License at
#
# http://www.apache.org/licenses/LICENSE-2.0
#
# Unless required by applicable law or agreed to in writing, software
# distributed under the License is distributed on an "AS IS" BASIS,
# WITHOUT WARRANTIES OR CONDITIONS OF ANY KIND, either express or implied.
# See the License for the specific language governing permissions and
# limitations under the License.
#
from __future__ import unicode_literals

from builtins import object


class State(object):
    """
    Static class with task instance states constants and color method to
    avoid hardcoding.
    """

    # scheduler
    NONE = None
    REMOVED = "removed"
    SCHEDULED = "scheduled"

    # set by the executor (t.b.d.)
    # LAUNCHED = "launched"

    # set by a task
    QUEUED = "queued"
    RUNNING = "running"
    SUCCESS = "success"
    SHUTDOWN = "shutdown"  # External request to shut down
    FAILED = "failed"
    UP_FOR_RETRY = "up_for_retry"
    UPSTREAM_FAILED = "upstream_failed"
    SKIPPED = "skipped"
    FUTURE_SUCCEEDED = "future_succeeded"

    state_color = {
        QUEUED: 'gray',
        RUNNING: 'lime',
        SUCCESS: 'green',
        SHUTDOWN: 'blue',
        FAILED: 'red',
        UP_FOR_RETRY: 'gold',
        UPSTREAM_FAILED: 'orange',
        SKIPPED: 'pink',
<<<<<<< HEAD
        FUTURE_SUCCEEDED: 'darkgreen'
=======
        REMOVED: 'lightgrey',
        SCHEDULED: 'white',
>>>>>>> c2384cb4
    }

    @classmethod
    def color(cls, state):
        if state in cls.state_color:
            return cls.state_color[state]
        else:
            return 'white'

    @classmethod
    def color_fg(cls, state):
        color = cls.color(state)
        if color in ['green', 'red']:
            return 'white'
        else:
            return 'black'

    @classmethod
    def runnable(cls):
        return [
            cls.NONE,
            cls.FAILED,
            cls.UP_FOR_RETRY,
            cls.UPSTREAM_FAILED,
            cls.SKIPPED,
            cls.QUEUED,
            cls.SCHEDULED
        ]

    @classmethod
    def finished(cls):
        """
        A list of states indicating that a task started and completed a
        run attempt. Note that the attempt could have resulted in failure or
        have been interrupted; in any case, it is no longer running.
        """
        return [
            cls.SUCCESS,
            cls.FUTURE_SUCCEEDED,
            cls.SHUTDOWN,
            cls.FAILED,
            cls.SKIPPED,
        ]

    @classmethod
    def unfinished(cls):
        """
        A list of states indicating that a task either has not completed
        a run or has not even started.
        """
        return [
            cls.NONE,
            cls.SCHEDULED,
            cls.QUEUED,
            cls.RUNNING,
            cls.UP_FOR_RETRY
        ]<|MERGE_RESOLUTION|>--- conflicted
+++ resolved
@@ -51,12 +51,9 @@
         UP_FOR_RETRY: 'gold',
         UPSTREAM_FAILED: 'orange',
         SKIPPED: 'pink',
-<<<<<<< HEAD
         FUTURE_SUCCEEDED: 'darkgreen'
-=======
         REMOVED: 'lightgrey',
         SCHEDULED: 'white',
->>>>>>> c2384cb4
     }
 
     @classmethod
