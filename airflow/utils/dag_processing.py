--- conflicted
+++ resolved
@@ -21,10 +21,6 @@
 import re
 import time
 import zipfile
-<<<<<<< HEAD
-
-=======
->>>>>>> cb5ebe9f
 from abc import ABCMeta, abstractmethod
 from collections import defaultdict
 
