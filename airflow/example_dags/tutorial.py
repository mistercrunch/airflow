--- conflicted
+++ resolved
@@ -95,12 +95,8 @@
     You can document your task using the attributes `doc_md` (markdown),
     `doc` (plain text), `doc_rst`, `doc_json`, `doc_yaml` which gets
     rendered in the UI's Task Instance Details page.
-<<<<<<< HEAD
-    ![img](https://user-images.githubusercontent.com/8811558/113521151-7d4d1e00-958f-11eb-9571-10cbc9223193.png)
-=======
+    ![img](http://montcs.bloomu.edu/~bobmon/Semesters/2012-01/491/import%20soul.png)
 
-    ![img](http://montcs.bloomu.edu/~bobmon/Semesters/2012-01/491/import%20soul.png)
->>>>>>> 736a62f8
     """
     )
 
