# -*- coding: utf-8 -*-
#
# Licensed to the Apache Software Foundation (ASF) under one
# or more contributor license agreements.  See the NOTICE file
# distributed with this work for additional information
# regarding copyright ownership.  The ASF licenses this file
# to you under the Apache License, Version 2.0 (the
# "License"); you may not use this file except in compliance
# with the License.  You may obtain a copy of the License at
#
#   http://www.apache.org/licenses/LICENSE-2.0
#
# Unless required by applicable law or agreed to in writing,
# software distributed under the License is distributed on an
# "AS IS" BASIS, WITHOUT WARRANTIES OR CONDITIONS OF ANY
# KIND, either express or implied.  See the License for the
# specific language governing permissions and limitations
# under the License.
from botocore.exceptions import ClientError

from airflow.exceptions import AirflowException
from airflow.contrib.hooks.aws_hook import AwsHook

from six import BytesIO
from urllib.parse import urlparse
import re
import fnmatch


class S3Hook(AwsHook):
    """
    Interact with AWS S3, using the boto3 library.
    """

    def get_conn(self):
        return self.get_client_type('s3')

    @staticmethod
    def parse_s3_url(s3url):
        parsed_url = urlparse(s3url)
        if not parsed_url.netloc:
            raise AirflowException('Please provide a bucket_name instead of "%s"' % s3url)
        else:
            bucket_name = parsed_url.netloc
            key = parsed_url.path.strip('/')
            return bucket_name, key

    def check_for_bucket(self, bucket_name):
        """
        Check if bucket_name exists.

        :param bucket_name: the name of the bucket
        :type bucket_name: str
        """
        try:
            self.get_conn().head_bucket(Bucket=bucket_name)
            return True
        except ClientError as e:
            self.log.info(e.response["Error"]["Message"])
            return False

    def get_bucket(self, bucket_name):
        """
        Returns a boto3.S3.Bucket object

        :param bucket_name: the name of the bucket
        :type bucket_name: str
        """
        s3 = self.get_resource_type('s3')
        return s3.Bucket(bucket_name)

    def create_bucket(self, bucket_name, region_name=None):
        """
        Creates an Amazon S3 bucket.

        :param bucket_name: The name of the bucket
        :type bucket_name: str
        :param region_name: The name of the aws region in which to create the bucket.
        :type region_name: str
        """
        s3_conn = self.get_conn()
        if not region_name:
            region_name = s3_conn.meta.region_name
        if region_name == 'us-east-1':
            self.get_conn().create_bucket(Bucket=bucket_name)
        else:
            self.get_conn().create_bucket(Bucket=bucket_name,
                                          CreateBucketConfiguration={
                                              'LocationConstraint': region_name
                                          })

    def check_for_prefix(self, bucket_name, prefix, delimiter):
        """
        Checks that a prefix exists in a bucket

        :param bucket_name: the name of the bucket
        :type bucket_name: str
        :param prefix: a key prefix
        :type prefix: str
        :param delimiter: the delimiter marks key hierarchy.
        :type delimiter: str
        """
        prefix = prefix + delimiter if prefix[-1] != delimiter else prefix
        prefix_split = re.split(r'(\w+[{d}])$'.format(d=delimiter), prefix, 1)
        previous_level = prefix_split[0]
        plist = self.list_prefixes(bucket_name, previous_level, delimiter)
        return False if plist is None else prefix in plist

    def list_prefixes(self, bucket_name, prefix='', delimiter='',
                      page_size=None, max_items=None):
        """
        Lists prefixes in a bucket under prefix

        :param bucket_name: the name of the bucket
        :type bucket_name: str
        :param prefix: a key prefix
        :type prefix: str
        :param delimiter: the delimiter marks key hierarchy.
        :type delimiter: str
        :param page_size: pagination size
        :type page_size: int
        :param max_items: maximum items to return
        :type max_items: int
        """
        config = {
            'PageSize': page_size,
            'MaxItems': max_items,
        }

        paginator = self.get_conn().get_paginator('list_objects_v2')
        response = paginator.paginate(Bucket=bucket_name,
                                      Prefix=prefix,
                                      Delimiter=delimiter,
                                      PaginationConfig=config)

        has_results = False
        prefixes = []
        for page in response:
            if 'CommonPrefixes' in page:
                has_results = True
                for p in page['CommonPrefixes']:
                    prefixes.append(p['Prefix'])

        if has_results:
            return prefixes

    def list_keys(self, bucket_name, prefix='', delimiter='',
                  page_size=None, max_items=None):
        """
        Lists keys in a bucket under prefix and not containing delimiter

        :param bucket_name: the name of the bucket
        :type bucket_name: str
        :param prefix: a key prefix
        :type prefix: str
        :param delimiter: the delimiter marks key hierarchy.
        :type delimiter: str
        :param page_size: pagination size
        :type page_size: int
        :param max_items: maximum items to return
        :type max_items: int
        """
        config = {
            'PageSize': page_size,
            'MaxItems': max_items,
        }

        paginator = self.get_conn().get_paginator('list_objects_v2')
        response = paginator.paginate(Bucket=bucket_name,
                                      Prefix=prefix,
                                      Delimiter=delimiter,
                                      PaginationConfig=config)

        has_results = False
        keys = []
        for page in response:
            if 'Contents' in page:
                has_results = True
                for k in page['Contents']:
                    keys.append(k['Key'])

        if has_results:
            return keys

    def check_for_key(self, key, bucket_name=None):
        """
        Checks if a key exists in a bucket

        :param key: S3 key that will point to the file
        :type key: str
        :param bucket_name: Name of the bucket in which the file is stored
        :type bucket_name: str
        """
        if not bucket_name:
            (bucket_name, key) = self.parse_s3_url(key)

        try:
            self.get_conn().head_object(Bucket=bucket_name, Key=key)
            return True
        except ClientError as e:
            self.log.info(e.response["Error"]["Message"])
            return False

    def get_key(self, key, bucket_name=None):
        """
        Returns a boto3.s3.Object

        :param key: the path to the key
        :type key: str
        :param bucket_name: the name of the bucket
        :type bucket_name: str
        """
        if not bucket_name:
            (bucket_name, key) = self.parse_s3_url(key)

        obj = self.get_resource_type('s3').Object(bucket_name, key)
        obj.load()
        return obj

    def read_key(self, key, bucket_name=None):
        """
        Reads a key from S3

        :param key: S3 key that will point to the file
        :type key: str
        :param bucket_name: Name of the bucket in which the file is stored
        :type bucket_name: str
        """

        obj = self.get_key(key, bucket_name)
        return obj.get()['Body'].read().decode('utf-8')

    def select_key(self, key, bucket_name=None,
                   expression='SELECT * FROM S3Object',
                   expression_type='SQL',
                   input_serialization=None,
                   output_serialization=None):
        """
        Reads a key with S3 Select.

        :param key: S3 key that will point to the file
        :type key: str
        :param bucket_name: Name of the bucket in which the file is stored
        :type bucket_name: str
        :param expression: S3 Select expression
        :type expression: str
        :param expression_type: S3 Select expression type
        :type expression_type: str
        :param input_serialization: S3 Select input data serialization format
        :type input_serialization: dict
        :param output_serialization: S3 Select output data serialization format
        :type output_serialization: dict
        :return: retrieved subset of original data by S3 Select
        :rtype: str

        .. seealso::
            For more details about S3 Select parameters:
            http://boto3.readthedocs.io/en/latest/reference/services/s3.html#S3.Client.select_object_content
        """
        if input_serialization is None:
            input_serialization = {'CSV': {}}
        if output_serialization is None:
            output_serialization = {'CSV': {}}
        if not bucket_name:
            (bucket_name, key) = self.parse_s3_url(key)

        response = self.get_conn().select_object_content(
            Bucket=bucket_name,
            Key=key,
            Expression=expression,
            ExpressionType=expression_type,
            InputSerialization=input_serialization,
            OutputSerialization=output_serialization)

        return ''.join(event['Records']['Payload']
                       for event in response['Payload']
                       if 'Records' in event)

    def check_for_wildcard_key(self,
                               wildcard_key, bucket_name=None, delimiter=''):
        """
        Checks that a key matching a wildcard expression exists in a bucket

        :param wildcard_key: the path to the key
        :type wildcard_key: str
        :param bucket_name: the name of the bucket
        :type bucket_name: str
        :param delimiter: the delimiter marks key hierarchy
        :type delimiter: str
        """
        return self.get_wildcard_key(wildcard_key=wildcard_key,
                                     bucket_name=bucket_name,
                                     delimiter=delimiter) is not None

    def get_wildcard_key(self, wildcard_key, bucket_name=None, delimiter=''):
        """
        Returns a boto3.s3.Object object matching the wildcard expression

        :param wildcard_key: the path to the key
        :type wildcard_key: str
        :param bucket_name: the name of the bucket
        :type bucket_name: str
        :param delimiter: the delimiter marks key hierarchy
        :type delimiter: str
        """
        if not bucket_name:
            (bucket_name, wildcard_key) = self.parse_s3_url(wildcard_key)

        prefix = re.split(r'[*]', wildcard_key, 1)[0]
        klist = self.list_keys(bucket_name, prefix=prefix, delimiter=delimiter)
        if klist:
            key_matches = [k for k in klist if fnmatch.fnmatch(k, wildcard_key)]
            if key_matches:
                return self.get_key(key_matches[0], bucket_name)

    def load_file(self,
                  filename,
                  key,
                  bucket_name=None,
                  replace=False,
                  encrypt=False):
        """
        Loads a local file to S3

        :param filename: name of the file to load.
        :type filename: str
        :param key: S3 key that will point to the file
        :type key: str
        :param bucket_name: Name of the bucket in which to store the file
        :type bucket_name: str
        :param replace: A flag to decide whether or not to overwrite the key
            if it already exists. If replace is False and the key exists, an
            error will be raised.
        :type replace: bool
        :param encrypt: If True, the file will be encrypted on the server-side
            by S3 and will be stored in an encrypted form while at rest in S3.
        :type encrypt: bool
        """
        if not bucket_name:
            (bucket_name, key) = self.parse_s3_url(key)

        if not replace and self.check_for_key(key, bucket_name):
            raise ValueError("The key {key} already exists.".format(key=key))

        extra_args = {}
        if encrypt:
            extra_args['ServerSideEncryption'] = "AES256"

        client = self.get_conn()
        client.upload_file(filename, bucket_name, key, ExtraArgs=extra_args)

    def load_string(self,
                    string_data,
                    key,
                    bucket_name=None,
                    replace=False,
                    encrypt=False,
                    encoding='utf-8'):
        """
        Loads a string to S3

        This is provided as a convenience to drop a string in S3. It uses the
        boto infrastructure to ship a file to s3.

        :param string_data: str to set as content for the key.
        :type string_data: str
        :param key: S3 key that will point to the file
        :type key: str
        :param bucket_name: Name of the bucket in which to store the file
        :type bucket_name: str
        :param replace: A flag to decide whether or not to overwrite the key
            if it already exists
        :type replace: bool
        :param encrypt: If True, the file will be encrypted on the server-side
            by S3 and will be stored in an encrypted form while at rest in S3.
        :type encrypt: bool
        """
        self.load_bytes(string_data.encode(encoding),
                        key=key,
                        bucket_name=bucket_name,
                        replace=replace,
                        encrypt=encrypt)

    def load_bytes(self,
                   bytes_data,
                   key,
                   bucket_name=None,
                   replace=False,
                   encrypt=False):
        """
        Loads bytes to S3

        This is provided as a convenience to drop a string in S3. It uses the
        boto infrastructure to ship a file to s3.

        :param bytes_data: bytes to set as content for the key.
        :type bytes_data: bytes
        :param key: S3 key that will point to the file
        :type key: str
        :param bucket_name: Name of the bucket in which to store the file
        :type bucket_name: str
        :param replace: A flag to decide whether or not to overwrite the key
            if it already exists
        :type replace: bool
        :param encrypt: If True, the file will be encrypted on the server-side
            by S3 and will be stored in an encrypted form while at rest in S3.
        :type encrypt: bool
        """
        if not bucket_name:
            (bucket_name, key) = self.parse_s3_url(key)

        if not replace and self.check_for_key(key, bucket_name):
            raise ValueError("The key {key} already exists.".format(key=key))

        extra_args = {}
        if encrypt:
            extra_args['ServerSideEncryption'] = "AES256"

        filelike_buffer = BytesIO(bytes_data)

        client = self.get_conn()
        client.upload_fileobj(filelike_buffer, bucket_name, key, ExtraArgs=extra_args)

<<<<<<< HEAD
=======
    def load_file_obj(self,
                      file_obj,
                      key,
                      bucket_name=None,
                      replace=False,
                      encrypt=False):
        """
        Loads a file object to S3

        :param file_obj: The file-like object to set as the content for the S3 key.
        :type file_obj: file-like object
        :param key: S3 key that will point to the file
        :type key: str
        :param bucket_name: Name of the bucket in which to store the file
        :type bucket_name: str
        :param replace: A flag that indicates whether to overwrite the key
            if it already exists.
        :type replace: bool
        :param encrypt: If True, S3 encrypts the file on the server,
            and the file is stored in encrypted form at rest in S3.
        :type encrypt: bool
        """
        if not bucket_name:
            (bucket_name, key) = self.parse_s3_url(key)

        if not replace and self.check_for_key(key, bucket_name):
            raise ValueError("The key {key} already exists.".format(key=key))

        extra_args = {}
        if encrypt:
            extra_args['ServerSideEncryption'] = "AES256"

        client = self.get_conn()
        client.upload_fileobj(file_obj, bucket_name, key, ExtraArgs=extra_args)

>>>>>>> cb8b2a1d
    def copy_object(self,
                    source_bucket_key,
                    dest_bucket_key,
                    source_bucket_name=None,
                    dest_bucket_name=None,
                    source_version_id=None):
        """
        Creates a copy of an object that is already stored in S3.

        Note: the S3 connection used here needs to have access to both
        source and destination bucket/key.

        :param source_bucket_key: The key of the source object.

            It can be either full s3:// style url or relative path from root level.

            When it's specified as a full s3:// url, please omit source_bucket_name.
        :type source_bucket_key: str
        :param dest_bucket_key: The key of the object to copy to.

            The convention to specify `dest_bucket_key` is the same
            as `source_bucket_key`.
        :type dest_bucket_key: str
        :param source_bucket_name: Name of the S3 bucket where the source object is in.

            It should be omitted when `source_bucket_key` is provided as a full s3:// url.
        :type source_bucket_name: str
        :param dest_bucket_name: Name of the S3 bucket to where the object is copied.

            It should be omitted when `dest_bucket_key` is provided as a full s3:// url.
        :type dest_bucket_name: str
        :param source_version_id: Version ID of the source object (OPTIONAL)
        :type source_version_id: str
        """

        if dest_bucket_name is None:
            dest_bucket_name, dest_bucket_key = self.parse_s3_url(dest_bucket_key)
        else:
            parsed_url = urlparse(dest_bucket_key)
            if parsed_url.scheme != '' or parsed_url.netloc != '':
                raise AirflowException('If dest_bucket_name is provided, ' +
                                       'dest_bucket_key should be relative path ' +
                                       'from root level, rather than a full s3:// url')

        if source_bucket_name is None:
            source_bucket_name, source_bucket_key = self.parse_s3_url(source_bucket_key)
        else:
            parsed_url = urlparse(source_bucket_key)
            if parsed_url.scheme != '' or parsed_url.netloc != '':
                raise AirflowException('If source_bucket_name is provided, ' +
                                       'source_bucket_key should be relative path ' +
                                       'from root level, rather than a full s3:// url')

        CopySource = {'Bucket': source_bucket_name,
                      'Key': source_bucket_key,
                      'VersionId': source_version_id}
        response = self.get_conn().copy_object(Bucket=dest_bucket_name,
                                               Key=dest_bucket_key,
                                               CopySource=CopySource)
        return response

    def delete_objects(self,
                       bucket,
                       keys):
        """
        :param bucket: Name of the bucket in which you are going to delete object(s)
        :type bucket: str
        :param keys: The key(s) to delete from S3 bucket.

            When ``keys`` is a string, it's supposed to be the key name of
            the single object to delete.

            When ``keys`` is a list, it's supposed to be the list of the
            keys to delete.
        :type keys: str or list
        """
        if isinstance(keys, list):
            keys = keys
        else:
            keys = [keys]

        delete_dict = {"Objects": [{"Key": k} for k in keys]}
        response = self.get_conn().delete_objects(Bucket=bucket,
                                                  Delete=delete_dict)
        return response<|MERGE_RESOLUTION|>--- conflicted
+++ resolved
@@ -421,8 +421,6 @@
         client = self.get_conn()
         client.upload_fileobj(filelike_buffer, bucket_name, key, ExtraArgs=extra_args)
 
-<<<<<<< HEAD
-=======
     def load_file_obj(self,
                       file_obj,
                       key,
@@ -458,7 +456,6 @@
         client = self.get_conn()
         client.upload_fileobj(file_obj, bucket_name, key, ExtraArgs=extra_args)
 
->>>>>>> cb8b2a1d
     def copy_object(self,
                     source_bucket_key,
                     dest_bucket_key,
