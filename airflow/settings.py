--- conflicted
+++ resolved
@@ -24,43 +24,7 @@
 from sqlalchemy.orm import scoped_session, sessionmaker
 from sqlalchemy.pool import NullPool
 
-<<<<<<< HEAD
-=======
-from airflow import configuration as conf
 
-
-class DummyStatsLogger(object):
-
-    @classmethod
-    def incr(cls, stat, count=1, rate=1):
-        pass
-
-    @classmethod
-    def decr(cls, stat, count=1, rate=1):
-        pass
-
-    @classmethod
-    def gauge(cls, stat, value, rate=1, delta=False):
-        pass
-
-    @classmethod
-    def timing(cls, stat, dt):
-        pass
-
-Stats = DummyStatsLogger
-
-if conf.getboolean('scheduler', 'statsd_on'):
-    from statsd import StatsClient
-    statsd = StatsClient(
-        host=conf.get('scheduler', 'statsd_host'),
-        port=conf.getint('scheduler', 'statsd_port'),
-        prefix=conf.get('scheduler', 'statsd_prefix'))
-    Stats = statsd
-else:
-    Stats = DummyStatsLogger
-
-
->>>>>>> 974b75e9
 HEADER = """\
   ____________       _____________
  ____    |__( )_________  __/__  /________      __
@@ -71,12 +35,9 @@
 
 BASE_LOG_URL = '/admin/airflow/log'
 LOGGING_LEVEL = logging.INFO
-<<<<<<< HEAD
-=======
 
 # the prefix to append to gunicorn worker processes after init
 GUNICORN_WORKER_READY_PREFIX = "[ready] "
->>>>>>> 974b75e9
 
 # can't move this to conf due to ConfigParser interpolation
 LOG_FORMAT = (
