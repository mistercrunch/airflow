--- conflicted
+++ resolved
@@ -47,15 +47,6 @@
 log = LoggingMixin().log
 
 
-<<<<<<< HEAD
-def renew_from_kt(principal, keytab):
-    # The config is specified in seconds. But we ask for that same amount in
-    # minutes to give ourselves a large renewal buffer.
-
-    renewal_lifetime = "%sm" % configuration.conf.getint('kerberos', 'reinit_frequency')
-
-    cmd_principal = principal or configuration.conf.get('kerberos', 'principal').replace(
-=======
 def renew_from_kt(principal: str, keytab: str):
     """
     Renew kerberos token from keytab
@@ -69,7 +60,6 @@
     renewal_lifetime = "%sm" % conf.getint('kerberos', 'reinit_frequency')
 
     cmd_principal = principal or conf.get('kerberos', 'principal').replace(
->>>>>>> 4311c1f0
         "_HOST", socket.getfqdn()
     )
 
@@ -78,11 +68,7 @@
         "-r", renewal_lifetime,
         "-k",  # host ticket
         "-t", keytab,  # specify keytab
-<<<<<<< HEAD
-        "-c", configuration.conf.get('kerberos', 'ccache'),  # specify credentials cache
-=======
         "-c", conf.get('kerberos', 'ccache'),  # specify credentials cache
->>>>>>> 4311c1f0
         cmd_principal
     ]
     log.info("Re-initialising kerberos from keytab: %s", " ".join(cmdv))
@@ -95,17 +81,10 @@
                             universal_newlines=True)
     subp.wait()
     if subp.returncode != 0:
-<<<<<<< HEAD
-        log.error("Couldn't reinit from keytab! `kinit' exited with %s.\n%s\n%s" % (
-            subp.returncode,
-            "\n".join(subp.stdout.readlines()),
-            "\n".join(subp.stderr.readlines())))
-=======
         log.error(
             "Couldn't reinit from keytab! `kinit' exited with %s.\n%s\n%s",
             subp.returncode, "\n".join(subp.stdout.readlines()), "\n".join(subp.stderr.readlines())
         )
->>>>>>> 4311c1f0
         sys.exit(subp.returncode)
 
     global NEED_KRB181_WORKAROUND  # pylint: disable=global-statement
@@ -118,11 +97,6 @@
         perform_krb181_workaround(principal)
 
 
-<<<<<<< HEAD
-def perform_krb181_workaround(principal):
-    cmdv = [configuration.conf.get('kerberos', 'kinit_path'),
-            "-c", configuration.conf.get('kerberos', 'ccache'),
-=======
 def perform_krb181_workaround(principal: str):
     """
     Workaround for Kerberos 1.8.1.
@@ -132,7 +106,6 @@
     """
     cmdv = [conf.get('kerberos', 'kinit_path'),
             "-c", conf.get('kerberos', 'ccache'),
->>>>>>> 4311c1f0
             "-R"]  # Renew ticket_cache
 
     log.info(
@@ -142,20 +115,6 @@
     ret = subprocess.call(cmdv, close_fds=True)
 
     if ret != 0:
-<<<<<<< HEAD
-        principal = "%s/%s" % (principal or configuration.conf.get('kerberos', 'principal'),
-                               socket.getfqdn())
-        fmt_dict = dict(princ=principal,
-                        ccache=configuration.conf.get('kerberos', 'principal'))
-        log.error("Couldn't renew kerberos ticket in order to work around "
-                  "Kerberos 1.8.1 issue. Please check that the ticket for "
-                  "'%(princ)s' is still renewable:\n"
-                  "  $ kinit -f -c %(ccache)s\n"
-                  "If the 'renew until' date is the same as the 'valid starting' "
-                  "date, the ticket cannot be renewed. Please check your KDC "
-                  "configuration, and the ticket renewal policy (maxrenewlife) "
-                  "for the '%(princ)s' and `krbtgt' principals." % fmt_dict)
-=======
         principal = "%s/%s" % (principal or conf.get('kerberos', 'principal'),
                                socket.getfqdn())
         princ = principal
@@ -167,7 +126,6 @@
             "configuration, and the ticket renewal policy (maxrenewlife) for the '%s' and `krbtgt' "
             "principals.", princ, ccache, princ
         )
->>>>>>> 4311c1f0
         sys.exit(ret)
 
 
@@ -184,9 +142,6 @@
         return b'X-CACHECONF:' in file.read()
 
 
-<<<<<<< HEAD
-def run(principal, keytab):
-=======
 def run(principal: str, keytab: str):
     """
     Run the kerbros renewer.
@@ -195,15 +150,10 @@
     :param keytab: keytab file
     :return: None
     """
->>>>>>> 4311c1f0
     if not keytab:
         log.debug("Keytab renewer not starting, no keytab configured")
         sys.exit(0)
 
     while True:
         renew_from_kt(principal, keytab)
-<<<<<<< HEAD
-        time.sleep(configuration.conf.getint('kerberos', 'reinit_frequency'))
-=======
-        time.sleep(conf.getint('kerberos', 'reinit_frequency'))
->>>>>>> 4311c1f0
+        time.sleep(conf.getint('kerberos', 'reinit_frequency'))