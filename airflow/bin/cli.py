#!/usr/bin/env python
# -*- coding: utf-8 -*-
#
# Licensed to the Apache Software Foundation (ASF) under one
# or more contributor license agreements.  See the NOTICE file
# distributed with this work for additional information
# regarding copyright ownership.  The ASF licenses this file
# to you under the Apache License, Version 2.0 (the
# "License"); you may not use this file except in compliance
# with the License.  You may obtain a copy of the License at
#
#   http://www.apache.org/licenses/LICENSE-2.0
#
# Unless required by applicable law or agreed to in writing,
# software distributed under the License is distributed on an
# "AS IS" BASIS, WITHOUT WARRANTIES OR CONDITIONS OF ANY
# KIND, either express or implied.  See the License for the
# specific language governing permissions and limitations
# under the License.

from __future__ import print_function
import logging

import os
import subprocess
import textwrap
import random
import string
from importlib import import_module

import getpass
import reprlib
import argparse
from builtins import input
from collections import namedtuple
from airflow.utils.timezone import parse as parsedate
import json
from tabulate import tabulate

import daemon
from daemon.pidfile import TimeoutPIDLockFile
import signal
import sys
import threading
import traceback
import time
import psutil
import re
from urllib.parse import urlunparse

import airflow
from airflow import api
from airflow import jobs, settings
from airflow import configuration as conf
from airflow.exceptions import AirflowException, AirflowWebServerTimeout
from airflow.executors import GetDefaultExecutor
from airflow.models import (DagModel, DagBag, TaskInstance,
                            DagPickle, DagRun, Variable, DagStat,
                            Connection, DAG)

from airflow.ti_deps.dep_context import (DepContext, SCHEDULER_DEPS)
from airflow.utils import cli as cli_utils
from airflow.utils import db as db_utils
from airflow.utils.net import get_hostname
from airflow.utils.log.logging_mixin import (LoggingMixin, redirect_stderr,
                                             redirect_stdout)
from airflow.www.app import cached_app, create_app, cached_appbuilder

from sqlalchemy import func
from sqlalchemy.orm import exc

api.load_auth()
api_module = import_module(conf.get('cli', 'api_client'))
api_client = api_module.Client(api_base_url=conf.get('cli', 'endpoint_url'),
                               auth=api.api_auth.client_auth)

log = LoggingMixin().log

DAGS_FOLDER = settings.DAGS_FOLDER

if "BUILDING_AIRFLOW_DOCS" in os.environ:
    DAGS_FOLDER = '[AIRFLOW_HOME]/dags'


def sigint_handler(sig, frame):
    sys.exit(0)


def sigquit_handler(sig, frame):
    """Helps debug deadlocks by printing stacktraces when this gets a SIGQUIT
    e.g. kill -s QUIT <PID> or CTRL+\
    """
    print("Dumping stack traces for all threads in PID {}".format(os.getpid()))
    id_to_name = dict([(th.ident, th.name) for th in threading.enumerate()])
    code = []
    for thread_id, stack in sys._current_frames().items():
        code.append("\n# Thread: {}({})"
                    .format(id_to_name.get(thread_id, ""), thread_id))
        for filename, line_number, name, line in traceback.extract_stack(stack):
            code.append('File: "{}", line {}, in {}'
                        .format(filename, line_number, name))
            if line:
                code.append("  {}".format(line.strip()))
    print("\n".join(code))


def setup_logging(filename):
    root = logging.getLogger()
    handler = logging.FileHandler(filename)
    formatter = logging.Formatter(settings.SIMPLE_LOG_FORMAT)
    handler.setFormatter(formatter)
    root.addHandler(handler)
    root.setLevel(settings.LOGGING_LEVEL)

    return handler.stream


def setup_locations(process, pid=None, stdout=None, stderr=None, log=None):
    if not stderr:
        stderr = os.path.join(os.path.expanduser(settings.AIRFLOW_HOME),
                              'airflow-{}.err'.format(process))
    if not stdout:
        stdout = os.path.join(os.path.expanduser(settings.AIRFLOW_HOME),
                              'airflow-{}.out'.format(process))
    if not log:
        log = os.path.join(os.path.expanduser(settings.AIRFLOW_HOME),
                           'airflow-{}.log'.format(process))
    if not pid:
        pid = os.path.join(os.path.expanduser(settings.AIRFLOW_HOME),
                           'airflow-{}.pid'.format(process))

    return pid, stdout, stderr, log


def process_subdir(subdir):
    if subdir:
        subdir = subdir.replace('DAGS_FOLDER', DAGS_FOLDER)
        subdir = os.path.abspath(os.path.expanduser(subdir))
        return subdir


def get_dag(args):
    dagbag = DagBag(process_subdir(args.subdir))
    if args.dag_id not in dagbag.dags:
        raise AirflowException(
            'dag_id could not be found: {}. Either the dag did not exist or it failed to '
            'parse.'.format(args.dag_id))
    return dagbag.dags[args.dag_id]


def get_dags(args):
    if not args.dag_regex:
        return [get_dag(args)]
    dagbag = DagBag(process_subdir(args.subdir))
    matched_dags = [dag for dag in dagbag.dags.values() if re.search(
        args.dag_id, dag.dag_id)]
    if not matched_dags:
        raise AirflowException(
            'dag_id could not be found with regex: {}. Either the dag did not exist '
            'or it failed to parse.'.format(args.dag_id))
    return matched_dags


@cli_utils.action_logging
def backfill(args, dag=None):
    logging.basicConfig(
        level=settings.LOGGING_LEVEL,
        format=settings.SIMPLE_LOG_FORMAT)

    dag = dag or get_dag(args)

    if not args.start_date and not args.end_date:
        raise AirflowException("Provide a start_date and/or end_date")

    # If only one date is passed, using same as start and end
    args.end_date = args.end_date or args.start_date
    args.start_date = args.start_date or args.end_date

    if args.task_regex:
        dag = dag.sub_dag(
            task_regex=args.task_regex,
            include_upstream=not args.ignore_dependencies)

    run_conf = None
    if args.conf:
        run_conf = json.loads(args.conf)

    if args.dry_run:
        print("Dry run of DAG {0} on {1}".format(args.dag_id,
                                                 args.start_date))
        for task in dag.tasks:
            print("Task {0}".format(task.task_id))
            ti = TaskInstance(task, args.start_date)
            ti.dry_run()
    else:
        if args.reset_dagruns:
            DAG.clear_dags(
                [dag],
                start_date=args.start_date,
                end_date=args.end_date,
                confirm_prompt=True,
                include_subdags=True,
            )

        dag.run(
            start_date=args.start_date,
            end_date=args.end_date,
            mark_success=args.mark_success,
            local=args.local,
            donot_pickle=(args.donot_pickle or
                          conf.getboolean('core', 'donot_pickle')),
            ignore_first_depends_on_past=args.ignore_first_depends_on_past,
            ignore_task_deps=args.ignore_dependencies,
            pool=args.pool,
            delay_on_limit_secs=args.delay_on_limit,
            verbose=args.verbose,
            conf=run_conf,
            rerun_failed_tasks=args.rerun_failed_tasks,
        )


@cli_utils.action_logging
def trigger_dag(args):
    """
    Creates a dag run for the specified dag
    :param args:
    :return:
    """
    log = LoggingMixin().log
    try:
        message = api_client.trigger_dag(dag_id=args.dag_id,
                                         run_id=args.run_id,
                                         conf=args.conf,
                                         execution_date=args.exec_date)
    except IOError as err:
        log.error(err)
        raise AirflowException(err)
    log.info(message)


@cli_utils.action_logging
def delete_dag(args):
    """
    Deletes all DB records related to the specified dag
    :param args:
    :return:
    """
    log = LoggingMixin().log
    if args.yes or input(
            "This will drop all existing records related to the specified DAG. "
            "Proceed? (y/n)").upper() == "Y":
        try:
            message = api_client.delete_dag(dag_id=args.dag_id)
        except IOError as err:
            log.error(err)
            raise AirflowException(err)
        log.info(message)
    else:
        print("Bail.")


@cli_utils.action_logging
def pool(args):
    log = LoggingMixin().log

    def _tabulate(pools):
        return "\n%s" % tabulate(pools, ['Pool', 'Slots', 'Description'],
                                 tablefmt="fancy_grid")

    try:
        imp = getattr(args, 'import')
        if args.get is not None:
            pools = [api_client.get_pool(name=args.get)]
        elif args.set:
            pools = [api_client.create_pool(name=args.set[0],
                                            slots=args.set[1],
                                            description=args.set[2])]
        elif args.delete:
            pools = [api_client.delete_pool(name=args.delete)]
        elif imp:
            if os.path.exists(imp):
                pools = pool_import_helper(imp)
            else:
                print("Missing pools file.")
                pools = api_client.get_pools()
        elif args.export:
            pools = pool_export_helper(args.export)
        else:
            pools = api_client.get_pools()
    except (AirflowException, IOError) as err:
        log.error(err)
    else:
        log.info(_tabulate(pools=pools))


def pool_import_helper(filepath):
    with open(filepath, 'r') as poolfile:
        pl = poolfile.read()
    try:
        d = json.loads(pl)
    except Exception as e:
        print("Please check the validity of the json file: " + str(e))
    else:
        try:
            pools = []
            n = 0
            for k, v in d.items():
                if isinstance(v, dict) and len(v) == 2:
                    pools.append(api_client.create_pool(name=k,
                                                        slots=v["slots"],
                                                        description=v["description"]))
                    n += 1
                else:
                    pass
        except Exception:
            pass
        finally:
            print("{} of {} pool(s) successfully updated.".format(n, len(d)))
            return pools


def pool_export_helper(filepath):
    pool_dict = {}
    pools = api_client.get_pools()
    for pool in pools:
        pool_dict[pool[0]] = {"slots": pool[1], "description": pool[2]}
    with open(filepath, 'w') as poolfile:
        poolfile.write(json.dumps(pool_dict, sort_keys=True, indent=4))
    print("{} pools successfully exported to {}".format(len(pool_dict), filepath))
    return pools


@cli_utils.action_logging
def variables(args):
    if args.get:
        try:
            var = Variable.get(args.get,
                               deserialize_json=args.json,
                               default_var=args.default)
            print(var)
        except ValueError as e:
            print(e)
    if args.delete:
        session = settings.Session()
        session.query(Variable).filter_by(key=args.delete).delete()
        session.commit()
        session.close()
    if args.set:
        Variable.set(args.set[0], args.set[1])
    # Work around 'import' as a reserved keyword
    imp = getattr(args, 'import')
    if imp:
        if os.path.exists(imp):
            import_helper(imp)
        else:
            print("Missing variables file.")
    if args.export:
        export_helper(args.export)
    if not (args.set or args.get or imp or args.export or args.delete):
        # list all variables
        session = settings.Session()
        vars = session.query(Variable)
        msg = "\n".join(var.key for var in vars)
        print(msg)


def import_helper(filepath):
    with open(filepath, 'r') as varfile:
        var = varfile.read()

    try:
        d = json.loads(var)
    except Exception:
        print("Invalid variables file.")
    else:
        try:
            n = 0
            for k, v in d.items():
                if isinstance(v, dict):
                    Variable.set(k, v, serialize_json=True)
                else:
                    Variable.set(k, v)
                n += 1
        except Exception:
            pass
        finally:
            print("{} of {} variables successfully updated.".format(n, len(d)))


def export_helper(filepath):
    session = settings.Session()
    qry = session.query(Variable).all()
    session.close()

    var_dict = {}
    d = json.JSONDecoder()
    for var in qry:
        val = None
        try:
            val = d.decode(var.val)
        except Exception:
            val = var.val
        var_dict[var.key] = val

    with open(filepath, 'w') as varfile:
        varfile.write(json.dumps(var_dict, sort_keys=True, indent=4))
    print("{} variables successfully exported to {}".format(len(var_dict), filepath))


@cli_utils.action_logging
def pause(args, dag=None):
    set_is_paused(True, args, dag)


@cli_utils.action_logging
def unpause(args, dag=None):
    set_is_paused(False, args, dag)


def set_is_paused(is_paused, args, dag=None):
    dag = dag or get_dag(args)

    session = settings.Session()
    dm = session.query(DagModel).filter(
        DagModel.dag_id == dag.dag_id).first()
    dm.is_paused = is_paused
    session.commit()

    msg = "Dag: {}, paused: {}".format(dag, str(dag.is_paused))
    print(msg)


def _run(args, dag, ti):
    if args.local:
        run_job = jobs.LocalTaskJob(
            task_instance=ti,
            mark_success=args.mark_success,
            pickle_id=args.pickle,
            ignore_all_deps=args.ignore_all_dependencies,
            ignore_depends_on_past=args.ignore_depends_on_past,
            ignore_task_deps=args.ignore_dependencies,
            ignore_ti_state=args.force,
            pool=args.pool)
        run_job.run()
    elif args.raw:
        ti._run_raw_task(
            mark_success=args.mark_success,
            job_id=args.job_id,
            pool=args.pool,
        )
    else:
        pickle_id = None
        if args.ship_dag:
            try:
                # Running remotely, so pickling the DAG
                session = settings.Session()
                pickle = DagPickle(dag)
                session.add(pickle)
                session.commit()
                pickle_id = pickle.id
                # TODO: This should be written to a log
                print('Pickled dag {dag} as pickle_id:{pickle_id}'
                      .format(**locals()))
            except Exception as e:
                print('Could not pickle the DAG')
                print(e)
                raise e

        executor = GetDefaultExecutor()
        executor.start()
        print("Sending to executor.")
        executor.queue_task_instance(
            ti,
            mark_success=args.mark_success,
            pickle_id=pickle_id,
            ignore_all_deps=args.ignore_all_dependencies,
            ignore_depends_on_past=args.ignore_depends_on_past,
            ignore_task_deps=args.ignore_dependencies,
            ignore_ti_state=args.force,
            pool=args.pool)
        executor.heartbeat()
        executor.end()


@cli_utils.action_logging
def run(args, dag=None):
    if dag:
        args.dag_id = dag.dag_id

    log = LoggingMixin().log

    # Load custom airflow config
    if args.cfg_path:
        with open(args.cfg_path, 'r') as conf_file:
            conf_dict = json.load(conf_file)

        if os.path.exists(args.cfg_path):
            os.remove(args.cfg_path)

        conf.conf.read_dict(conf_dict, source=args.cfg_path)
        settings.configure_vars()

    # IMPORTANT, have to use the NullPool, otherwise, each "run" command may leave
    # behind multiple open sleeping connections while heartbeating, which could
    # easily exceed the database connection limit when
    # processing hundreds of simultaneous tasks.
    settings.configure_orm(disable_connection_pool=True)

    if not args.pickle and not dag:
        dag = get_dag(args)
    elif not dag:
        session = settings.Session()
        log.info('Loading pickle id {args.pickle}'.format(args=args))
        dag_pickle = session.query(
            DagPickle).filter(DagPickle.id == args.pickle).first()
        if not dag_pickle:
            raise AirflowException("Who hid the pickle!? [missing pickle]")
        dag = dag_pickle.pickle

    task = dag.get_task(task_id=args.task_id)
    ti = TaskInstance(task, args.execution_date)
    ti.refresh_from_db()

    ti.init_run_context(raw=args.raw)

    hostname = get_hostname()
    log.info("Running %s on host %s", ti, hostname)

    if args.interactive:
        _run(args, dag, ti)
    else:
        with redirect_stdout(ti.log, logging.INFO), redirect_stderr(ti.log, logging.WARN):
            _run(args, dag, ti)
    logging.shutdown()


@cli_utils.action_logging
def task_failed_deps(args):
    """
    Returns the unmet dependencies for a task instance from the perspective of the
    scheduler (i.e. why a task instance doesn't get scheduled and then queued by the
    scheduler, and then run by an executor).
    >>> airflow task_failed_deps tutorial sleep 2015-01-01
    Task instance dependencies not met:
    Dagrun Running: Task instance's dagrun did not exist: Unknown reason
    Trigger Rule: Task's trigger rule 'all_success' requires all upstream tasks
    to have succeeded, but found 1 non-success(es).
    """
    dag = get_dag(args)
    task = dag.get_task(task_id=args.task_id)
    ti = TaskInstance(task, args.execution_date)

    dep_context = DepContext(deps=SCHEDULER_DEPS)
    failed_deps = list(ti.get_failed_dep_statuses(dep_context=dep_context))
    # TODO, Do we want to print or log this
    if failed_deps:
        print("Task instance dependencies not met:")
        for dep in failed_deps:
            print("{}: {}".format(dep.dep_name, dep.reason))
    else:
        print("Task instance dependencies are all met.")


@cli_utils.action_logging
def task_state(args):
    """
    Returns the state of a TaskInstance at the command line.
    >>> airflow task_state tutorial sleep 2015-01-01
    success
    """
    dag = get_dag(args)
    task = dag.get_task(task_id=args.task_id)
    ti = TaskInstance(task, args.execution_date)
    print(ti.current_state())


@cli_utils.action_logging
def dag_state(args):
    """
    Returns the state of a DagRun at the command line.
    >>> airflow dag_state tutorial 2015-01-01T00:00:00.000000
    running
    """
    dag = get_dag(args)
    dr = DagRun.find(dag.dag_id, execution_date=args.execution_date)
    print(dr[0].state if len(dr) > 0 else None)


@cli_utils.action_logging
def next_execution(args):
    """
    Returns the next execution datetime of a DAG at the command line.
    >>> airflow next_execution tutorial
    2018-08-31 10:38:00
    """
    dag = get_dag(args)

    if dag.is_paused:
        print("[INFO] Please be reminded this DAG is PAUSED now.")

    if dag.latest_execution_date:
        next_execution_dttm = dag.following_schedule(dag.latest_execution_date)

        if next_execution_dttm is None:
            print("[WARN] No following schedule can be found. " +
                  "This DAG may have schedule interval '@once' or `None`.")

        print(next_execution_dttm)
    else:
        print("[WARN] Only applicable when there is execution record found for the DAG.")
        print(None)


@cli_utils.action_logging
def list_dags(args):
    dagbag = DagBag(process_subdir(args.subdir))
    s = textwrap.dedent("""\n
    -------------------------------------------------------------------
    DAGS
    -------------------------------------------------------------------
    {dag_list}
    """)
    dag_list = "\n".join(sorted(dagbag.dags))
    print(s.format(dag_list=dag_list))
    if args.report:
        print(dagbag.dagbag_report())


@cli_utils.action_logging
def list_tasks(args, dag=None):
    dag = dag or get_dag(args)
    if args.tree:
        dag.tree_view()
    else:
        tasks = sorted([t.task_id for t in dag.tasks])
        print("\n".join(sorted(tasks)))


@cli_utils.action_logging
def test(args, dag=None):
    # We want log outout from operators etc to show up here. Normally
    # airflow.task would redirect to a file, but here we want it to propagate
    # up to the normal airflow handler.
    logging.getLogger('airflow.task').propagate = True

    dag = dag or get_dag(args)

    task = dag.get_task(task_id=args.task_id)
    # Add CLI provided task_params to task.params
    if args.task_params:
        passed_in_params = json.loads(args.task_params)
        task.params.update(passed_in_params)
    ti = TaskInstance(task, args.execution_date)

    if args.dry_run:
        ti.dry_run()
    else:
        ti.run(ignore_task_deps=True, ignore_ti_state=True, test_mode=True)


@cli_utils.action_logging
def render(args):
    dag = get_dag(args)
    task = dag.get_task(task_id=args.task_id)
    ti = TaskInstance(task, args.execution_date)
    ti.render_templates()
    for attr in task.__class__.template_fields:
        print(textwrap.dedent("""\
        # ----------------------------------------------------------
        # property: {}
        # ----------------------------------------------------------
        {}
        """.format(attr, getattr(task, attr))))


@cli_utils.action_logging
def clear(args):
    logging.basicConfig(
        level=settings.LOGGING_LEVEL,
        format=settings.SIMPLE_LOG_FORMAT)
    dags = get_dags(args)

    if args.task_regex:
        for idx, dag in enumerate(dags):
            dags[idx] = dag.sub_dag(
                task_regex=args.task_regex,
                include_downstream=args.downstream,
                include_upstream=args.upstream)

    DAG.clear_dags(
        dags,
        start_date=args.start_date,
        end_date=args.end_date,
        only_failed=args.only_failed,
        only_running=args.only_running,
        confirm_prompt=not args.no_confirm,
        include_subdags=not args.exclude_subdags,
        include_parentdag=not args.exclude_parentdag,
    )


def get_num_ready_workers_running(gunicorn_master_proc):
    workers = psutil.Process(gunicorn_master_proc.pid).children()

    def ready_prefix_on_cmdline(proc):
        try:
            cmdline = proc.cmdline()
            if len(cmdline) > 0:
                return settings.GUNICORN_WORKER_READY_PREFIX in cmdline[0]
        except psutil.NoSuchProcess:
            pass
        return False

    ready_workers = [proc for proc in workers if ready_prefix_on_cmdline(proc)]
    return len(ready_workers)


def get_num_workers_running(gunicorn_master_proc):
    workers = psutil.Process(gunicorn_master_proc.pid).children()
    return len(workers)


def restart_workers(gunicorn_master_proc, num_workers_expected, master_timeout):
    """
    Runs forever, monitoring the child processes of @gunicorn_master_proc and
    restarting workers occasionally.
    Each iteration of the loop traverses one edge of this state transition
    diagram, where each state (node) represents
    [ num_ready_workers_running / num_workers_running ]. We expect most time to
    be spent in [n / n]. `bs` is the setting webserver.worker_refresh_batch_size.
    The horizontal transition at ? happens after the new worker parses all the
    dags (so it could take a while!)
       V ────────────────────────────────────────────────────────────────────────┐
    [n / n] ──TTIN──> [ [n, n+bs) / n + bs ]  ────?───> [n + bs / n + bs] ──TTOU─┘
       ^                          ^───────────────┘
       │
       │      ┌────────────────v
       └──────┴────── [ [0, n) / n ] <─── start
    We change the number of workers by sending TTIN and TTOU to the gunicorn
    master process, which increases and decreases the number of child workers
    respectively. Gunicorn guarantees that on TTOU workers are terminated
    gracefully and that the oldest worker is terminated.
    """

    def wait_until_true(fn, timeout=0):
        """
        Sleeps until fn is true
        """
        t = time.time()
        while not fn():
            if 0 < timeout and timeout <= time.time() - t:
                raise AirflowWebServerTimeout(
                    "No response from gunicorn master within {0} seconds"
                    .format(timeout))
            time.sleep(0.1)

    def start_refresh(gunicorn_master_proc):
        batch_size = conf.getint('webserver', 'worker_refresh_batch_size')
        log.debug('%s doing a refresh of %s workers', state, batch_size)
        sys.stdout.flush()
        sys.stderr.flush()

        excess = 0
        for _ in range(batch_size):
            gunicorn_master_proc.send_signal(signal.SIGTTIN)
            excess += 1
            wait_until_true(lambda: num_workers_expected + excess ==
                            get_num_workers_running(gunicorn_master_proc),
                            master_timeout)

    try:
        wait_until_true(lambda: num_workers_expected ==
                        get_num_workers_running(gunicorn_master_proc),
                        master_timeout)
        while True:
            num_workers_running = get_num_workers_running(gunicorn_master_proc)
            num_ready_workers_running = \
                get_num_ready_workers_running(gunicorn_master_proc)

            state = '[{0} / {1}]'.format(num_ready_workers_running, num_workers_running)

            # Whenever some workers are not ready, wait until all workers are ready
            if num_ready_workers_running < num_workers_running:
                log.debug('%s some workers are starting up, waiting...', state)
                sys.stdout.flush()
                time.sleep(1)

            # Kill a worker gracefully by asking gunicorn to reduce number of workers
            elif num_workers_running > num_workers_expected:
                excess = num_workers_running - num_workers_expected
                log.debug('%s killing %s workers', state, excess)

                for _ in range(excess):
                    gunicorn_master_proc.send_signal(signal.SIGTTOU)
                    excess -= 1
                    wait_until_true(lambda: num_workers_expected + excess ==
                                    get_num_workers_running(gunicorn_master_proc),
                                    master_timeout)

            # Start a new worker by asking gunicorn to increase number of workers
            elif num_workers_running == num_workers_expected:
                refresh_interval = conf.getint('webserver', 'worker_refresh_interval')
                log.debug(
                    '%s sleeping for %ss starting doing a refresh...',
                    state, refresh_interval
                )
                time.sleep(refresh_interval)
                start_refresh(gunicorn_master_proc)

            else:
                # num_ready_workers_running == num_workers_running < num_workers_expected
                log.error((
                    "%s some workers seem to have died and gunicorn"
                    "did not restart them as expected"
                ), state)
                time.sleep(10)
                if len(
                    psutil.Process(gunicorn_master_proc.pid).children()
                ) < num_workers_expected:
                    start_refresh(gunicorn_master_proc)
    except (AirflowWebServerTimeout, OSError) as err:
        log.error(err)
        log.error("Shutting down webserver")
        try:
            gunicorn_master_proc.terminate()
            gunicorn_master_proc.wait()
        finally:
            sys.exit(1)


@cli_utils.action_logging
def webserver(args):
    print(settings.HEADER)

    access_logfile = args.access_logfile or conf.get('webserver', 'access_logfile')
    error_logfile = args.error_logfile or conf.get('webserver', 'error_logfile')
    num_workers = args.workers or conf.get('webserver', 'workers')
    worker_timeout = (args.worker_timeout or
                      conf.get('webserver', 'web_server_worker_timeout'))
    ssl_cert = args.ssl_cert or conf.get('webserver', 'web_server_ssl_cert')
    ssl_key = args.ssl_key or conf.get('webserver', 'web_server_ssl_key')
    if not ssl_cert and ssl_key:
        raise AirflowException(
            'An SSL certificate must also be provided for use with ' + ssl_key)
    if ssl_cert and not ssl_key:
        raise AirflowException(
            'An SSL key must also be provided for use with ' + ssl_cert)

    if args.debug:
        print(
            "Starting the web server on port {0} and host {1}.".format(
                args.port, args.hostname))
        app, _ = create_app(conf, testing=conf.get('core', 'unit_test_mode'))
        app.run(debug=True, use_reloader=False if app.config['TESTING'] else True,
                port=args.port, host=args.hostname,
                ssl_context=(ssl_cert, ssl_key) if ssl_cert and ssl_key else None)
    else:
        os.environ['SKIP_DAGS_PARSING'] = 'True'
        app = cached_app(conf)
        pid, stdout, stderr, log_file = setup_locations(
            "webserver", args.pid, args.stdout, args.stderr, args.log_file)
        os.environ.pop('SKIP_DAGS_PARSING')
        if args.daemon:
            handle = setup_logging(log_file)
            stdout = open(stdout, 'w+')
            stderr = open(stderr, 'w+')

        print(
            textwrap.dedent('''\
                Running the Gunicorn Server with:
                Workers: {num_workers} {args.workerclass}
                Host: {args.hostname}:{args.port}
                Timeout: {worker_timeout}
                Logfiles: {access_logfile} {error_logfile}
                =================================================================\
            '''.format(**locals())))

        run_args = [
            'gunicorn',
            '-w', str(num_workers),
            '-k', str(args.workerclass),
            '-t', str(worker_timeout),
            '-b', args.hostname + ':' + str(args.port),
            '-n', 'airflow-webserver',
            '-p', str(pid),
            # '-c', 'python:airflow.www.gunicorn_config',
        ]

        if args.access_logfile:
            run_args += ['--access-logfile', str(args.access_logfile)]

        if args.error_logfile:
            run_args += ['--error-logfile', str(args.error_logfile)]

        if args.daemon:
            run_args += ['-D']

        if ssl_cert:
            run_args += ['--certfile', ssl_cert, '--keyfile', ssl_key]

        webserver_module = 'www'
        run_args += ["airflow." + webserver_module + ".app:cached_app()"]

        gunicorn_master_proc = None

        def kill_proc(dummy_signum, dummy_frame):
            gunicorn_master_proc.terminate()
            gunicorn_master_proc.wait()
            sys.exit(0)

        def monitor_gunicorn(gunicorn_master_proc):
            # These run forever until SIG{INT, TERM, KILL, ...} signal is sent
            if conf.getint('webserver', 'worker_refresh_interval') > 0:
                master_timeout = conf.getint('webserver', 'web_server_master_timeout')
                restart_workers(gunicorn_master_proc, num_workers, master_timeout)
            else:
                while gunicorn_master_proc.poll() is None:
                    time.sleep(1)

                sys.exit(gunicorn_master_proc.returncode)

        if args.daemon:
            base, ext = os.path.splitext(pid)
            ctx = daemon.DaemonContext(
                pidfile=TimeoutPIDLockFile(base + "-monitor" + ext, -1),
                files_preserve=[handle],
                stdout=stdout,
                stderr=stderr,
                signal_map={
                    signal.SIGINT: kill_proc,
                    signal.SIGTERM: kill_proc
                },
            )
            with ctx:
                subprocess.Popen(run_args, close_fds=True)

                # Reading pid file directly, since Popen#pid doesn't
                # seem to return the right value with DaemonContext.
                while True:
                    try:
                        with open(pid) as f:
                            gunicorn_master_proc_pid = int(f.read())
                            break
                    except IOError:
                        log.debug("Waiting for gunicorn's pid file to be created.")
                        time.sleep(0.1)

                gunicorn_master_proc = psutil.Process(gunicorn_master_proc_pid)
                monitor_gunicorn(gunicorn_master_proc)

            stdout.close()
            stderr.close()
        else:
            gunicorn_master_proc = subprocess.Popen(run_args, close_fds=True)

            signal.signal(signal.SIGINT, kill_proc)
            signal.signal(signal.SIGTERM, kill_proc)

            monitor_gunicorn(gunicorn_master_proc)


@cli_utils.action_logging
def scheduler(args):
    print(settings.HEADER)
    job = jobs.SchedulerJob(
        dag_id=args.dag_id,
        subdir=process_subdir(args.subdir),
        run_duration=args.run_duration,
        num_runs=args.num_runs,
        do_pickle=args.do_pickle)

    if args.daemon:
        pid, stdout, stderr, log_file = setup_locations("scheduler",
                                                        args.pid,
                                                        args.stdout,
                                                        args.stderr,
                                                        args.log_file)
        handle = setup_logging(log_file)
        stdout = open(stdout, 'w+')
        stderr = open(stderr, 'w+')

        ctx = daemon.DaemonContext(
            pidfile=TimeoutPIDLockFile(pid, -1),
            files_preserve=[handle],
            stdout=stdout,
            stderr=stderr,
        )
        with ctx:
            job.run()

        stdout.close()
        stderr.close()
    else:
        signal.signal(signal.SIGINT, sigint_handler)
        signal.signal(signal.SIGTERM, sigint_handler)
        signal.signal(signal.SIGQUIT, sigquit_handler)
        job.run()


@cli_utils.action_logging
def serve_logs(args):
    print("Starting flask")
    import flask
    flask_app = flask.Flask(__name__)

    @flask_app.route('/log/<path:filename>')
    def serve_logs(filename):
        log = os.path.expanduser(conf.get('core', 'BASE_LOG_FOLDER'))
        return flask.send_from_directory(
            log,
            filename,
            mimetype="application/json",
            as_attachment=False)

    WORKER_LOG_SERVER_PORT = \
        int(conf.get('celery', 'WORKER_LOG_SERVER_PORT'))
    flask_app.run(
        host='0.0.0.0', port=WORKER_LOG_SERVER_PORT)


@cli_utils.action_logging
def worker(args):
    env = os.environ.copy()
    env['AIRFLOW_HOME'] = settings.AIRFLOW_HOME

    if not settings.validate_session():
        log = LoggingMixin().log
        log.error("Worker exiting... database connection precheck failed! ")
        sys.exit(1)

    # Celery worker
    from airflow.executors.celery_executor import app as celery_app
    from celery.bin import worker

    autoscale = args.autoscale
    if autoscale is None and conf.has_option("celery", "worker_autoscale"):
        autoscale = conf.get("celery", "worker_autoscale")
    worker = worker.worker(app=celery_app)
    options = {
        'optimization': 'fair',
        'O': 'fair',
        'queues': args.queues,
        'concurrency': args.concurrency,
        'autoscale': autoscale,
        'hostname': args.celery_hostname,
        'loglevel': conf.get('core', 'LOGGING_LEVEL'),
    }

    if conf.has_option("celery", "pool"):
        options["pool"] = conf.get("celery", "pool")

    if args.daemon:
        pid, stdout, stderr, log_file = setup_locations("worker",
                                                        args.pid,
                                                        args.stdout,
                                                        args.stderr,
                                                        args.log_file)
        handle = setup_logging(log_file)
        stdout = open(stdout, 'w+')
        stderr = open(stderr, 'w+')

        ctx = daemon.DaemonContext(
            pidfile=TimeoutPIDLockFile(pid, -1),
            files_preserve=[handle],
            stdout=stdout,
            stderr=stderr,
        )
        with ctx:
            sp = subprocess.Popen(['airflow', 'serve_logs'], env=env, close_fds=True)
            worker.run(**options)
            sp.kill()

        stdout.close()
        stderr.close()
    else:
        signal.signal(signal.SIGINT, sigint_handler)
        signal.signal(signal.SIGTERM, sigint_handler)

        sp = subprocess.Popen(['airflow', 'serve_logs'], env=env, close_fds=True)

        worker.run(**options)
        sp.kill()


def initdb(args):
    print("DB: " + repr(settings.engine.url))
    db_utils.initdb()
    print("Done.")


def resetdb(args):
    print("DB: " + repr(settings.engine.url))
    if args.yes or input("This will drop existing tables "
                         "if they exist. Proceed? "
                         "(y/n)").upper() == "Y":
        db_utils.resetdb()
    else:
        print("Bail.")


@cli_utils.action_logging
def upgradedb(args):
    print("DB: " + repr(settings.engine.url))
    db_utils.upgradedb()

    # Populate DagStats table
    session = settings.Session()
    ds_rows = session.query(DagStat).count()
    if not ds_rows:
        qry = (
            session.query(DagRun.dag_id, DagRun.state, func.count('*'))
                   .group_by(DagRun.dag_id, DagRun.state)
        )
        for dag_id, state, count in qry:
            session.add(DagStat(dag_id=dag_id, state=state, count=count))
        session.commit()


@cli_utils.action_logging
def version(args):
    print(settings.HEADER + "  v" + airflow.__version__)


alternative_conn_specs = ['conn_type', 'conn_host',
                          'conn_login', 'conn_password', 'conn_schema', 'conn_port']


@cli_utils.action_logging
def connections(args):
    if args.list:
        # Check that no other flags were passed to the command
        invalid_args = list()
        for arg in ['conn_id', 'conn_uri', 'conn_extra'] + alternative_conn_specs:
            if getattr(args, arg) is not None:
                invalid_args.append(arg)
        if invalid_args:
            msg = ('\n\tThe following args are not compatible with the ' +
                   '--list flag: {invalid!r}\n')
            msg = msg.format(invalid=invalid_args)
            print(msg)
            return

        session = settings.Session()
        conns = session.query(Connection.conn_id, Connection.conn_type,
                              Connection.host, Connection.port,
                              Connection.is_encrypted,
                              Connection.is_extra_encrypted,
                              Connection.extra).all()
        conns = [map(reprlib.repr, conn) for conn in conns]
        msg = tabulate(conns, ['Conn Id', 'Conn Type', 'Host', 'Port',
                               'Is Encrypted', 'Is Extra Encrypted', 'Extra'],
                       tablefmt="fancy_grid")
        if sys.version_info[0] < 3:
            msg = msg.encode('utf-8')
        print(msg)
        return

    if args.delete:
        # Check that only the `conn_id` arg was passed to the command
        invalid_args = list()
        for arg in ['conn_uri', 'conn_extra'] + alternative_conn_specs:
            if getattr(args, arg) is not None:
                invalid_args.append(arg)
        if invalid_args:
            msg = ('\n\tThe following args are not compatible with the ' +
                   '--delete flag: {invalid!r}\n')
            msg = msg.format(invalid=invalid_args)
            print(msg)
            return

        if args.conn_id is None:
            print('\n\tTo delete a connection, you Must provide a value for ' +
                  'the --conn_id flag.\n')
            return

        session = settings.Session()
        try:
            to_delete = (session
                         .query(Connection)
                         .filter(Connection.conn_id == args.conn_id)
                         .one())
        except exc.NoResultFound:
            msg = '\n\tDid not find a connection with `conn_id`={conn_id}\n'
            msg = msg.format(conn_id=args.conn_id)
            print(msg)
            return
        except exc.MultipleResultsFound:
            msg = ('\n\tFound more than one connection with ' +
                   '`conn_id`={conn_id}\n')
            msg = msg.format(conn_id=args.conn_id)
            print(msg)
            return
        else:
            deleted_conn_id = to_delete.conn_id
            session.delete(to_delete)
            session.commit()
            msg = '\n\tSuccessfully deleted `conn_id`={conn_id}\n'
            msg = msg.format(conn_id=deleted_conn_id)
            print(msg)
        return

    if args.add:
        # Check that the conn_id and conn_uri args were passed to the command:
        missing_args = list()
        invalid_args = list()
        if not args.conn_id:
            missing_args.append('conn_id')
        if args.conn_uri:
            for arg in alternative_conn_specs:
                if getattr(args, arg) is not None:
                    invalid_args.append(arg)
        elif not args.conn_type:
            missing_args.append('conn_uri or conn_type')
        if missing_args:
            msg = ('\n\tThe following args are required to add a connection:' +
                   ' {missing!r}\n'.format(missing=missing_args))
            print(msg)
        if invalid_args:
            msg = ('\n\tThe following args are not compatible with the ' +
                   '--add flag and --conn_uri flag: {invalid!r}\n')
            msg = msg.format(invalid=invalid_args)
            print(msg)
        if missing_args or invalid_args:
            return

        if args.conn_uri:
            new_conn = Connection(conn_id=args.conn_id, uri=args.conn_uri)
        else:
            new_conn = Connection(conn_id=args.conn_id,
                                  conn_type=args.conn_type,
                                  host=args.conn_host,
                                  login=args.conn_login,
                                  password=args.conn_password,
                                  schema=args.conn_schema,
                                  port=args.conn_port)
        if args.conn_extra is not None:
            new_conn.set_extra(args.conn_extra)

        session = settings.Session()
        if not (session.query(Connection)
                       .filter(Connection.conn_id == new_conn.conn_id).first()):
            session.add(new_conn)
            session.commit()
            msg = '\n\tSuccessfully added `conn_id`={conn_id} : {uri}\n'
            msg = msg.format(conn_id=new_conn.conn_id,
                             uri=args.conn_uri or
                             urlunparse((args.conn_type,
                                        '{login}:{password}@{host}:{port}'
                                         .format(login=args.conn_login or '',
                                                 password=args.conn_password or '',
                                                 host=args.conn_host or '',
                                                 port=args.conn_port or ''),
                                         args.conn_schema or '', '', '', '')))
            print(msg)
        else:
            msg = '\n\tA connection with `conn_id`={conn_id} already exists\n'
            msg = msg.format(conn_id=new_conn.conn_id)
            print(msg)

        return


@cli_utils.action_logging
def flower(args):
    broka = conf.get('celery', 'BROKER_URL')
    address = '--address={}'.format(args.hostname)
    port = '--port={}'.format(args.port)
    api = ''
    if args.broker_api:
        api = '--broker_api=' + args.broker_api

    url_prefix = ''
    if args.url_prefix:
        url_prefix = '--url-prefix=' + args.url_prefix

    basic_auth = ''
    if args.basic_auth:
        basic_auth = '--basic_auth=' + args.basic_auth

    flower_conf = ''
    if args.flower_conf:
        flower_conf = '--conf=' + args.flower_conf

    if args.daemon:
        pid, stdout, stderr, log_file = setup_locations("flower",
                                                        args.pid,
                                                        args.stdout,
                                                        args.stderr,
                                                        args.log_file)
        stdout = open(stdout, 'w+')
        stderr = open(stderr, 'w+')

        ctx = daemon.DaemonContext(
            pidfile=TimeoutPIDLockFile(pid, -1),
            stdout=stdout,
            stderr=stderr,
        )

        with ctx:
            os.execvp("flower", ['flower', '-b',
                                 broka, address, port, api, flower_conf, url_prefix, basic_auth])

        stdout.close()
        stderr.close()
    else:
        signal.signal(signal.SIGINT, sigint_handler)
        signal.signal(signal.SIGTERM, sigint_handler)

        os.execvp("flower", ['flower', '-b',
                             broka, address, port, api, flower_conf, url_prefix, basic_auth])


@cli_utils.action_logging
def kerberos(args):
    print(settings.HEADER)
    import airflow.security.kerberos

    if args.daemon:
        pid, stdout, stderr, log_file = setup_locations("kerberos",
                                                        args.pid,
                                                        args.stdout,
                                                        args.stderr,
                                                        args.log_file)
        stdout = open(stdout, 'w+')
        stderr = open(stderr, 'w+')

        ctx = daemon.DaemonContext(
            pidfile=TimeoutPIDLockFile(pid, -1),
            stdout=stdout,
            stderr=stderr,
        )

        with ctx:
            airflow.security.kerberos.run(principal=args.principal, keytab=args.keytab)

        stdout.close()
        stderr.close()
    else:
        airflow.security.kerberos.run(principal=args.principal, keytab=args.keytab)


@cli_utils.action_logging
def users(args):
    if args.list:

        appbuilder = cached_appbuilder()
        users = appbuilder.sm.get_all_users()
        fields = ['id', 'username', 'email', 'first_name', 'last_name', 'roles']
        users = [[user.__getattribute__(field) for field in fields] for user in users]
        msg = tabulate(users, [field.capitalize().replace('_', ' ') for field in fields],
                       tablefmt="fancy_grid")
        if sys.version_info[0] < 3:
            msg = msg.encode('utf-8')
        print(msg)

        return

    if args.create:
        fields = {
            'role': args.role,
            'username': args.username,
            'email': args.email,
            'firstname': args.firstname,
            'lastname': args.lastname,
        }
        empty_fields = [k for k, v in fields.items() if not v]
        if empty_fields:
            raise SystemExit('Required arguments are missing: {}.'.format(
                ', '.join(empty_fields)))

        appbuilder = cached_appbuilder()
        role = appbuilder.sm.find_role(args.role)
        if not role:
            raise SystemExit('{} is not a valid role.'.format(args.role))

        if args.use_random_password:
            password = ''.join(random.choice(string.printable) for _ in range(16))
        elif args.password:
            password = args.password
        else:
            password = getpass.getpass('Password:')
            password_confirmation = getpass.getpass('Repeat for confirmation:')
            if password != password_confirmation:
                raise SystemExit('Passwords did not match!')

        if appbuilder.sm.find_user(args.username):
            print('{} already exist in the db'.format(args.username))
            return
        user = appbuilder.sm.add_user(args.username, args.firstname, args.lastname,
                                      args.email, role, password)
        if user:
            print('{} user {} created.'.format(args.role, args.username))
        else:
            raise SystemExit('Failed to create user.')

    if args.delete:
        if not args.username:
            raise SystemExit('Required arguments are missing: username')

        appbuilder = cached_appbuilder()

        try:
            u = next(u for u in appbuilder.sm.get_all_users()
                     if u.username == args.username)
        except StopIteration:
            raise SystemExit('{} is not a valid user.'.format(args.username))

        if appbuilder.sm.del_register_user(u):
            print('User {} deleted.'.format(args.username))
        else:
            raise SystemExit('Failed to delete user.')


@cli_utils.action_logging
def list_dag_runs(args, dag=None):
    if dag:
        args.dag_id = dag.dag_id

    dagbag = DagBag()

    if args.dag_id not in dagbag.dags:
        error_message = "Dag id {} not found".format(args.dag_id)
        raise AirflowException(error_message)

    dag_runs = list()
    state = args.state.lower() if args.state else None
    for run in DagRun.find(dag_id=args.dag_id,
                           state=state,
                           no_backfills=args.no_backfill):
        dag_runs.append({
            'id': run.id,
            'run_id': run.run_id,
            'state': run.state,
            'dag_id': run.dag_id,
            'execution_date': run.execution_date.isoformat(),
            'start_date': ((run.start_date or '') and
                           run.start_date.isoformat()),
        })
    if not dag_runs:
        print('No dag runs for {dag_id}'.format(dag_id=args.dag_id))

    s = textwrap.dedent("""\n
    {line}
    DAG RUNS
    {line}
    {dag_run_header}
    """)

    dag_runs.sort(key=lambda x: x['execution_date'], reverse=True)
    dag_run_header = '%-3s | %-20s | %-10s | %-20s | %-20s |' % ('id',
                                                                 'run_id',
                                                                 'state',
                                                                 'execution_date',
                                                                 'state_date')
    print(s.format(dag_run_header=dag_run_header,
                   line='-' * 120))
    for dag_run in dag_runs:
        record = '%-3s | %-20s | %-10s | %-20s | %-20s |' % (dag_run['id'],
                                                             dag_run['run_id'],
                                                             dag_run['state'],
                                                             dag_run['execution_date'],
                                                             dag_run['start_date'])
        print(record)


@cli_utils.action_logging
<<<<<<< HEAD
def sync_perm(args):  # noqa
    appbuilder = cached_appbuilder()
    print('Update permission, view-menu for all existing roles')
    appbuilder.sm.sync_roles()
=======
def sync_perm(args):
    if settings.RBAC:
        appbuilder = cached_appbuilder()
        print('Update permission, view-menu for all existing roles')
        appbuilder.sm.sync_roles()
    else:
        print('The sync_perm command only works for rbac UI.')
>>>>>>> 067b9671


Arg = namedtuple(
    'Arg', ['flags', 'help', 'action', 'default', 'nargs', 'type', 'choices', 'metavar'])
Arg.__new__.__defaults__ = (None, None, None, None, None, None, None)


class CLIFactory(object):
    args = {
        # Shared
        'dag_id': Arg(("dag_id",), "The id of the dag"),
        'task_id': Arg(("task_id",), "The id of the task"),
        'execution_date': Arg(
            ("execution_date",), help="The execution date of the DAG",
            type=parsedate),
        'task_regex': Arg(
            ("-t", "--task_regex"),
            "The regex to filter specific task_ids to backfill (optional)"),
        'subdir': Arg(
            ("-sd", "--subdir"),
            "File location or directory from which to look for the dag. "
            "Defaults to '[AIRFLOW_HOME]/dags' where [AIRFLOW_HOME] is the "
            "value you set for 'AIRFLOW_HOME' config you set in 'airflow.cfg' ",
            default=DAGS_FOLDER),
        'start_date': Arg(
            ("-s", "--start_date"), "Override start_date YYYY-MM-DD",
            type=parsedate),
        'end_date': Arg(
            ("-e", "--end_date"), "Override end_date YYYY-MM-DD",
            type=parsedate),
        'dry_run': Arg(
            ("-dr", "--dry_run"), "Perform a dry run", "store_true"),
        'pid': Arg(
            ("--pid",), "PID file location",
            nargs='?'),
        'daemon': Arg(
            ("-D", "--daemon"), "Daemonize instead of running "
                                "in the foreground",
            "store_true"),
        'stderr': Arg(
            ("--stderr",), "Redirect stderr to this file"),
        'stdout': Arg(
            ("--stdout",), "Redirect stdout to this file"),
        'log_file': Arg(
            ("-l", "--log-file"), "Location of the log file"),
        'yes': Arg(
            ("-y", "--yes"),
            "Do not prompt to confirm reset. Use with care!",
            "store_true",
            default=False),

        # list_dag_runs
        'no_backfill': Arg(
            ("--no_backfill",),
            "filter all the backfill dagruns given the dag id", "store_true"),
        'state': Arg(
            ("--state",),
            "Only list the dag runs corresponding to the state"
        ),

        # backfill
        'mark_success': Arg(
            ("-m", "--mark_success"),
            "Mark jobs as succeeded without running them", "store_true"),
        'verbose': Arg(
            ("-v", "--verbose"),
            "Make logging output more verbose", "store_true"),
        'local': Arg(
            ("-l", "--local"),
            "Run the task using the LocalExecutor", "store_true"),
        'donot_pickle': Arg(
            ("-x", "--donot_pickle"), (
                "Do not attempt to pickle the DAG object to send over "
                "to the workers, just tell the workers to run their version "
                "of the code."),
            "store_true"),
        'bf_ignore_dependencies': Arg(
            ("-i", "--ignore_dependencies"),
            (
                "Skip upstream tasks, run only the tasks "
                "matching the regexp. Only works in conjunction "
                "with task_regex"),
            "store_true"),
        'bf_ignore_first_depends_on_past': Arg(
            ("-I", "--ignore_first_depends_on_past"),
            (
                "Ignores depends_on_past dependencies for the first "
                "set of tasks only (subsequent executions in the backfill "
                "DO respect depends_on_past)."),
            "store_true"),
        'pool': Arg(("--pool",), "Resource pool to use"),
        'delay_on_limit': Arg(
            ("--delay_on_limit",),
            help=("Amount of time in seconds to wait when the limit "
                  "on maximum active dag runs (max_active_runs) has "
                  "been reached before trying to execute a dag run "
                  "again."),
            type=float,
            default=1.0),
        'reset_dag_run': Arg(
            ("--reset_dagruns",),
            (
                "if set, the backfill will delete existing "
                "backfill-related DAG runs and start "
                "anew with fresh, running DAG runs"),
            "store_true"),
        'rerun_failed_tasks': Arg(
            ("--rerun_failed_tasks",),
            (
                "if set, the backfill will auto-rerun "
                "all the failed tasks for the backfill date range "
                "instead of throwing exceptions"),
            "store_true"),

        # list_tasks
        'tree': Arg(("-t", "--tree"), "Tree view", "store_true"),
        # list_dags
        'report': Arg(
            ("-r", "--report"), "Show DagBag loading report", "store_true"),
        # clear
        'upstream': Arg(
            ("-u", "--upstream"), "Include upstream tasks", "store_true"),
        'only_failed': Arg(
            ("-f", "--only_failed"), "Only failed jobs", "store_true"),
        'only_running': Arg(
            ("-r", "--only_running"), "Only running jobs", "store_true"),
        'downstream': Arg(
            ("-d", "--downstream"), "Include downstream tasks", "store_true"),
        'no_confirm': Arg(
            ("-c", "--no_confirm"),
            "Do not request confirmation", "store_true"),
        'exclude_subdags': Arg(
            ("-x", "--exclude_subdags"),
            "Exclude subdags", "store_true"),
        'exclude_parentdag': Arg(
            ("-xp", "--exclude_parentdag"),
            "Exclude ParentDAGS if the task cleared is a part of a SubDAG",
            "store_true"),
        'dag_regex': Arg(
            ("-dx", "--dag_regex"),
            "Search dag_id as regex instead of exact string", "store_true"),
        # trigger_dag
        'run_id': Arg(("-r", "--run_id"), "Helps to identify this run"),
        'conf': Arg(
            ('-c', '--conf'),
            "JSON string that gets pickled into the DagRun's conf attribute"),
        'exec_date': Arg(
            ("-e", "--exec_date"), help="The execution date of the DAG",
            type=parsedate),
        # pool
        'pool_set': Arg(
            ("-s", "--set"),
            nargs=3,
            metavar=('NAME', 'SLOT_COUNT', 'POOL_DESCRIPTION'),
            help="Set pool slot count and description, respectively"),
        'pool_get': Arg(
            ("-g", "--get"),
            metavar='NAME',
            help="Get pool info"),
        'pool_delete': Arg(
            ("-x", "--delete"),
            metavar="NAME",
            help="Delete a pool"),
        'pool_import': Arg(
            ("-i", "--import"),
            metavar="FILEPATH",
            help="Import pool from JSON file"),
        'pool_export': Arg(
            ("-e", "--export"),
            metavar="FILEPATH",
            help="Export pool to JSON file"),
        # variables
        'set': Arg(
            ("-s", "--set"),
            nargs=2,
            metavar=('KEY', 'VAL'),
            help="Set a variable"),
        'get': Arg(
            ("-g", "--get"),
            metavar='KEY',
            help="Get value of a variable"),
        'default': Arg(
            ("-d", "--default"),
            metavar="VAL",
            default=None,
            help="Default value returned if variable does not exist"),
        'json': Arg(
            ("-j", "--json"),
            help="Deserialize JSON variable",
            action="store_true"),
        'var_import': Arg(
            ("-i", "--import"),
            metavar="FILEPATH",
            help="Import variables from JSON file"),
        'var_export': Arg(
            ("-e", "--export"),
            metavar="FILEPATH",
            help="Export variables to JSON file"),
        'var_delete': Arg(
            ("-x", "--delete"),
            metavar="KEY",
            help="Delete a variable"),
        # kerberos
        'principal': Arg(
            ("principal",), "kerberos principal", nargs='?'),
        'keytab': Arg(
            ("-kt", "--keytab"), "keytab",
            nargs='?', default=conf.get('kerberos', 'keytab')),
        # run
        # TODO(aoen): "force" is a poor choice of name here since it implies it overrides
        # all dependencies (not just past success), e.g. the ignore_depends_on_past
        # dependency. This flag should be deprecated and renamed to 'ignore_ti_state' and
        # the "ignore_all_dependencies" command should be called the"force" command
        # instead.
        'interactive': Arg(
            ('-int', '--interactive'),
            help='Do not capture standard output and error streams '
                 '(useful for interactive debugging)',
            action='store_true'),
        'force': Arg(
            ("-f", "--force"),
            "Ignore previous task instance state, rerun regardless if task already "
            "succeeded/failed",
            "store_true"),
        'raw': Arg(("-r", "--raw"), argparse.SUPPRESS, "store_true"),
        'ignore_all_dependencies': Arg(
            ("-A", "--ignore_all_dependencies"),
            "Ignores all non-critical dependencies, including ignore_ti_state and "
            "ignore_task_deps",
            "store_true"),
        # TODO(aoen): ignore_dependencies is a poor choice of name here because it is too
        # vague (e.g. a task being in the appropriate state to be run is also a dependency
        # but is not ignored by this flag), the name 'ignore_task_dependencies' is
        # slightly better (as it ignores all dependencies that are specific to the task),
        # so deprecate the old command name and use this instead.
        'ignore_dependencies': Arg(
            ("-i", "--ignore_dependencies"),
            "Ignore task-specific dependencies, e.g. upstream, depends_on_past, and "
            "retry delay dependencies",
            "store_true"),
        'ignore_depends_on_past': Arg(
            ("-I", "--ignore_depends_on_past"),
            "Ignore depends_on_past dependencies (but respect "
            "upstream dependencies)",
            "store_true"),
        'ship_dag': Arg(
            ("--ship_dag",),
            "Pickles (serializes) the DAG and ships it to the worker",
            "store_true"),
        'pickle': Arg(
            ("-p", "--pickle"),
            "Serialized pickle object of the entire dag (used internally)"),
        'job_id': Arg(("-j", "--job_id"), argparse.SUPPRESS),
        'cfg_path': Arg(
            ("--cfg_path",), "Path to config file to use instead of airflow.cfg"),
        # webserver
        'port': Arg(
            ("-p", "--port"),
            default=conf.get('webserver', 'WEB_SERVER_PORT'),
            type=int,
            help="The port on which to run the server"),
        'ssl_cert': Arg(
            ("--ssl_cert",),
            default=conf.get('webserver', 'WEB_SERVER_SSL_CERT'),
            help="Path to the SSL certificate for the webserver"),
        'ssl_key': Arg(
            ("--ssl_key",),
            default=conf.get('webserver', 'WEB_SERVER_SSL_KEY'),
            help="Path to the key to use with the SSL certificate"),
        'workers': Arg(
            ("-w", "--workers"),
            default=conf.get('webserver', 'WORKERS'),
            type=int,
            help="Number of workers to run the webserver on"),
        'workerclass': Arg(
            ("-k", "--workerclass"),
            default=conf.get('webserver', 'WORKER_CLASS'),
            choices=['sync', 'eventlet', 'gevent', 'tornado'],
            help="The worker class to use for Gunicorn"),
        'worker_timeout': Arg(
            ("-t", "--worker_timeout"),
            default=conf.get('webserver', 'WEB_SERVER_WORKER_TIMEOUT'),
            type=int,
            help="The timeout for waiting on webserver workers"),
        'hostname': Arg(
            ("-hn", "--hostname"),
            default=conf.get('webserver', 'WEB_SERVER_HOST'),
            help="Set the hostname on which to run the web server"),
        'debug': Arg(
            ("-d", "--debug"),
            "Use the server that ships with Flask in debug mode",
            "store_true"),
        'access_logfile': Arg(
            ("-A", "--access_logfile"),
            default=conf.get('webserver', 'ACCESS_LOGFILE'),
            help="The logfile to store the webserver access log. Use '-' to print to "
                 "stderr."),
        'error_logfile': Arg(
            ("-E", "--error_logfile"),
            default=conf.get('webserver', 'ERROR_LOGFILE'),
            help="The logfile to store the webserver error log. Use '-' to print to "
                 "stderr."),
        # scheduler
        'dag_id_opt': Arg(("-d", "--dag_id"), help="The id of the dag to run"),
        'run_duration': Arg(
            ("-r", "--run-duration"),
            default=None, type=int,
            help="Set number of seconds to execute before exiting"),
        'num_runs': Arg(
            ("-n", "--num_runs"),
            default=-1, type=int,
            help="Set the number of runs to execute before exiting"),
        # worker
        'do_pickle': Arg(
            ("-p", "--do_pickle"),
            default=False,
            help=(
                "Attempt to pickle the DAG object to send over "
                "to the workers, instead of letting workers run their version "
                "of the code."),
            action="store_true"),
        'queues': Arg(
            ("-q", "--queues"),
            help="Comma delimited list of queues to serve",
            default=conf.get('celery', 'DEFAULT_QUEUE')),
        'concurrency': Arg(
            ("-c", "--concurrency"),
            type=int,
            help="The number of worker processes",
            default=conf.get('celery', 'worker_concurrency')),
        'celery_hostname': Arg(
            ("-cn", "--celery_hostname"),
            help=("Set the hostname of celery worker "
                  "if you have multiple workers on a single machine.")),
        # flower
        'broker_api': Arg(("-a", "--broker_api"), help="Broker api"),
        'flower_hostname': Arg(
            ("-hn", "--hostname"),
            default=conf.get('celery', 'FLOWER_HOST'),
            help="Set the hostname on which to run the server"),
        'flower_port': Arg(
            ("-p", "--port"),
            default=conf.get('celery', 'FLOWER_PORT'),
            type=int,
            help="The port on which to run the server"),
        'flower_conf': Arg(
            ("-fc", "--flower_conf"),
            help="Configuration file for flower"),
        'flower_url_prefix': Arg(
            ("-u", "--url_prefix"),
            default=conf.get('celery', 'FLOWER_URL_PREFIX'),
            help="URL prefix for Flower"),
        'flower_basic_auth': Arg(
            ("-ba", "--basic_auth"),
            default=conf.get('celery', 'FLOWER_BASIC_AUTH'),
            help=("Securing Flower with Basic Authentication. "
                  "Accepts user:password pairs separated by a comma. "
                  "Example: flower_basic_auth = user1:password1,user2:password2")),
        'task_params': Arg(
            ("-tp", "--task_params"),
            help="Sends a JSON params dict to the task"),
        # connections
        'list_connections': Arg(
            ('-l', '--list'),
            help='List all connections',
            action='store_true'),
        'add_connection': Arg(
            ('-a', '--add'),
            help='Add a connection',
            action='store_true'),
        'delete_connection': Arg(
            ('-d', '--delete'),
            help='Delete a connection',
            action='store_true'),
        'conn_id': Arg(
            ('--conn_id',),
            help='Connection id, required to add/delete a connection',
            type=str),
        'conn_uri': Arg(
            ('--conn_uri',),
            help='Connection URI, required to add a connection without conn_type',
            type=str),
        'conn_type': Arg(
            ('--conn_type',),
            help='Connection type, required to add a connection without conn_uri',
            type=str),
        'conn_host': Arg(
            ('--conn_host',),
            help='Connection host, optional when adding a connection',
            type=str),
        'conn_login': Arg(
            ('--conn_login',),
            help='Connection login, optional when adding a connection',
            type=str),
        'conn_password': Arg(
            ('--conn_password',),
            help='Connection password, optional when adding a connection',
            type=str),
        'conn_schema': Arg(
            ('--conn_schema',),
            help='Connection schema, optional when adding a connection',
            type=str),
        'conn_port': Arg(
            ('--conn_port',),
            help='Connection port, optional when adding a connection',
            type=str),
        'conn_extra': Arg(
            ('--conn_extra',),
            help='Connection `Extra` field, optional when adding a connection',
            type=str),
        # users
        'username': Arg(
            ('--username',),
            help='Username of the user, required to create/delete a user',
            type=str),
        'firstname': Arg(
            ('--firstname',),
            help='First name of the user, required to create a user',
            type=str),
        'lastname': Arg(
            ('--lastname',),
            help='Last name of the user, required to create a user',
            type=str),
        'role': Arg(
            ('--role',),
            help='Role of the user. Existing roles include Admin, '
                 'User, Op, Viewer, and Public. Required to create a user',
            type=str),
        'email': Arg(
            ('--email',),
            help='Email of the user, required to create a user',
            type=str),
        'password': Arg(
            ('--password',),
            help='Password of the user, required to create a user '
                 'without --use_random_password',
            type=str),
        'use_random_password': Arg(
            ('--use_random_password',),
            help='Do not prompt for password. Use random string instead.'
                 ' Required to create a user without --password ',
            default=False,
            action='store_true'),
        'list_users': Arg(
            ('-l', '--list'),
            help='List all users',
            action='store_true'),
        'create_user': Arg(
            ('-c', '--create'),
            help='Create a user',
            action='store_true'),
        'delete_user': Arg(
            ('-d', '--delete'),
            help='Delete a user',
            action='store_true'),
        'autoscale': Arg(
            ('-a', '--autoscale'),
            help="Minimum and Maximum number of worker to autoscale"),

    }
    subparsers = (
        {
            'func': backfill,
            'help': "Run subsections of a DAG for a specified date range. "
                    "If reset_dag_run option is used,"
                    " backfill will first prompt users whether airflow "
                    "should clear all the previous dag_run and task_instances "
                    "within the backfill date range. "
                    "If rerun_failed_tasks is used, backfill "
                    "will auto re-run the previous failed task instances"
                    " within the backfill date range.",
            'args': (
                'dag_id', 'task_regex', 'start_date', 'end_date',
                'mark_success', 'local', 'donot_pickle',
                'bf_ignore_dependencies', 'bf_ignore_first_depends_on_past',
                'subdir', 'pool', 'delay_on_limit', 'dry_run', 'verbose', 'conf',
                'reset_dag_run', 'rerun_failed_tasks',
            )
        }, {
            'func': list_dag_runs,
            'help': "List dag runs given a DAG id. If state option is given, it will only"
                    "search for all the dagruns with the given state. "
                    "If no_backfill option is given, it will filter out"
                    "all backfill dagruns for given dag id.",
            'args': (
                'dag_id', 'no_backfill', 'state'
            )
        }, {
            'func': list_tasks,
            'help': "List the tasks within a DAG",
            'args': ('dag_id', 'tree', 'subdir'),
        }, {
            'func': clear,
            'help': "Clear a set of task instance, as if they never ran",
            'args': (
                'dag_id', 'task_regex', 'start_date', 'end_date', 'subdir',
                'upstream', 'downstream', 'no_confirm', 'only_failed',
                'only_running', 'exclude_subdags', 'exclude_parentdag', 'dag_regex'),
        }, {
            'func': pause,
            'help': "Pause a DAG",
            'args': ('dag_id', 'subdir'),
        }, {
            'func': unpause,
            'help': "Resume a paused DAG",
            'args': ('dag_id', 'subdir'),
        }, {
            'func': trigger_dag,
            'help': "Trigger a DAG run",
            'args': ('dag_id', 'subdir', 'run_id', 'conf', 'exec_date'),
        }, {
            'func': delete_dag,
            'help': "Delete all DB records related to the specified DAG",
            'args': ('dag_id', 'yes',),
        }, {
            'func': pool,
            'help': "CRUD operations on pools",
            "args": ('pool_set', 'pool_get', 'pool_delete', 'pool_import', 'pool_export'),
        }, {
            'func': variables,
            'help': "CRUD operations on variables",
            "args": ('set', 'get', 'json', 'default',
                     'var_import', 'var_export', 'var_delete'),
        }, {
            'func': kerberos,
            'help': "Start a kerberos ticket renewer",
            'args': ('principal', 'keytab', 'pid',
                     'daemon', 'stdout', 'stderr', 'log_file'),
        }, {
            'func': render,
            'help': "Render a task instance's template(s)",
            'args': ('dag_id', 'task_id', 'execution_date', 'subdir'),
        }, {
            'func': run,
            'help': "Run a single task instance",
            'args': (
                'dag_id', 'task_id', 'execution_date', 'subdir',
                'mark_success', 'force', 'pool', 'cfg_path',
                'local', 'raw', 'ignore_all_dependencies', 'ignore_dependencies',
                'ignore_depends_on_past', 'ship_dag', 'pickle', 'job_id', 'interactive',),
        }, {
            'func': initdb,
            'help': "Initialize the metadata database",
            'args': tuple(),
        }, {
            'func': list_dags,
            'help': "List all the DAGs",
            'args': ('subdir', 'report'),
        }, {
            'func': dag_state,
            'help': "Get the status of a dag run",
            'args': ('dag_id', 'execution_date', 'subdir'),
        }, {
            'func': task_failed_deps,
            'help': (
                "Returns the unmet dependencies for a task instance from the perspective "
                "of the scheduler. In other words, why a task instance doesn't get "
                "scheduled and then queued by the scheduler, and then run by an "
                "executor)."),
            'args': ('dag_id', 'task_id', 'execution_date', 'subdir'),
        }, {
            'func': task_state,
            'help': "Get the status of a task instance",
            'args': ('dag_id', 'task_id', 'execution_date', 'subdir'),
        }, {
            'func': serve_logs,
            'help': "Serve logs generate by worker",
            'args': tuple(),
        }, {
            'func': test,
            'help': (
                "Test a task instance. This will run a task without checking for "
                "dependencies or recording its state in the database."),
            'args': (
                'dag_id', 'task_id', 'execution_date', 'subdir', 'dry_run',
                'task_params'),
        }, {
            'func': webserver,
            'help': "Start a Airflow webserver instance",
            'args': ('port', 'workers', 'workerclass', 'worker_timeout', 'hostname',
                     'pid', 'daemon', 'stdout', 'stderr', 'access_logfile',
                     'error_logfile', 'log_file', 'ssl_cert', 'ssl_key', 'debug'),
        }, {
            'func': resetdb,
            'help': "Burn down and rebuild the metadata database",
            'args': ('yes',),
        }, {
            'func': upgradedb,
            'help': "Upgrade the metadata database to latest version",
            'args': tuple(),
        }, {
            'func': scheduler,
            'help': "Start a scheduler instance",
            'args': ('dag_id_opt', 'subdir', 'run_duration', 'num_runs',
                     'do_pickle', 'pid', 'daemon', 'stdout', 'stderr',
                     'log_file'),
        }, {
            'func': worker,
            'help': "Start a Celery worker node",
            'args': ('do_pickle', 'queues', 'concurrency', 'celery_hostname',
                     'pid', 'daemon', 'stdout', 'stderr', 'log_file', 'autoscale'),
        }, {
            'func': flower,
            'help': "Start a Celery Flower",
            'args': ('flower_hostname', 'flower_port', 'flower_conf', 'flower_url_prefix',
                     'flower_basic_auth', 'broker_api', 'pid', 'daemon', 'stdout', 'stderr', 'log_file'),
        }, {
            'func': version,
            'help': "Show the version",
            'args': tuple(),
        }, {
            'func': connections,
            'help': "List/Add/Delete connections",
            'args': ('list_connections', 'add_connection', 'delete_connection',
                     'conn_id', 'conn_uri', 'conn_extra') + tuple(alternative_conn_specs),
        }, {
            'func': users,
            'help': "List/Create/Delete users",
            'args': ('list_users', 'create_user', 'delete_user',
                     'username', 'email', 'firstname', 'lastname', 'role',
                     'password', 'use_random_password'),
        },
        {
            'func': sync_perm,
            'help': "Update existing role's permissions.",
            'args': tuple(),
        },
        {
            'func': next_execution,
            'help': "Get the next execution datetime of a DAG.",
            'args': ('dag_id', 'subdir')
        }
    )
    subparsers_dict = {sp['func'].__name__: sp for sp in subparsers}
    dag_subparsers = (
        'list_tasks', 'backfill', 'test', 'run', 'pause', 'unpause', 'list_dag_runs')

    @classmethod
    def get_parser(cls, dag_parser=False):
        parser = argparse.ArgumentParser()
        subparsers = parser.add_subparsers(
            help='sub-command help', dest='subcommand')
        subparsers.required = True

        subparser_list = cls.dag_subparsers if dag_parser else cls.subparsers_dict.keys()
        for sub in subparser_list:
            sub = cls.subparsers_dict[sub]
            sp = subparsers.add_parser(sub['func'].__name__, help=sub['help'])
            for arg in sub['args']:
                if 'dag_id' in arg and dag_parser:
                    continue
                arg = cls.args[arg]
                kwargs = {
                    f: getattr(arg, f)
                    for f in arg._fields if f != 'flags' and getattr(arg, f)}
                sp.add_argument(*arg.flags, **kwargs)
            sp.set_defaults(func=sub['func'])
        return parser


def get_parser():
    return CLIFactory.get_parser()<|MERGE_RESOLUTION|>--- conflicted
+++ resolved
@@ -1464,20 +1464,10 @@
 
 
 @cli_utils.action_logging
-<<<<<<< HEAD
-def sync_perm(args):  # noqa
+def sync_perm(args):
     appbuilder = cached_appbuilder()
     print('Update permission, view-menu for all existing roles')
     appbuilder.sm.sync_roles()
-=======
-def sync_perm(args):
-    if settings.RBAC:
-        appbuilder = cached_appbuilder()
-        print('Update permission, view-menu for all existing roles')
-        appbuilder.sm.sync_roles()
-    else:
-        print('The sync_perm command only works for rbac UI.')
->>>>>>> 067b9671
 
 
 Arg = namedtuple(
