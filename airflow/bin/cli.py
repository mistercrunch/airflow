--- conflicted
+++ resolved
@@ -30,19 +30,6 @@
 import random
 import re
 import reprlib
-<<<<<<< HEAD
-import argparse
-from builtins import input
-from collections import namedtuple
-
-from airflow.utils.timezone import parse as parsedate
-import json
-from tabulate import tabulate
-
-import daemon
-from daemon.pidfile import TimeoutPIDLockFile
-=======
->>>>>>> 4311c1f0
 import signal
 import string
 import subprocess
@@ -66,24 +53,6 @@
 from airflow import api, jobs, settings
 from airflow.configuration import conf
 from airflow.exceptions import AirflowException, AirflowWebServerTimeout
-<<<<<<< HEAD
-from airflow.executors import GetDefaultExecutor
-from airflow.models import DagModel, DagBag, TaskInstance, DagRun, Variable, DAG
-from airflow.models.connection import Connection
-from airflow.models.dagpickle import DagPickle
-from airflow.ti_deps.dep_context import (DepContext, SCHEDULER_DEPS)
-from airflow.utils import cli as cli_utils
-from airflow.utils import db as db_utils
-from airflow.utils.net import get_hostname
-from airflow.utils.log.logging_mixin import (LoggingMixin, redirect_stderr,
-                                             redirect_stdout)
-from airflow.www.app import (cached_app, create_app)
-from airflow.www_rbac.app import cached_app as cached_app_rbac
-from airflow.www_rbac.app import create_app as create_app_rbac
-from airflow.www_rbac.app import cached_appbuilder
-
-from sqlalchemy.orm import exc
-=======
 from airflow.executors import get_default_executor
 from airflow.models import DAG, Connection, DagBag, DagModel, DagPickle, DagRun, TaskInstance, Variable
 from airflow.ti_deps.dep_context import SCHEDULER_QUEUED_DEPS, DepContext
@@ -93,7 +62,6 @@
 from airflow.utils.net import get_hostname
 from airflow.utils.timezone import parse as parsedate
 from airflow.www.app import cached_app, cached_appbuilder, create_app
->>>>>>> 4311c1f0
 
 api.load_auth()
 api_module = import_module(conf.get('cli', 'api_client'))  # type: Any
@@ -1166,11 +1134,7 @@
     flask_app = flask.Flask(__name__)
 
     @flask_app.route('/log/<path:filename>')
-<<<<<<< HEAD
-    def serve_logs(filename):
-=======
     def serve_logs(filename):  # pylint: disable=unused-variable, redefined-outer-name
->>>>>>> 4311c1f0
         log = os.path.expanduser(conf.get('core', 'BASE_LOG_FOLDER'))
         return flask.send_from_directory(
             log,
@@ -1248,10 +1212,7 @@
 
 
 def initdb(args):
-<<<<<<< HEAD
-=======
     """Initializes the metadata database"""
->>>>>>> 4311c1f0
     print("DB: " + repr(settings.engine.url))
     db.initdb()
     print("Done.")
@@ -1270,22 +1231,14 @@
 
 @cli_utils.action_logging
 def upgradedb(args):
-<<<<<<< HEAD
-    print("DB: " + repr(settings.engine.url))
-    db_utils.upgradedb()
-=======
     """Upgrades the metadata database"""
     print("DB: " + repr(settings.engine.url))
     db.upgradedb()
->>>>>>> 4311c1f0
 
 
 @cli_utils.action_logging
 def version(args):
-<<<<<<< HEAD
-=======
     """Displays Airflow version at the command line"""
->>>>>>> 4311c1f0
     print(settings.HEADER + "  v" + airflow.__version__)
 
 
@@ -1441,10 +1394,7 @@
 
 @cli_utils.action_logging
 def kerberos(args):
-<<<<<<< HEAD
-=======
     """Start a kerberos ticket renewer"""
->>>>>>> 4311c1f0
     print(settings.HEADER)
     import airflow.security.kerberos  # pylint: disable=redefined-outer-name
 
@@ -1468,8 +1418,6 @@
         stderr.close()
     else:
         airflow.security.kerberos.run(principal=args.principal, keytab=args.keytab)
-<<<<<<< HEAD
-=======
 
 
 def users_list(args):
@@ -1481,7 +1429,6 @@
     msg = tabulate(users, [field.capitalize().replace('_', ' ') for field in fields],
                    tablefmt="fancy_grid")
     print(msg)
->>>>>>> 4311c1f0
 
 
 @cli_utils.action_logging
@@ -1760,22 +1707,6 @@
 
 @cli_utils.action_logging
 def sync_perm(args):
-<<<<<<< HEAD
-    if settings.RBAC:
-        appbuilder = cached_appbuilder()
-        print('Update permission, view-menu for all existing roles')
-        appbuilder.sm.sync_roles()
-    else:
-        print('The sync_perm command only works for rbac UI.')
-
-
-Arg = namedtuple(
-    'Arg', ['flags', 'help', 'action', 'default', 'nargs', 'type', 'choices', 'metavar'])
-Arg.__new__.__defaults__ = (None, None, None, None, None, None, None)
-
-
-class CLIFactory(object):
-=======
     """Updates permissions for existing roles and DAGs"""
     appbuilder = cached_appbuilder()
     print('Updating permission, view-menu for all existing roles')
@@ -1810,7 +1741,6 @@
     Factory class which generates command line argument parser and holds information
     about all available Airflow commands
     """
->>>>>>> 4311c1f0
     args = {
         # Shared
         'dag_id': Arg(("dag_id",), "The id of the dag"),
