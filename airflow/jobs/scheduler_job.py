--- conflicted
+++ resolved
@@ -1593,7 +1593,6 @@
 
         settings.Session.remove()
 
-<<<<<<< HEAD
     def _validate_and_run_task_instances(self, simple_dag_bag):
         if len(simple_dag_bag.simple_dags) > 0:
             try:
@@ -1634,136 +1633,6 @@
         self._execute_task_instances(simple_dag_bag,
                                      (State.SCHEDULED,))
 
-    def _find_dags_to_process(self, dags: List[DAG], paused_dag_ids: Set[str]):
-        """
-        Find the DAGs that are not paused to process.
-
-        :param dags: specified DAGs
-        :param paused_dag_ids: paused DAG IDs
-        :return: DAGs to process
-        """
-        if len(self.dag_ids) > 0:
-            dags = [dag for dag in dags
-                    if dag.dag_id in self.dag_ids and
-                    dag.dag_id not in paused_dag_ids]
-        else:
-            dags = [dag for dag in dags
-                    if dag.dag_id not in paused_dag_ids]
-        return dags
-
-    @provide_session
-    def process_file(self, file_path, zombies, pickle_dags=False, session=None):
-        """
-        Process a Python file containing Airflow DAGs.
-
-        This includes:
-
-        1. Execute the file and look for DAG objects in the namespace.
-        2. Pickle the DAG and save it to the DB (if necessary).
-        3. For each DAG, see what tasks should run and create appropriate task
-        instances in the DB.
-        4. Record any errors importing the file into ORM
-        5. Kill (in ORM) any task instances belonging to the DAGs that haven't
-        issued a heartbeat in a while.
-
-        Returns a list of SimpleDag objects that represent the DAGs found in
-        the file
-
-        :param file_path: the path to the Python file that should be executed
-        :type file_path: unicode
-        :param zombies: zombie task instances to kill.
-        :type zombies: list[airflow.models.taskinstance.SimpleTaskInstance]
-        :param pickle_dags: whether serialize the DAGs found in the file and
-            save them to the db
-        :type pickle_dags: bool
-        :return: a list of SimpleDags made from the Dags found in the file
-        :rtype: list[airflow.utils.dag_processing.SimpleDagBag]
-        """
-        self.log.info("Processing file %s for tasks to queue", file_path)
-        # As DAGs are parsed from this file, they will be converted into SimpleDags
-        simple_dags = []
-
-        try:
-            dagbag = models.DagBag(file_path, include_examples=False)
-        except Exception:
-            self.log.exception("Failed at reloading the DAG file %s", file_path)
-            Stats.incr('dag_file_refresh_error', 1, 1)
-            return [], []
-
-        if len(dagbag.dags) > 0:
-            self.log.info("DAG(s) %s retrieved from %s", dagbag.dags.keys(), file_path)
-        else:
-            self.log.warning("No viable dags retrieved from %s", file_path)
-            self.update_import_errors(session, dagbag)
-            return [], len(dagbag.import_errors)
-
-        # Save individual DAGs in the ORM and update DagModel.last_scheduled_time
-        for dag in dagbag.dags.values():
-            dag.sync_to_db()
-
-        paused_dag_ids = {dag.dag_id for dag in dagbag.dags.values() if dag.is_paused}
-
-        # Pickle the DAGs (if necessary) and put them into a SimpleDag
-        for dag_id in dagbag.dags:
-            # Only return DAGs that are not paused
-            if dag_id not in paused_dag_ids:
-                dag = dagbag.get_dag(dag_id)
-                pickle_id = None
-                if pickle_dags:
-                    pickle_id = dag.pickle(session).id
-                simple_dags.append(SimpleDag(dag, pickle_id=pickle_id))
-
-        dags = self._find_dags_to_process(dagbag.dags.values(), paused_dag_ids)
-
-        # Not using multiprocessing.Queue() since it's no longer a separate
-        # process and due to some unusual behavior. (empty() incorrectly
-        # returns true as described in https://bugs.python.org/issue23582 )
-        ti_keys_to_schedule = []
-
-        self._process_dags(dagbag, dags, ti_keys_to_schedule)
-
-        for ti_key in ti_keys_to_schedule:
-            dag = dagbag.dags[ti_key[0]]
-            task = dag.get_task(ti_key[1])
-            ti = models.TaskInstance(task, ti_key[2])
-
-            ti.refresh_from_db(session=session, lock_for_update=True)
-            # We check only deps needed to set TI to SCHEDULED state here.
-            # Deps needed to set TI to QUEUED state will be batch checked later
-            # by the scheduler for better performance.
-            dep_context = DepContext(deps=SCHEDULED_DEPS, ignore_task_deps=True)
-
-            # Only schedule tasks that have their dependencies met, e.g. to avoid
-            # a task that recently got its state changed to RUNNING from somewhere
-            # other than the scheduler from getting its state overwritten.
-            if ti.are_dependencies_met(
-                    dep_context=dep_context,
-                    session=session,
-                    verbose=True):
-                # Task starts out in the scheduled state. All tasks in the
-                # scheduled state will be sent to the executor
-                ti.state = State.SCHEDULED
-
-            # Also save this task instance to the DB.
-            self.log.info("Creating / updating %s in ORM", ti)
-            session.merge(ti)
-        # commit batch
-        session.commit()
-
-        # Record import errors into the ORM
-        try:
-            self.update_import_errors(session, dagbag)
-        except Exception:
-            self.log.exception("Error logging import errors!")
-        try:
-            dagbag.kill_zombies(zombies)
-        except Exception:
-            self.log.exception("Error killing zombies!")
-
-        return simple_dags, len(dagbag.import_errors)
-
-=======
->>>>>>> 69629a5a
     @provide_session
     def heartbeat_callback(self, session=None):
         Stats.incr('scheduler_heartbeat', 1, 1)