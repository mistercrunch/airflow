# Licensed to the Apache Software Foundation (ASF) under one
# or more contributor license agreements.  See the NOTICE file
# distributed with this work for additional information
# regarding copyright ownership.  The ASF licenses this file
# to you under the Apache License, Version 2.0 (the
# "License"); you may not use this file except in compliance
# with the License.  You may obtain a copy of the License at
#
#   http://www.apache.org/licenses/LICENSE-2.0
#
# Unless required by applicable law or agreed to in writing,
# software distributed under the License is distributed on an
# "AS IS" BASIS, WITHOUT WARRANTIES OR CONDITIONS OF ANY
# KIND, either express or implied.  See the License for the
# specific language governing permissions and limitations
# under the License.

import copy
import json
import logging
import multiprocessing
import os
import pathlib
import re
import shlex
import subprocess
import sys
import warnings
from base64 import b64encode
from collections import OrderedDict

# Ignored Mypy on configparser because it thinks the configparser module has no _UNSET attribute
from configparser import _UNSET, ConfigParser, NoOptionError, NoSectionError  # type: ignore
from json.decoder import JSONDecodeError
from typing import Dict, List, Optional, Tuple, Union

import yaml
from cryptography.fernet import Fernet

from airflow.exceptions import AirflowConfigException
from airflow.secrets import DEFAULT_SECRETS_SEARCH_PATH, BaseSecretsBackend
from airflow.utils.module_loading import import_string

log = logging.getLogger(__name__)

# show Airflow's deprecation warnings
if not sys.warnoptions:
    warnings.filterwarnings(action='default', category=DeprecationWarning, module='airflow')
    warnings.filterwarnings(action='default', category=PendingDeprecationWarning, module='airflow')


def expand_env_var(env_var):
    """
    Expands (potentially nested) env vars by repeatedly applying
    `expandvars` and `expanduser` until interpolation stops having
    any effect.
    """
    if not env_var:
        return env_var
    while True:
        interpolated = os.path.expanduser(os.path.expandvars(str(env_var)))
        if interpolated == env_var:
            return interpolated
        else:
            env_var = interpolated


def run_command(command):
    """Runs command and returns stdout"""
    process = subprocess.Popen(
        shlex.split(command), stdout=subprocess.PIPE, stderr=subprocess.PIPE, close_fds=True
    )
    output, stderr = [stream.decode(sys.getdefaultencoding(), 'ignore') for stream in process.communicate()]

    if process.returncode != 0:
        raise AirflowConfigException(
            f"Cannot execute {command}. Error code is: {process.returncode}. "
            f"Output: {output}, Stderr: {stderr}"
        )

    return output


def _get_config_value_from_secret_backend(config_key):
    """Get Config option values from Secret Backend"""
    secrets_client = get_custom_secret_backend()
    if not secrets_client:
        return None
    return secrets_client.get_config(config_key)


def _read_default_config_file(file_name: str) -> Tuple[str, str]:
    templates_dir = os.path.join(os.path.dirname(__file__), 'config_templates')
    file_path = os.path.join(templates_dir, file_name)
    with open(file_path, encoding='utf-8') as config_file:
        return config_file.read(), file_path


DEFAULT_CONFIG, DEFAULT_CONFIG_FILE_PATH = _read_default_config_file('default_airflow.cfg')
TEST_CONFIG, TEST_CONFIG_FILE_PATH = _read_default_config_file('default_test.cfg')


def default_config_yaml() -> dict:
    """
    Read Airflow configs from YAML file

    :return: Python dictionary containing configs & their info
    """
    templates_dir = os.path.join(os.path.dirname(__file__), 'config_templates')
    file_path = os.path.join(templates_dir, "config.yml")

    with open(file_path) as config_file:
        return yaml.safe_load(config_file)


class AirflowConfigParser(ConfigParser):  # pylint: disable=too-many-ancestors
    """Custom Airflow Configparser supporting defaults and deprecated options"""

    # These configuration elements can be fetched as the stdout of commands
    # following the "{section}__{name}__cmd" pattern, the idea behind this
    # is to not store password on boxes in text files.
    # These configs can also be fetched from Secrets backend
    # following the "{section}__{name}__secret" pattern
    sensitive_config_values = {
        ('core', 'sql_alchemy_conn'),
        ('core', 'fernet_key'),
        ('celery', 'broker_url'),
        ('celery', 'flower_basic_auth'),
        ('celery', 'result_backend'),
        ('atlas', 'password'),
        ('smtp', 'smtp_password'),
        ('ldap', 'bind_password'),
        ('kubernetes', 'git_password'),
    }

    # A mapping of (new option -> old option). where option is a tuple of section name and key.
    # When reading new option, the old option will be checked to see if it exists. If it does a
    # DeprecationWarning will be issued and the old option will be used instead
    deprecated_options = {
        ('elasticsearch', 'host'): ('elasticsearch', 'elasticsearch_host'),
        ('elasticsearch', 'log_id_template'): ('elasticsearch', 'elasticsearch_log_id_template'),
        ('elasticsearch', 'end_of_log_mark'): ('elasticsearch', 'elasticsearch_end_of_log_mark'),
        ('elasticsearch', 'frontend'): ('elasticsearch', 'elasticsearch_frontend'),
        ('elasticsearch', 'write_stdout'): ('elasticsearch', 'elasticsearch_write_stdout'),
        ('elasticsearch', 'json_format'): ('elasticsearch', 'elasticsearch_json_format'),
        ('elasticsearch', 'json_fields'): ('elasticsearch', 'elasticsearch_json_fields'),
        ('logging', 'base_log_folder'): ('core', 'base_log_folder'),
        ('logging', 'remote_logging'): ('core', 'remote_logging'),
        ('logging', 'remote_log_conn_id'): ('core', 'remote_log_conn_id'),
        ('logging', 'remote_base_log_folder'): ('core', 'remote_base_log_folder'),
        ('logging', 'encrypt_s3_logs'): ('core', 'encrypt_s3_logs'),
        ('logging', 'logging_level'): ('core', 'logging_level'),
        ('logging', 'fab_logging_level'): ('core', 'fab_logging_level'),
        ('logging', 'logging_config_class'): ('core', 'logging_config_class'),
        ('logging', 'colored_console_log'): ('core', 'colored_console_log'),
        ('logging', 'colored_log_format'): ('core', 'colored_log_format'),
        ('logging', 'colored_formatter_class'): ('core', 'colored_formatter_class'),
        ('logging', 'log_format'): ('core', 'log_format'),
        ('logging', 'simple_log_format'): ('core', 'simple_log_format'),
        ('logging', 'task_log_prefix_template'): ('core', 'task_log_prefix_template'),
        ('logging', 'log_filename_template'): ('core', 'log_filename_template'),
        ('logging', 'log_processor_filename_template'): ('core', 'log_processor_filename_template'),
        ('logging', 'dag_processor_manager_log_location'): ('core', 'dag_processor_manager_log_location'),
        ('logging', 'task_log_reader'): ('core', 'task_log_reader'),
        ('metrics', 'statsd_on'): ('scheduler', 'statsd_on'),
        ('metrics', 'statsd_host'): ('scheduler', 'statsd_host'),
        ('metrics', 'statsd_port'): ('scheduler', 'statsd_port'),
        ('metrics', 'statsd_prefix'): ('scheduler', 'statsd_prefix'),
        ('metrics', 'statsd_allow_list'): ('scheduler', 'statsd_allow_list'),
        ('metrics', 'stat_name_handler'): ('scheduler', 'stat_name_handler'),
        ('metrics', 'statsd_datadog_enabled'): ('scheduler', 'statsd_datadog_enabled'),
        ('metrics', 'statsd_datadog_tags'): ('scheduler', 'statsd_datadog_tags'),
        ('metrics', 'statsd_custom_client_path'): ('scheduler', 'statsd_custom_client_path'),
    }

    # A mapping of old default values that we want to change and warn the user
    # about. Mapping of section -> setting -> { old, replace, by_version }
    deprecated_values = {
        'core': {
            'task_runner': (re.compile(r'\ABashTaskRunner\Z'), r'StandardTaskRunner', '2.0'),
            'hostname_callable': (re.compile(r':'), r'.', '2.0'),
        },
        'webserver': {
            'navbar_color': (re.compile(r'\A#007A87\Z', re.IGNORECASE), '#fff', '2.1'),
        },
        'email': {
            'email_backend': (
                re.compile(r'^airflow\.contrib\.utils\.sendgrid\.send_email$'),
                r'airflow.providers.sendgrid.utils.emailer.send_email',
                '2.0',
            ),
        },
    }

    # This method transforms option names on every read, get, or set operation.
    # This changes from the default behaviour of ConfigParser from lowercasing
    # to instead be case-preserving
    def optionxform(self, optionstr: str) -> str:
        return optionstr

    def __init__(self, default_config=None, *args, **kwargs):
        super().__init__(*args, **kwargs)

        self.airflow_defaults = ConfigParser(*args, **kwargs)
        if default_config is not None:
            self.airflow_defaults.read_string(default_config)

        self.is_validated = False

    def _validate(self):

        self._validate_config_dependencies()

        for section, replacement in self.deprecated_values.items():
            for name, info in replacement.items():
                old, new, version = info
                current_value = self.get(section, name, fallback=None)
                if self._using_old_value(old, current_value):
                    new_value = re.sub(old, new, current_value)
                    self._update_env_var(section=section, name=name, new_value=new_value)
                    self._create_future_warning(
                        name=name,
                        section=section,
                        current_value=current_value,
                        new_value=new_value,
                        version=version,
                    )

        self.is_validated = True

    def _validate_config_dependencies(self):
        """
        Validate that config values aren't invalid given other config values
        or system-level limitations and requirements.
        """
<<<<<<< HEAD
        if (
                self.get("core", "executor") not in (
                    'DebugExecutor',
                    'SequentialExecutor',
                    'MesosExecutor'
                ) and
                "sqlite" in self.get('core', 'sql_alchemy_conn')):
=======
        is_executor_without_sqlite_support = self.get("core", "executor") not in (
            'DebugExecutor',
            'SequentialExecutor',
        )
        is_sqlite = "sqlite" in self.get('core', 'sql_alchemy_conn')
        if is_executor_without_sqlite_support and is_sqlite:
>>>>>>> ac45621d
            raise AirflowConfigException(
                "error: cannot use sqlite with the {}".format(self.get('core', 'executor'))
            )

        if self.has_option('core', 'mp_start_method'):
            mp_start_method = self.get('core', 'mp_start_method')
            start_method_options = multiprocessing.get_all_start_methods()

            if mp_start_method not in start_method_options:
                raise AirflowConfigException(
                    "mp_start_method should not be "
                    + mp_start_method
                    + ". Possible values are "
                    + ", ".join(start_method_options)
                )

    def _using_old_value(self, old, current_value):  # noqa
        return old.search(current_value) is not None

    def _update_env_var(self, section, name, new_value):
        # Make sure the env var option is removed, otherwise it
        # would be read and used instead of the value we set
        env_var = self._env_var_name(section, name)
        os.environ.pop(env_var, None)
        self.set(section, name, new_value)

    @staticmethod
    def _create_future_warning(name, section, current_value, new_value, version):
        warnings.warn(
            'The {name} setting in [{section}] has the old default value '
            'of {current_value!r}. This value has been changed to {new_value!r} in the '
            'running config, but please update your config before Apache '
            'Airflow {version}.'.format(
                name=name, section=section, current_value=current_value, new_value=new_value, version=version
            ),
            FutureWarning,
        )

    @staticmethod
    def _env_var_name(section, key):
        return f'AIRFLOW__{section.upper()}__{key.upper()}'

    def _get_env_var_option(self, section, key):
        # must have format AIRFLOW__{SECTION}__{KEY} (note double underscore)
        env_var = self._env_var_name(section, key)
        if env_var in os.environ:
            return expand_env_var(os.environ[env_var])
        # alternatively AIRFLOW__{SECTION}__{KEY}_CMD (for a command)
        env_var_cmd = env_var + '_CMD'
        if env_var_cmd in os.environ:
            # if this is a valid command key...
            if (section, key) in self.sensitive_config_values:
                return run_command(os.environ[env_var_cmd])
        # alternatively AIRFLOW__{SECTION}__{KEY}_SECRET (to get from Secrets Backend)
        env_var_secret_path = env_var + '_SECRET'
        if env_var_secret_path in os.environ:
            # if this is a valid secret path...
            if (section, key) in self.sensitive_config_values:
                return _get_config_value_from_secret_backend(os.environ[env_var_secret_path])
        return None

    def _get_cmd_option(self, section, key):
        fallback_key = key + '_cmd'
        # if this is a valid command key...
        if (section, key) in self.sensitive_config_values:
            if super().has_option(section, fallback_key):
                command = super().get(section, fallback_key)
                return run_command(command)
        return None

    def _get_secret_option(self, section, key):
        """Get Config option values from Secret Backend"""
        fallback_key = key + '_secret'
        # if this is a valid secret key...
        if (section, key) in self.sensitive_config_values:
            if super().has_option(section, fallback_key):
                secrets_path = super().get(section, fallback_key)
                return _get_config_value_from_secret_backend(secrets_path)
        return None

    def get(self, section, key, **kwargs):
        section = str(section).lower()
        key = str(key).lower()

        deprecated_section, deprecated_key = self.deprecated_options.get((section, key), (None, None))

        option = self._get_environment_variables(deprecated_key, deprecated_section, key, section)
        if option is not None:
            return option

        option = self._get_option_from_config_file(deprecated_key, deprecated_section, key, kwargs, section)
        if option is not None:
            return option

        option = self._get_option_from_commands(deprecated_key, deprecated_section, key, section)
        if option is not None:
            return option

        option = self._get_option_from_secrets(deprecated_key, deprecated_section, key, section)
        if option is not None:
            return option

        return self._get_option_from_default_config(section, key, **kwargs)

    def _get_option_from_default_config(self, section, key, **kwargs):
        # ...then the default config
        if self.airflow_defaults.has_option(section, key) or 'fallback' in kwargs:
            return expand_env_var(self.airflow_defaults.get(section, key, **kwargs))

        else:
            log.warning("section/key [%s/%s] not found in config", section, key)

            raise AirflowConfigException(f"section/key [{section}/{key}] not found in config")

    def _get_option_from_secrets(self, deprecated_key, deprecated_section, key, section):
        # ...then from secret backends
        option = self._get_secret_option(section, key)
        if option:
            return option
        if deprecated_section:
            option = self._get_secret_option(deprecated_section, deprecated_key)
            if option:
                self._warn_deprecate(section, key, deprecated_section, deprecated_key)
                return option
        return None

    def _get_option_from_commands(self, deprecated_key, deprecated_section, key, section):
        # ...then commands
        option = self._get_cmd_option(section, key)
        if option:
            return option
        if deprecated_section:
            option = self._get_cmd_option(deprecated_section, deprecated_key)
            if option:
                self._warn_deprecate(section, key, deprecated_section, deprecated_key)
                return option
        return None

    def _get_option_from_config_file(self, deprecated_key, deprecated_section, key, kwargs, section):
        # ...then the config file
        if super().has_option(section, key):
            # Use the parent's methods to get the actual config here to be able to
            # separate the config from default config.
            return expand_env_var(super().get(section, key, **kwargs))
        if deprecated_section:
            if super().has_option(deprecated_section, deprecated_key):
                self._warn_deprecate(section, key, deprecated_section, deprecated_key)
                return expand_env_var(super().get(deprecated_section, deprecated_key, **kwargs))
        return None

    def _get_environment_variables(self, deprecated_key, deprecated_section, key, section):
        # first check environment variables
        option = self._get_env_var_option(section, key)
        if option is not None:
            return option
        if deprecated_section:
            option = self._get_env_var_option(deprecated_section, deprecated_key)
            if option is not None:
                self._warn_deprecate(section, key, deprecated_section, deprecated_key)
                return option
        return None

    def getboolean(self, section, key, **kwargs):
        val = str(self.get(section, key, **kwargs)).lower().strip()
        if '#' in val:
            val = val.split('#')[0].strip()
        if val in ('t', 'true', '1'):
            return True
        elif val in ('f', 'false', '0'):
            return False
        else:
            raise AirflowConfigException(
                f'Failed to convert value to bool. Please check "{key}" key in "{section}" section. '
                f'Current value: "{val}".'
            )

    def getint(self, section, key, **kwargs):
        val = self.get(section, key, **kwargs)

        try:
            return int(val)
        except ValueError:
            raise AirflowConfigException(
                f'Failed to convert value to int. Please check "{key}" key in "{section}" section. '
                f'Current value: "{val}".'
            )

    def getfloat(self, section, key, **kwargs):
        val = self.get(section, key, **kwargs)

        try:
            return float(val)
        except ValueError:
            raise AirflowConfigException(
                f'Failed to convert value to float. Please check "{key}" key in "{section}" section. '
                f'Current value: "{val}".'
            )

    def getimport(self, section, key, **kwargs):  # noqa
        """
        Reads options, imports the full qualified name, and returns the object.

        In case of failure, it throws an exception a clear message with the key aad the section names

        :return: The object or None, if the option is empty
        """
        full_qualified_path = conf.get(section=section, key=key, **kwargs)
        if not full_qualified_path:
            return None

        try:
            return import_string(full_qualified_path)
        except ImportError as e:
            log.error(e)
            raise AirflowConfigException(
                f'The object could not be loaded. Please check "{key}" key in "{section}" section. '
                f'Current value: "{full_qualified_path}".'
            )

    def read(self, filenames, encoding=None):
        super().read(filenames=filenames, encoding=encoding)
        self._validate()

    def read_dict(self, dictionary, source='<dict>'):
        super().read_dict(dictionary=dictionary, source=source)
        self._validate()

    def has_option(self, section, option):
        try:
            # Using self.get() to avoid reimplementing the priority order
            # of config variables (env, config, cmd, defaults)
            # UNSET to avoid logging a warning about missing values
            self.get(section, option, fallback=_UNSET)
            return True
        except (NoOptionError, NoSectionError):
            return False

    def remove_option(self, section, option, remove_default=True):
        """
        Remove an option if it exists in config from a file or
        default config. If both of config have the same option, this removes
        the option in both configs unless remove_default=False.
        """
        if super().has_option(section, option):
            super().remove_option(section, option)

        if self.airflow_defaults.has_option(section, option) and remove_default:
            self.airflow_defaults.remove_option(section, option)

    # noinspection PyProtectedMember
    def getsection(self, section: str) -> Optional[Dict[str, Union[str, int, float, bool]]]:
        """
        Returns the section as a dict. Values are converted to int, float, bool
        as required.

        :param section: section from the config
        :rtype: dict
        """
        # pylint: disable=protected-access
        if section not in self._sections and section not in self.airflow_defaults._sections:  # type: ignore
            return None
        # pylint: enable=protected-access

        _section = copy.deepcopy(self.airflow_defaults._sections[section])  # pylint: disable=protected-access

        if section in self._sections:  # type: ignore
            _section.update(copy.deepcopy(self._sections[section]))  # type: ignore

        section_prefix = f'AIRFLOW__{section.upper()}__'
        for env_var in sorted(os.environ.keys()):
            if env_var.startswith(section_prefix):
                key = env_var.replace(section_prefix, '')
                if key.endswith("_CMD"):
                    key = key[:-4]
                key = key.lower()
                _section[key] = self._get_env_var_option(section, key)

        for key, val in _section.items():
            try:
                val = int(val)
            except ValueError:
                try:
                    val = float(val)
                except ValueError:
                    if val.lower() in ('t', 'true'):
                        val = True
                    elif val.lower() in ('f', 'false'):
                        val = False
            _section[key] = val
        return _section

    def write(self, fp, space_around_delimiters=True):
        # This is based on the configparser.RawConfigParser.write method code to add support for
        # reading options from environment variables.
        if space_around_delimiters:
            delimiter = " {} ".format(self._delimiters[0])
        else:
            delimiter = self._delimiters[0]
        if self._defaults:
            self._write_section(fp, self.default_section, self._defaults.items(), delimiter)
        for section in self._sections:
            self._write_section(fp, section, self.getsection(section).items(), delimiter)

    def as_dict(
        self,
        display_source=False,
        display_sensitive=False,
        raw=False,
        include_env=True,
        include_cmds=True,
        include_secret=True,
    ) -> Dict[str, Dict[str, str]]:
        """
        Returns the current configuration as an OrderedDict of OrderedDicts.

        :param display_source: If False, the option value is returned. If True,
            a tuple of (option_value, source) is returned. Source is either
            'airflow.cfg', 'default', 'env var', or 'cmd'.
        :type display_source: bool
        :param display_sensitive: If True, the values of options set by env
            vars and bash commands will be displayed. If False, those options
            are shown as '< hidden >'
        :type display_sensitive: bool
        :param raw: Should the values be output as interpolated values, or the
            "raw" form that can be fed back in to ConfigParser
        :type raw: bool
        :param include_env: Should the value of configuration from AIRFLOW__
            environment variables be included or not
        :type include_env: bool
        :param include_cmds: Should the result of calling any *_cmd config be
            set (True, default), or should the _cmd options be left as the
            command to run (False)
        :type include_cmds: bool
        :param include_secret: Should the result of calling any *_secret config be
            set (True, default), or should the _secret options be left as the
            path to get the secret from (False)
        :type include_secret: bool
        :rtype: Dict[str, Dict[str, str]]
        :return: Dictionary, where the key is the name of the section and the content is
            the dictionary with the name of the parameter and its value.
        """
        config_sources: Dict[str, Dict[str, str]] = {}
        configs = [
            ('default', self.airflow_defaults),
            ('airflow.cfg', self),
        ]

        self._replace_config_with_display_sources(config_sources, configs, display_source, raw)

        # add env vars and overwrite because they have priority
        if include_env:
            self._include_envs(config_sources, display_sensitive, display_source, raw)

        # add bash commands
        if include_cmds:
            self._include_commands(config_sources, display_sensitive, display_source, raw)

        # add config from secret backends
        if include_secret:
            self._include_secrets(config_sources, display_sensitive, display_source, raw)
        return config_sources

    def _include_secrets(self, config_sources, display_sensitive, display_source, raw):
        for (section, key) in self.sensitive_config_values:
            opt = self._get_secret_option(section, key)
            if opt:
                if not display_sensitive:
                    opt = '< hidden >'
                if display_source:
                    opt = (opt, 'secret')
                elif raw:
                    opt = opt.replace('%', '%%')
                config_sources.setdefault(section, OrderedDict()).update({key: opt})
                del config_sources[section][key + '_secret']

    def _include_commands(self, config_sources, display_sensitive, display_source, raw):
        for (section, key) in self.sensitive_config_values:
            opt = self._get_cmd_option(section, key)
            if not opt:
                continue
            if not display_sensitive:
                opt = '< hidden >'
            if display_source:
                opt = (opt, 'cmd')
            elif raw:
                opt = opt.replace('%', '%%')
            config_sources.setdefault(section, OrderedDict()).update({key: opt})
            del config_sources[section][key + '_cmd']

    def _include_envs(self, config_sources, display_sensitive, display_source, raw):
        for env_var in [
            os_environment for os_environment in os.environ if os_environment.startswith('AIRFLOW__')
        ]:
            try:
                _, section, key = env_var.split('__', 2)
                opt = self._get_env_var_option(section, key)
            except ValueError:
                continue
            if not display_sensitive and env_var != 'AIRFLOW__CORE__UNIT_TEST_MODE':
                opt = '< hidden >'
            elif raw:
                opt = opt.replace('%', '%%')
            if display_source:
                opt = (opt, 'env var')

            section = section.lower()
            # if we lower key for kubernetes_environment_variables section,
            # then we won't be able to set any Airflow environment
            # variables. Airflow only parse environment variables starts
            # with AIRFLOW_. Therefore, we need to make it a special case.
            if section != 'kubernetes_environment_variables':
                key = key.lower()
            config_sources.setdefault(section, OrderedDict()).update({key: opt})

    @staticmethod
    def _replace_config_with_display_sources(config_sources, configs, display_source, raw):
        for (source_name, config) in configs:
            for section in config.sections():
                AirflowConfigParser._replace_section_config_with_display_sources(
                    config, config_sources, display_source, raw, section, source_name
                )

    @staticmethod
    def _replace_section_config_with_display_sources(
        config, config_sources, display_source, raw, section, source_name
    ):
        sect = config_sources.setdefault(section, OrderedDict())
        for (k, val) in config.items(section=section, raw=raw):
            if display_source:
                val = (val, source_name)
            sect[k] = val

    def load_test_config(self):
        """
        Load the unit test configuration.

        Note: this is not reversible.
        """
        # override any custom settings with defaults
        log.info("Overriding settings with defaults from %s", DEFAULT_CONFIG_FILE_PATH)
        self.read_string(parameterized_config(DEFAULT_CONFIG))
        # then read test config
        log.info("Reading default test configuration from %s", TEST_CONFIG_FILE_PATH)
        self.read_string(parameterized_config(TEST_CONFIG))
        # then read any "custom" test settings
        log.info("Reading test configuration from %s", TEST_CONFIG_FILE)
        self.read(TEST_CONFIG_FILE)

    @staticmethod
    def _warn_deprecate(section, key, deprecated_section, deprecated_name):
        if section == deprecated_section:
            warnings.warn(
                'The {old} option in [{section}] has been renamed to {new} - the old '
                'setting has been used, but please update your config.'.format(
                    old=deprecated_name,
                    new=key,
                    section=section,
                ),
                DeprecationWarning,
                stacklevel=3,
            )
        else:
            warnings.warn(
                'The {old_key} option in [{old_section}] has been moved to the {new_key} option in '
                '[{new_section}] - the old setting has been used, but please update your config.'.format(
                    old_section=deprecated_section,
                    old_key=deprecated_name,
                    new_key=key,
                    new_section=section,
                ),
                DeprecationWarning,
                stacklevel=3,
            )


def get_airflow_home():
    """Get path to Airflow Home"""
    return expand_env_var(os.environ.get('AIRFLOW_HOME', '~/airflow'))


def get_airflow_config(airflow_home):
    """Get Path to airflow.cfg path"""
    if 'AIRFLOW_CONFIG' not in os.environ:
        return os.path.join(airflow_home, 'airflow.cfg')
    return expand_env_var(os.environ['AIRFLOW_CONFIG'])


# Setting AIRFLOW_HOME and AIRFLOW_CONFIG from environment variables, using
# "~/airflow" and "$AIRFLOW_HOME/airflow.cfg" respectively as defaults.

AIRFLOW_HOME = get_airflow_home()
AIRFLOW_CONFIG = get_airflow_config(AIRFLOW_HOME)
pathlib.Path(AIRFLOW_HOME).mkdir(parents=True, exist_ok=True)


# Set up dags folder for unit tests
# this directory won't exist if users install via pip
_TEST_DAGS_FOLDER = os.path.join(
    os.path.dirname(os.path.dirname(os.path.realpath(__file__))), 'tests', 'dags'
)
if os.path.exists(_TEST_DAGS_FOLDER):
    TEST_DAGS_FOLDER = _TEST_DAGS_FOLDER
else:
    TEST_DAGS_FOLDER = os.path.join(AIRFLOW_HOME, 'dags')

# Set up plugins folder for unit tests
_TEST_PLUGINS_FOLDER = os.path.join(
    os.path.dirname(os.path.dirname(os.path.realpath(__file__))), 'tests', 'plugins'
)
if os.path.exists(_TEST_PLUGINS_FOLDER):
    TEST_PLUGINS_FOLDER = _TEST_PLUGINS_FOLDER
else:
    TEST_PLUGINS_FOLDER = os.path.join(AIRFLOW_HOME, 'plugins')


def parameterized_config(template):
    """
    Generates a configuration from the provided template + variables defined in
    current scope

    :param template: a config content templated with {{variables}}
    """
    all_vars = {k: v for d in [globals(), locals()] for k, v in d.items()}
    return template.format(**all_vars)  # noqa


def get_airflow_test_config(airflow_home):
    """Get path to unittests.cfg"""
    if 'AIRFLOW_TEST_CONFIG' not in os.environ:
        return os.path.join(airflow_home, 'unittests.cfg')
    return expand_env_var(os.environ['AIRFLOW_TEST_CONFIG'])


TEST_CONFIG_FILE = get_airflow_test_config(AIRFLOW_HOME)

# only generate a Fernet key if we need to create a new config file
if not os.path.isfile(TEST_CONFIG_FILE) or not os.path.isfile(AIRFLOW_CONFIG):
    FERNET_KEY = Fernet.generate_key().decode()
else:
    FERNET_KEY = ''

SECRET_KEY = b64encode(os.urandom(16)).decode('utf-8')

TEMPLATE_START = '# ----------------------- TEMPLATE BEGINS HERE -----------------------'
if not os.path.isfile(TEST_CONFIG_FILE):
    log.info('Creating new Airflow config file for unit tests in: %s', TEST_CONFIG_FILE)
    with open(TEST_CONFIG_FILE, 'w') as file:
        cfg = parameterized_config(TEST_CONFIG)
        file.write(cfg.split(TEMPLATE_START)[-1].strip())
if not os.path.isfile(AIRFLOW_CONFIG):
    log.info('Creating new Airflow config file in: %s', AIRFLOW_CONFIG)
    with open(AIRFLOW_CONFIG, 'w') as file:
        cfg = parameterized_config(DEFAULT_CONFIG)
        cfg = cfg.split(TEMPLATE_START)[-1].strip()
        file.write(cfg)

log.info("Reading the config from %s", AIRFLOW_CONFIG)

conf = AirflowConfigParser(default_config=parameterized_config(DEFAULT_CONFIG))

conf.read(AIRFLOW_CONFIG)

if conf.has_option('core', 'AIRFLOW_HOME'):
    msg = (
        'Specifying both AIRFLOW_HOME environment variable and airflow_home '
        'in the config file is deprecated. Please use only the AIRFLOW_HOME '
        'environment variable and remove the config file entry.'
    )
    if 'AIRFLOW_HOME' in os.environ:
        warnings.warn(msg, category=DeprecationWarning)
    elif conf.get('core', 'airflow_home') == AIRFLOW_HOME:
        warnings.warn(
            'Specifying airflow_home in the config file is deprecated. As you '
            'have left it at the default value you should remove the setting '
            'from your airflow.cfg and suffer no change in behaviour.',
            category=DeprecationWarning,
        )
    else:
        AIRFLOW_HOME = conf.get('core', 'airflow_home')
        warnings.warn(msg, category=DeprecationWarning)


WEBSERVER_CONFIG = AIRFLOW_HOME + '/webserver_config.py'

if not os.path.isfile(WEBSERVER_CONFIG):
    log.info('Creating new FAB webserver config file in: %s', WEBSERVER_CONFIG)
    DEFAULT_WEBSERVER_CONFIG, _ = _read_default_config_file('default_webserver_config.py')
    with open(WEBSERVER_CONFIG, 'w') as file:
        file.write(DEFAULT_WEBSERVER_CONFIG)

if conf.getboolean('core', 'unit_test_mode'):
    conf.load_test_config()


# Historical convenience functions to access config entries
def load_test_config():  # noqa: D103
    """Historical load_test_config"""
    warnings.warn(
        "Accessing configuration method 'load_test_config' directly from the configuration module is "
        "deprecated. Please access the configuration from the 'configuration.conf' object via "
        "'conf.load_test_config'",
        DeprecationWarning,
        stacklevel=2,
    )
    conf.load_test_config()


def get(*args, **kwargs):  # noqa: D103
    """Historical get"""
    warnings.warn(
        "Accessing configuration method 'get' directly from the configuration module is "
        "deprecated. Please access the configuration from the 'configuration.conf' object via "
        "'conf.get'",
        DeprecationWarning,
        stacklevel=2,
    )
    return conf.get(*args, **kwargs)


def getboolean(*args, **kwargs):  # noqa: D103
    """Historical getboolean"""
    warnings.warn(
        "Accessing configuration method 'getboolean' directly from the configuration module is "
        "deprecated. Please access the configuration from the 'configuration.conf' object via "
        "'conf.getboolean'",
        DeprecationWarning,
        stacklevel=2,
    )
    return conf.getboolean(*args, **kwargs)


def getfloat(*args, **kwargs):  # noqa: D103
    """Historical getfloat"""
    warnings.warn(
        "Accessing configuration method 'getfloat' directly from the configuration module is "
        "deprecated. Please access the configuration from the 'configuration.conf' object via "
        "'conf.getfloat'",
        DeprecationWarning,
        stacklevel=2,
    )
    return conf.getfloat(*args, **kwargs)


def getint(*args, **kwargs):  # noqa: D103
    """Historical getint"""
    warnings.warn(
        "Accessing configuration method 'getint' directly from the configuration module is "
        "deprecated. Please access the configuration from the 'configuration.conf' object via "
        "'conf.getint'",
        DeprecationWarning,
        stacklevel=2,
    )
    return conf.getint(*args, **kwargs)


def getsection(*args, **kwargs):  # noqa: D103
    """Historical getsection"""
    warnings.warn(
        "Accessing configuration method 'getsection' directly from the configuration module is "
        "deprecated. Please access the configuration from the 'configuration.conf' object via "
        "'conf.getsection'",
        DeprecationWarning,
        stacklevel=2,
    )
    return conf.getint(*args, **kwargs)


def has_option(*args, **kwargs):  # noqa: D103
    """Historical has_option"""
    warnings.warn(
        "Accessing configuration method 'has_option' directly from the configuration module is "
        "deprecated. Please access the configuration from the 'configuration.conf' object via "
        "'conf.has_option'",
        DeprecationWarning,
        stacklevel=2,
    )
    return conf.has_option(*args, **kwargs)


def remove_option(*args, **kwargs):  # noqa: D103
    """Historical remove_option"""
    warnings.warn(
        "Accessing configuration method 'remove_option' directly from the configuration module is "
        "deprecated. Please access the configuration from the 'configuration.conf' object via "
        "'conf.remove_option'",
        DeprecationWarning,
        stacklevel=2,
    )
    return conf.remove_option(*args, **kwargs)


def as_dict(*args, **kwargs):  # noqa: D103
    """Historical as_dict"""
    warnings.warn(
        "Accessing configuration method 'as_dict' directly from the configuration module is "
        "deprecated. Please access the configuration from the 'configuration.conf' object via "
        "'conf.as_dict'",
        DeprecationWarning,
        stacklevel=2,
    )
    return conf.as_dict(*args, **kwargs)


def set(*args, **kwargs):  # noqa pylint: disable=redefined-builtin
    """Historical set"""
    warnings.warn(
        "Accessing configuration method 'set' directly from the configuration module is "
        "deprecated. Please access the configuration from the 'configuration.conf' object via "
        "'conf.set'",
        DeprecationWarning,
        stacklevel=2,
    )
    return conf.set(*args, **kwargs)


def ensure_secrets_loaded() -> List[BaseSecretsBackend]:
    """
    Ensure that all secrets backends are loaded.
    If the secrets_backend_list contains only 2 default backends, reload it.
    """
    # Check if the secrets_backend_list contains only 2 default backends
    if len(secrets_backend_list) == 2:
        return initialize_secrets_backends()
    return secrets_backend_list


def get_custom_secret_backend() -> Optional[BaseSecretsBackend]:
    """Get Secret Backend if defined in airflow.cfg"""
    secrets_backend_cls = conf.getimport(section='secrets', key='backend')

    if secrets_backend_cls:
        try:
            alternative_secrets_config_dict = json.loads(
                conf.get(section='secrets', key='backend_kwargs', fallback='{}')
            )
        except JSONDecodeError:
            alternative_secrets_config_dict = {}

        return secrets_backend_cls(**alternative_secrets_config_dict)
    return None


def initialize_secrets_backends() -> List[BaseSecretsBackend]:
    """
    * import secrets backend classes
    * instantiate them and return them in a list
    """
    backend_list = []

    custom_secret_backend = get_custom_secret_backend()

    if custom_secret_backend is not None:
        backend_list.append(custom_secret_backend)

    for class_name in DEFAULT_SECRETS_SEARCH_PATH:
        secrets_backend_cls = import_string(class_name)
        backend_list.append(secrets_backend_cls())

    return backend_list


secrets_backend_list = initialize_secrets_backends()<|MERGE_RESOLUTION|>--- conflicted
+++ resolved
@@ -233,22 +233,13 @@
         Validate that config values aren't invalid given other config values
         or system-level limitations and requirements.
         """
-<<<<<<< HEAD
-        if (
-                self.get("core", "executor") not in (
-                    'DebugExecutor',
-                    'SequentialExecutor',
-                    'MesosExecutor'
-                ) and
-                "sqlite" in self.get('core', 'sql_alchemy_conn')):
-=======
         is_executor_without_sqlite_support = self.get("core", "executor") not in (
             'DebugExecutor',
             'SequentialExecutor',
+            'MesosExecutor'          
         )
         is_sqlite = "sqlite" in self.get('core', 'sql_alchemy_conn')
         if is_executor_without_sqlite_support and is_sqlite:
->>>>>>> ac45621d
             raise AirflowConfigException(
                 "error: cannot use sqlite with the {}".format(self.get('core', 'executor'))
             )
