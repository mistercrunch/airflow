--- conflicted
+++ resolved
@@ -28,6 +28,8 @@
   defaultHeaders, QueryWrapper, RouterWrapper, url,
 } from './utils';
 
+axios.defaults.adapter = require('axios/lib/adapters/http');
+
 const sampleDag = {
   dagId: 'dagId1',
   description: 'string',
@@ -46,17 +48,6 @@
   ],
 };
 
-<<<<<<< HEAD
-axios.defaults.adapter = require('axios/lib/adapters/http');
-
-nock(url)
-  .defaultReplyHeaders(defaultHeaders)
-  .persist()
-  .get('/version')
-  .reply(200, { version: '', gitVersion: '' });
-
-=======
->>>>>>> eb64155e
 describe('Test Pipelines Table', () => {
   beforeEach(() => {
     nock(url)
@@ -89,30 +80,6 @@
     await waitFor(() => expect(getByText(sampleDag.dagId)).toBeInTheDocument());
   });
 
-<<<<<<< HEAD
-  // test('Show Empty State text if there are no dags', async () => {
-  //   nock(url)
-  //     .defaultReplyHeaders(defaultHeaders)
-  //     .get('/dags')
-  //     .reply(404, undefined);
-
-  //   const { getByText } = render(
-  //     <QueryWrapper><Pipelines /></QueryWrapper>,
-  //     {
-  //       wrapper: RouterWrapper,
-  //     },
-  //   );
-  //   await waitFor(() => expect(getByText('No Pipelines found.')).toBeInTheDocument());
-  // });
-
-  test('Clicking on a toggle will successfully pause/unpause a DAG', async () => {
-    nock(url)
-      .defaultReplyHeaders(defaultHeaders)
-      .get('/dags')
-      .reply(200, {
-        dags: [sampleDag],
-        totalEntries: 1,
-=======
   test('Show Empty State text if there are no dags', async () => {
     nock(url)
       .defaultReplyHeaders(defaultHeaders)
@@ -120,7 +87,31 @@
       .reply(404, {
         dags: [],
         totalEntries: 0,
->>>>>>> eb64155e
+      });
+
+    nock(url)
+      .defaultReplyHeaders(defaultHeaders)
+      .persist()
+      .intercept(`/dags/${sampleDag.dagId}`, 'PATCH')
+      .reply(200, { ...sampleDag, ...{ isPaused: !sampleDag.isPaused } });
+
+    const { getByText } = render(
+      <QueryWrapper><Pipelines /></QueryWrapper>,
+      {
+        wrapper: RouterWrapper,
+      },
+    );
+
+    await waitFor(() => expect(getByText('No Pipelines found.')).toBeInTheDocument());
+  });
+
+  test('Toggle a pipeline on/off', async () => {
+    nock(url)
+      .defaultReplyHeaders(defaultHeaders)
+      .get('/dags')
+      .reply(200, {
+        dags: [sampleDag],
+        totalEntries: 1,
       });
 
     nock(url)
@@ -135,7 +126,7 @@
         wrapper: RouterWrapper,
       },
     );
-<<<<<<< HEAD
+
     await waitFor(() => expect(getByText(sampleDag.dagId)).toBeInTheDocument());
     const toggle = getByRole('switch');
     expect(toggle.firstChild?.checked).toBeTruthy();
@@ -143,8 +134,5 @@
     // 'Dag Updated' is the toast confirming the change happened
     await waitFor(() => expect(getByText('Pipeline Updated')).toBeInTheDocument());
     await waitFor(() => expect(toggle.firstChild?.checked).toBeFalsy());
-=======
-    await waitFor(() => expect(getByText('No Pipelines found.')).toBeInTheDocument());
->>>>>>> eb64155e
   });
 });