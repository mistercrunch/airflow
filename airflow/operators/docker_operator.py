--- conflicted
+++ resolved
@@ -108,8 +108,6 @@
     :type xcom_all: bool
     :param docker_conn_id: ID of the Airflow connection to use
     :type docker_conn_id: str
-<<<<<<< HEAD
-=======
     :param dns: Docker custom DNS servers
     :type dns: list[str]
     :param dns_search: Docker custom DNS search domain
@@ -118,7 +116,6 @@
         container's process exits.
         The default is False.
     :type auto_remove: bool
->>>>>>> 4311c1f0
     :param shm_size: Size of ``/dev/shm`` in bytes. The size must be
         greater than 0. If omitted uses system default.
     :type shm_size: int
@@ -130,33 +127,6 @@
     @apply_defaults
     def __init__(
             self,
-<<<<<<< HEAD
-            image,
-            api_version=None,
-            command=None,
-            cpus=1.0,
-            docker_url='unix://var/run/docker.sock',
-            environment=None,
-            force_pull=False,
-            mem_limit=None,
-            network_mode=None,
-            tls_ca_cert=None,
-            tls_client_cert=None,
-            tls_client_key=None,
-            tls_hostname=None,
-            tls_ssl_version=None,
-            tmp_dir='/tmp/airflow',
-            user=None,
-            volumes=None,
-            working_dir=None,
-            xcom_push=False,
-            xcom_all=False,
-            docker_conn_id=None,
-            dns=None,
-            dns_search=None,
-            auto_remove=False,
-            shm_size=None,
-=======
             image: str,
             api_version: Optional[str] = None,
             command: Optional[Union[str, List[str]]] = None,
@@ -183,7 +153,6 @@
             dns_search: Optional[List[str]] = None,
             auto_remove: bool = False,
             shm_size: Optional[int] = None,
->>>>>>> 4311c1f0
             *args,
             **kwargs) -> None:
 
@@ -214,11 +183,8 @@
         self.xcom_all = xcom_all
         self.docker_conn_id = docker_conn_id
         self.shm_size = shm_size
-<<<<<<< HEAD
-=======
         if kwargs.get('xcom_push') is not None:
             raise AirflowException("'xcom_push' was deprecated, use 'BaseOperator.do_xcom_push' instead")
->>>>>>> 4311c1f0
 
         self.cli = None
         self.container = None
@@ -242,30 +208,7 @@
         """
         self.log.info('Starting docker container from image %s', self.image)
 
-<<<<<<< HEAD
-        tls_config = self.__get_tls_config()
-
-        if self.docker_conn_id:
-            self.cli = self.get_hook().get_conn()
-        else:
-            self.cli = APIClient(
-                base_url=self.docker_url,
-                version=self.api_version,
-                tls=tls_config
-            )
-
-        if self.force_pull or len(self.cli.images(name=self.image)) == 0:
-            self.log.info('Pulling docker image %s', self.image)
-            for l in self.cli.pull(self.image, stream=True):
-                output = json.loads(l.decode('utf-8').strip())
-                if 'status' in output:
-                    self.log.info("%s", output['status'])
-
-        with TemporaryDirectory(prefix='airflowtmp') as host_tmp_dir:
-            self.environment['AIRFLOW_TMP_DIR'] = self.tmp_dir
-=======
         with TemporaryDirectory(prefix='airflowtmp', dir=self.host_tmp_dir) as host_tmp_dir:
->>>>>>> 4311c1f0
             self.volumes.append('{0}:{1}'.format(host_tmp_dir, self.tmp_dir))
 
             self.container = self.cli.create_container(
