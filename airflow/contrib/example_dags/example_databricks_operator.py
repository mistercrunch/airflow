--- conflicted
+++ resolved
@@ -38,13 +38,8 @@
 from airflow.contrib.operators.databricks_operator import DatabricksSubmitRunOperator
 
 
-<<<<<<< HEAD
 default_args = {
-    'owner': 'airflow',
-=======
-args = {
     'owner': 'Airflow',
->>>>>>> 6fb82171
     'email': ['airflow@example.com'],
     'depends_on_past': False,
     'start_date': airflow.utils.dates.days_ago(2)
@@ -53,8 +48,8 @@
 with DAG(
     dag_id='example_databricks_operator',
     default_args=default_args,
-    schedule_interval='@daily')
-as dag:
+    schedule_interval='@daily'
+) as dag:
 
     new_cluster = {
         'spark_version': '2.1.0-db3-scala2.11',
