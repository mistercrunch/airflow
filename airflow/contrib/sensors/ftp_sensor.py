--- conflicted
+++ resolved
@@ -27,8 +27,6 @@
 class FTPSensor(BaseSensorOperator):
     """
     Waits for a file or directory to be present on FTP.
-<<<<<<< HEAD
-=======
 
     :param path: Remote file or directory path
     :type path: str
@@ -37,7 +35,6 @@
     :type fail_on_transient_errors: bool
     :param ftp_conn_id: The connection to run the sensor against
     :type ftp_conn_id: str
->>>>>>> 4311c1f0
     """
 
     template_fields = ('path',)
@@ -45,11 +42,7 @@
     """Errors that are transient in nature, and where action can be retried"""
     transient_errors = [421, 425, 426, 434, 450, 451, 452]
 
-<<<<<<< HEAD
-    error_code_pattern = re.compile("([\d]+)")
-=======
     error_code_pattern = re.compile(r"([\d]+)")
->>>>>>> 4311c1f0
 
     @apply_defaults
     def __init__(
@@ -59,23 +52,7 @@
             fail_on_transient_errors=True,
             *args,
             **kwargs):
-<<<<<<< HEAD
-        """
-        Create a new FTP sensor
-
-        :param path: Remote file or directory path
-        :type path: str
-        :param fail_on_transient_errors: Fail on all errors,
-            including 4xx transient errors. Default True.
-        :type fail_on_transient_errors: bool
-        :param ftp_conn_id: The connection to run the sensor against
-        :type ftp_conn_id: str
-        """
-
-        super(FTPSensor, self).__init__(*args, **kwargs)
-=======
         super().__init__(*args, **kwargs)
->>>>>>> 4311c1f0
 
         self.path = path
         self.ftp_conn_id = ftp_conn_id
