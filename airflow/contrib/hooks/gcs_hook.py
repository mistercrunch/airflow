--- conflicted
+++ resolved
@@ -16,669 +16,6 @@
 # KIND, either express or implied.  See the License for the
 # specific language governing permissions and limitations
 # under the License.
-<<<<<<< HEAD
-#
-from apiclient.discovery import build
-from apiclient.http import MediaFileUpload
-from googleapiclient import errors
-
-from airflow.contrib.hooks.gcp_api_base_hook import GoogleCloudBaseHook
-from airflow.exceptions import AirflowException
-
-import gzip as gz
-import shutil
-import re
-import os
-
-
-class GoogleCloudStorageHook(GoogleCloudBaseHook):
-    """
-    Interact with Google Cloud Storage. This hook uses the Google Cloud Platform
-    connection.
-    """
-
-    def __init__(self,
-                 google_cloud_storage_conn_id='google_cloud_default',
-                 delegate_to=None):
-        super(GoogleCloudStorageHook, self).__init__(google_cloud_storage_conn_id,
-                                                     delegate_to)
-
-    def get_conn(self):
-        """
-        Returns a Google Cloud Storage service object.
-        """
-        http_authorized = self._authorize()
-        return build(
-            'storage', 'v1', http=http_authorized, cache_discovery=False)
-
-    # pylint:disable=redefined-builtin
-    def copy(self, source_bucket, source_object, destination_bucket=None,
-             destination_object=None):
-        """
-        Copies an object from a bucket to another, with renaming if requested.
-
-        destination_bucket or destination_object can be omitted, in which case
-        source bucket/object is used, but not both.
-
-        :param source_bucket: The bucket of the object to copy from.
-        :type source_bucket: str
-        :param source_object: The object to copy.
-        :type source_object: str
-        :param destination_bucket: The destination of the object to copied to.
-            Can be omitted; then the same bucket is used.
-        :type destination_bucket: str
-        :param destination_object: The (renamed) path of the object if given.
-            Can be omitted; then the same name is used.
-        :type destination_object: str
-        """
-        destination_bucket = destination_bucket or source_bucket
-        destination_object = destination_object or source_object
-        if source_bucket == destination_bucket and \
-                source_object == destination_object:
-
-            raise ValueError(
-                'Either source/destination bucket or source/destination object '
-                'must be different, not both the same: bucket=%s, object=%s' %
-                (source_bucket, source_object))
-        if not source_bucket or not source_object:
-            raise ValueError('source_bucket and source_object cannot be empty.')
-
-        service = self.get_conn()
-        try:
-            service \
-                .objects() \
-                .copy(sourceBucket=source_bucket, sourceObject=source_object,
-                      destinationBucket=destination_bucket,
-                      destinationObject=destination_object, body='') \
-                .execute()
-            return True
-        except errors.HttpError as ex:
-            if ex.resp['status'] == '404':
-                return False
-            raise
-
-    def rewrite(self, source_bucket, source_object, destination_bucket,
-                destination_object=None):
-        """
-        Has the same functionality as copy, except that will work on files
-        over 5 TB, as well as when copying between locations and/or storage
-        classes.
-
-        destination_object can be omitted, in which case source_object is used.
-
-        :param source_bucket: The bucket of the object to copy from.
-        :type source_bucket: str
-        :param source_object: The object to copy.
-        :type source_object: str
-        :param destination_bucket: The destination of the object to copied to.
-        :type destination_bucket: str
-        :param destination_object: The (renamed) path of the object if given.
-            Can be omitted; then the same name is used.
-        :type destination_object: str
-        """
-        destination_object = destination_object or source_object
-        if (source_bucket == destination_bucket and
-                source_object == destination_object):
-            raise ValueError(
-                'Either source/destination bucket or source/destination object '
-                'must be different, not both the same: bucket=%s, object=%s' %
-                (source_bucket, source_object))
-        if not source_bucket or not source_object:
-            raise ValueError('source_bucket and source_object cannot be empty.')
-
-        service = self.get_conn()
-        request_count = 1
-        try:
-            result = service.objects() \
-                .rewrite(sourceBucket=source_bucket, sourceObject=source_object,
-                         destinationBucket=destination_bucket,
-                         destinationObject=destination_object, body='') \
-                .execute()
-            self.log.info('Rewrite request #%s: %s', request_count, result)
-            while not result['done']:
-                request_count += 1
-                result = service.objects() \
-                    .rewrite(sourceBucket=source_bucket, sourceObject=source_object,
-                             destinationBucket=destination_bucket,
-                             destinationObject=destination_object,
-                             rewriteToken=result['rewriteToken'], body='') \
-                    .execute()
-                self.log.info('Rewrite request #%s: %s', request_count, result)
-            return True
-        except errors.HttpError as ex:
-            if ex.resp['status'] == '404':
-                return False
-            raise
-
-    # pylint:disable=redefined-builtin
-    def download(self, bucket, object, filename=None):
-        """
-        Get a file from Google Cloud Storage.
-
-        :param bucket: The bucket to fetch from.
-        :type bucket: str
-        :param object: The object to fetch.
-        :type object: str
-        :param filename: If set, a local file path where the file should be written to.
-        :type filename: str
-        """
-        service = self.get_conn()
-        downloaded_file_bytes = service \
-            .objects() \
-            .get_media(bucket=bucket, object=object) \
-            .execute()
-
-        # Write the file to local file path, if requested.
-        if filename:
-            write_argument = 'wb' if isinstance(downloaded_file_bytes, bytes) else 'w'
-            with open(filename, write_argument) as file_fd:
-                file_fd.write(downloaded_file_bytes)
-
-        return downloaded_file_bytes
-
-    # pylint:disable=redefined-builtin
-    def upload(self, bucket, object, filename,
-               mime_type='application/octet-stream', gzip=False,
-               multipart=False, num_retries=0):
-        """
-        Uploads a local file to Google Cloud Storage.
-
-        :param bucket: The bucket to upload to.
-        :type bucket: str
-        :param object: The object name to set when uploading the local file.
-        :type object: str
-        :param filename: The local file path to the file to be uploaded.
-        :type filename: str
-        :param mime_type: The MIME type to set when uploading the file.
-        :type mime_type: str
-        :param gzip: Option to compress file for upload
-        :type gzip: bool
-        :param multipart: If True, the upload will be split into multiple HTTP requests. The
-                          default size is 256MiB per request. Pass a number instead of True to
-                          specify the request size, which must be a multiple of 262144 (256KiB).
-        :type multipart: bool or int
-        :param num_retries: The number of times to attempt to re-upload the file (or individual
-                            chunks, in the case of multipart uploads). Retries are attempted
-                            with exponential backoff.
-        :type num_retries: int
-        """
-        service = self.get_conn()
-
-        if gzip:
-            filename_gz = filename + '.gz'
-
-            with open(filename, 'rb') as f_in:
-                with gz.open(filename_gz, 'wb') as f_out:
-                    shutil.copyfileobj(f_in, f_out)
-                    filename = filename_gz
-
-        try:
-            if multipart:
-                if multipart is True:
-                    chunksize = 256 * 1024 * 1024
-                else:
-                    chunksize = multipart
-
-                if chunksize % (256 * 1024) > 0 or chunksize < 0:
-                    raise ValueError("Multipart size is not a multiple of 262144 (256KiB)")
-
-                media = MediaFileUpload(filename, mimetype=mime_type,
-                                        chunksize=chunksize, resumable=True)
-
-                request = service.objects().insert(bucket=bucket, name=object, media_body=media)
-                response = None
-                while response is None:
-                    status, response = request.next_chunk(num_retries=num_retries)
-                    if status:
-                        self.log.info("Upload progress %.1f%%", status.progress() * 100)
-
-            else:
-                media = MediaFileUpload(filename, mime_type)
-
-                service \
-                    .objects() \
-                    .insert(bucket=bucket, name=object, media_body=media) \
-                    .execute(num_retries=num_retries)
-
-        except errors.HttpError as ex:
-            if ex.resp['status'] == '404':
-                return False
-            raise
-
-        finally:
-            if gzip:
-                os.remove(filename)
-
-        return True
-
-    # pylint:disable=redefined-builtin
-    def exists(self, bucket, object):
-        """
-        Checks for the existence of a file in Google Cloud Storage.
-
-        :param bucket: The Google cloud storage bucket where the object is.
-        :type bucket: str
-        :param object: The name of the object to check in the Google cloud
-            storage bucket.
-        :type object: str
-        """
-        service = self.get_conn()
-        try:
-            service \
-                .objects() \
-                .get(bucket=bucket, object=object) \
-                .execute()
-            return True
-        except errors.HttpError as ex:
-            if ex.resp['status'] == '404':
-                return False
-            raise
-
-    # pylint:disable=redefined-builtin
-    def is_updated_after(self, bucket, object, ts):
-        """
-        Checks if an object is updated in Google Cloud Storage.
-
-        :param bucket: The Google cloud storage bucket where the object is.
-        :type bucket: str
-        :param object: The name of the object to check in the Google cloud
-            storage bucket.
-        :type object: str
-        :param ts: The timestamp to check against.
-        :type ts: datetime
-        """
-        service = self.get_conn()
-        try:
-            response = (service
-                        .objects()
-                        .get(bucket=bucket, object=object)
-                        .execute())
-
-            if 'updated' in response:
-                import dateutil.parser
-                import dateutil.tz
-
-                if not ts.tzinfo:
-                    ts = ts.replace(tzinfo=dateutil.tz.tzutc())
-
-                updated = dateutil.parser.parse(response['updated'])
-                self.log.info("Verify object date: %s > %s", updated, ts)
-
-                if updated > ts:
-                    return True
-
-        except errors.HttpError as ex:
-            if ex.resp['status'] != '404':
-                raise
-
-        return False
-
-    def delete(self, bucket, object, generation=None):
-        """
-        Delete an object if versioning is not enabled for the bucket, or if generation
-        parameter is used.
-
-        :param bucket: name of the bucket, where the object resides
-        :type bucket: str
-        :param object: name of the object to delete
-        :type object: str
-        :param generation: if present, permanently delete the object of this generation
-        :type generation: str
-        :return: True if succeeded
-        """
-        service = self.get_conn()
-
-        try:
-            service \
-                .objects() \
-                .delete(bucket=bucket, object=object, generation=generation) \
-                .execute()
-            return True
-        except errors.HttpError as ex:
-            if ex.resp['status'] == '404':
-                return False
-            raise
-
-    def list(self, bucket, versions=None, maxResults=None, prefix=None, delimiter=None):
-        """
-        List all objects from the bucket with the give string prefix in name
-
-        :param bucket: bucket name
-        :type bucket: str
-        :param versions: if true, list all versions of the objects
-        :type versions: bool
-        :param maxResults: max count of items to return in a single page of responses
-        :type maxResults: int
-        :param prefix: prefix string which filters objects whose name begin with
-            this prefix
-        :type prefix: str
-        :param delimiter: filters objects based on the delimiter (for e.g '.csv')
-        :type delimiter: str
-        :return: a stream of object names matching the filtering criteria
-        """
-        service = self.get_conn()
-
-        ids = list()
-        pageToken = None
-        while True:
-            response = service.objects().list(
-                bucket=bucket,
-                versions=versions,
-                maxResults=maxResults,
-                pageToken=pageToken,
-                prefix=prefix,
-                delimiter=delimiter
-            ).execute()
-
-            if 'prefixes' not in response:
-                if 'items' not in response:
-                    self.log.info("No items found for prefix: %s", prefix)
-                    break
-
-                for item in response['items']:
-                    if item and 'name' in item:
-                        ids.append(item['name'])
-            else:
-                for item in response['prefixes']:
-                    ids.append(item)
-
-            if 'nextPageToken' not in response:
-                # no further pages of results, so stop the loop
-                break
-
-            pageToken = response['nextPageToken']
-            if not pageToken:
-                # empty next page token
-                break
-        return ids
-
-    def get_size(self, bucket, object):
-        """
-        Gets the size of a file in Google Cloud Storage.
-
-        :param bucket: The Google cloud storage bucket where the object is.
-        :type bucket: str
-        :param object: The name of the object to check in the Google cloud storage bucket.
-        :type object: str
-
-        """
-        self.log.info('Checking the file size of object: %s in bucket: %s',
-                      object,
-                      bucket)
-        service = self.get_conn()
-        try:
-            response = service.objects().get(
-                bucket=bucket,
-                object=object
-            ).execute()
-
-            if 'name' in response and response['name'][-1] != '/':
-                # Remove Directories & Just check size of files
-                size = response['size']
-                self.log.info('The file size of %s is %s bytes.', object, size)
-                return size
-            else:
-                raise ValueError('Object is not a file')
-        except errors.HttpError as ex:
-            if ex.resp['status'] == '404':
-                raise ValueError('Object Not Found')
-
-    def get_crc32c(self, bucket, object):
-        """
-        Gets the CRC32c checksum of an object in Google Cloud Storage.
-
-        :param bucket: The Google cloud storage bucket where the object is.
-        :type bucket: str
-        :param object: The name of the object to check in the Google cloud
-            storage bucket.
-        :type object: str
-        """
-        self.log.info('Retrieving the crc32c checksum of '
-                      'object: %s in bucket: %s', object, bucket)
-        service = self.get_conn()
-        try:
-            response = service.objects().get(
-                bucket=bucket,
-                object=object
-            ).execute()
-
-            crc32c = response['crc32c']
-            self.log.info('The crc32c checksum of %s is %s', object, crc32c)
-            return crc32c
-
-        except errors.HttpError as ex:
-            if ex.resp['status'] == '404':
-                raise ValueError('Object Not Found')
-
-    def get_md5hash(self, bucket, object):
-        """
-        Gets the MD5 hash of an object in Google Cloud Storage.
-
-        :param bucket: The Google cloud storage bucket where the object is.
-        :type bucket: str
-        :param object: The name of the object to check in the Google cloud
-            storage bucket.
-        :type object: str
-        """
-        self.log.info('Retrieving the MD5 hash of '
-                      'object: %s in bucket: %s', object, bucket)
-        service = self.get_conn()
-        try:
-            response = service.objects().get(
-                bucket=bucket,
-                object=object
-            ).execute()
-
-            md5hash = response['md5Hash']
-            self.log.info('The md5Hash of %s is %s', object, md5hash)
-            return md5hash
-
-        except errors.HttpError as ex:
-            if ex.resp['status'] == '404':
-                raise ValueError('Object Not Found')
-
-    def create_bucket(self,
-                      bucket_name,
-                      storage_class='MULTI_REGIONAL',
-                      location='US',
-                      project_id=None,
-                      labels=None
-                      ):
-        """
-        Creates a new bucket. Google Cloud Storage uses a flat namespace, so
-        you can't create a bucket with a name that is already in use.
-
-        .. seealso::
-            For more information, see Bucket Naming Guidelines:
-            https://cloud.google.com/storage/docs/bucketnaming.html#requirements
-
-        :param bucket_name: The name of the bucket.
-        :type bucket_name: str
-        :param storage_class: This defines how objects in the bucket are stored
-            and determines the SLA and the cost of storage. Values include
-
-            - ``MULTI_REGIONAL``
-            - ``REGIONAL``
-            - ``STANDARD``
-            - ``NEARLINE``
-            - ``COLDLINE``.
-            If this value is not specified when the bucket is
-            created, it will default to STANDARD.
-        :type storage_class: str
-        :param location: The location of the bucket.
-            Object data for objects in the bucket resides in physical storage
-            within this region. Defaults to US.
-
-            .. seealso::
-                https://developers.google.com/storage/docs/bucket-locations
-
-        :type location: str
-        :param project_id: The ID of the GCP Project.
-        :type project_id: str
-        :param labels: User-provided labels, in key/value pairs.
-        :type labels: dict
-        :return: If successful, it returns the ``id`` of the bucket.
-        """
-
-        project_id = project_id if project_id is not None else self.project_id
-        storage_classes = [
-            'MULTI_REGIONAL',
-            'REGIONAL',
-            'NEARLINE',
-            'COLDLINE',
-            'STANDARD',  # alias for MULTI_REGIONAL/REGIONAL, based on location
-        ]
-
-        self.log.info('Creating Bucket: %s; Location: %s; Storage Class: %s',
-                      bucket_name, location, storage_class)
-        if storage_class not in storage_classes:
-            raise ValueError(
-                'Invalid value ({}) passed to storage_class. Value should be '
-                'one of {}'.format(storage_class, storage_classes))
-
-        if not re.match('[a-zA-Z0-9]+', bucket_name[0]):
-            raise ValueError('Bucket names must start with a number or letter.')
-
-        if not re.match('[a-zA-Z0-9]+', bucket_name[-1]):
-            raise ValueError('Bucket names must end with a number or letter.')
-
-        service = self.get_conn()
-        bucket_resource = {
-            'name': bucket_name,
-            'location': location,
-            'storageClass': storage_class
-        }
-
-        self.log.info('The Default Project ID is %s', self.project_id)
-
-        if labels is not None:
-            bucket_resource['labels'] = labels
-
-        try:
-            response = service.buckets().insert(
-                project=project_id,
-                body=bucket_resource
-            ).execute()
-
-            self.log.info('Bucket: %s created successfully.', bucket_name)
-
-            return response['id']
-
-        except errors.HttpError as ex:
-            raise AirflowException(
-                'Bucket creation failed. Error was: {}'.format(ex.content)
-            )
-
-    def insert_bucket_acl(self, bucket, entity, role, user_project):
-        # type: (str, str, str, str) -> None
-        """
-        Creates a new ACL entry on the specified bucket.
-        See: https://cloud.google.com/storage/docs/json_api/v1/bucketAccessControls/insert
-
-        :param bucket: Name of a bucket.
-        :type bucket: str
-        :param entity: The entity holding the permission, in one of the following forms:
-            user-userId, user-email, group-groupId, group-email, domain-domain,
-            project-team-projectId, allUsers, allAuthenticatedUsers.
-            See: https://cloud.google.com/storage/docs/access-control/lists#scopes
-        :type entity: str
-        :param role: The access permission for the entity.
-            Acceptable values are: "OWNER", "READER", "WRITER".
-        :type role: str
-        :param user_project: (Optional) The project to be billed for this request.
-            Required for Requester Pays buckets.
-        :type user_project: str
-        """
-        self.log.info('Creating a new ACL entry in bucket: %s', bucket)
-        service = self.get_conn()
-        try:
-            response = service.bucketAccessControls().insert(
-                bucket=bucket,
-                body={
-                    "entity": entity,
-                    "role": role
-                },
-                userProject=user_project
-            ).execute()
-            if response:
-                self.log.info('A new ACL entry created in bucket: %s', bucket)
-        except errors.HttpError as ex:
-            raise AirflowException(
-                'Bucket ACL entry creation failed. Error was: {}'.format(ex.content)
-            )
-
-    def insert_object_acl(self, bucket, object_name, entity, role, generation,
-                          user_project):
-        # type: (str, str, str, str, str, str) -> None
-        """
-        Creates a new ACL entry on the specified object.
-        See: https://cloud.google.com/storage/docs/json_api/v1/objectAccessControls/insert
-
-        :param bucket: Name of a bucket.
-        :type bucket: str
-        :param object_name: Name of the object. For information about how to URL encode
-            object names to be path safe, see:
-            https://cloud.google.com/storage/docs/json_api/#encoding
-        :type object_name: str
-        :param entity: The entity holding the permission, in one of the following forms:
-            user-userId, user-email, group-groupId, group-email, domain-domain,
-            project-team-projectId, allUsers, allAuthenticatedUsers
-            See: https://cloud.google.com/storage/docs/access-control/lists#scopes
-        :type entity: str
-        :param role: The access permission for the entity.
-            Acceptable values are: "OWNER", "READER".
-        :type role: str
-        :param generation: (Optional) If present, selects a specific revision of this
-            object (as opposed to the latest version, the default).
-        :type generation: str
-        :param user_project: (Optional) The project to be billed for this request.
-            Required for Requester Pays buckets.
-        :type user_project: str
-        """
-        self.log.info('Creating a new ACL entry for object: %s in bucket: %s',
-                      object_name, bucket)
-        service = self.get_conn()
-        try:
-            response = service.objectAccessControls().insert(
-                bucket=bucket,
-                object=object_name,
-                body={
-                    "entity": entity,
-                    "role": role
-                },
-                generation=generation,
-                userProject=user_project
-            ).execute()
-            if response:
-                self.log.info('A new ACL entry created for object: %s in bucket: %s',
-                              object_name, bucket)
-        except errors.HttpError as ex:
-            raise AirflowException(
-                'Object ACL entry creation failed. Error was: {}'.format(ex.content)
-            )
-
-
-def _parse_gcs_url(gsurl):
-    """
-    Given a Google Cloud Storage URL (gs://<bucket>/<blob>), returns a
-    tuple containing the corresponding bucket and blob.
-    """
-    # Python 3
-    try:
-        from urllib.parse import urlparse
-    # Python 2
-    except ImportError:
-        from urlparse import urlparse
-
-    parsed_url = urlparse(gsurl)
-    if not parsed_url.netloc:
-        raise AirflowException('Please provide a bucket name')
-    else:
-        bucket = parsed_url.netloc
-        # Remove leading '/' but NOT trailing one
-        blob = parsed_url.path.lstrip('/')
-        return bucket, blob
-=======
 """
 This module is deprecated. Please use `airflow.gcp.hooks.gcs`.
 """
@@ -690,5 +27,4 @@
 warnings.warn(
     "This module is deprecated. Please use `airflow.gcp.hooks.gcs`.",
     DeprecationWarning, stacklevel=2
-)
->>>>>>> 4311c1f0
+)