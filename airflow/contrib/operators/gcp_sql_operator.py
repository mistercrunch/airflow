# -*- coding: utf-8 -*-
#
# Licensed to the Apache Software Foundation (ASF) under one
# or more contributor license agreements.  See the NOTICE file
# distributed with this work for additional information
# regarding copyright ownership.  The ASF licenses this file
# to you under the Apache License, Version 2.0 (the
# "License"); you may not use this file except in compliance
# with the License.  You may obtain a copy of the License at
#
#   http://www.apache.org/licenses/LICENSE-2.0
#
# Unless required by applicable law or agreed to in writing,
# software distributed under the License is distributed on an
# "AS IS" BASIS, WITHOUT WARRANTIES OR CONDITIONS OF ANY
# KIND, either express or implied.  See the License for the
# specific language governing permissions and limitations
# under the License.
<<<<<<< HEAD
from googleapiclient.errors import HttpError

from airflow import AirflowException
from airflow.contrib.hooks.gcp_sql_hook import CloudSqlHook, CloudSqlDatabaseHook
from airflow.contrib.utils.gcp_field_validator import GcpBodyFieldValidator
from airflow.models import BaseOperator
from airflow.utils.decorators import apply_defaults

SETTINGS = 'settings'
SETTINGS_VERSION = 'settingsVersion'

CLOUD_SQL_CREATE_VALIDATION = [
    dict(name="name", allow_empty=False),
    dict(name="settings", type="dict", fields=[
        dict(name="tier", allow_empty=False),
        dict(name="backupConfiguration", type="dict", fields=[
            dict(name="binaryLogEnabled", optional=True),
            dict(name="enabled", optional=True),
            dict(name="replicationLogArchivingEnabled", optional=True),
            dict(name="startTime", allow_empty=False, optional=True)
        ], optional=True),
        dict(name="activationPolicy", allow_empty=False, optional=True),
        dict(name="authorizedGaeApplications", type="list", optional=True),
        dict(name="crashSafeReplicationEnabled", optional=True),
        dict(name="dataDiskSizeGb", optional=True),
        dict(name="dataDiskType", allow_empty=False, optional=True),
        dict(name="databaseFlags", type="list", optional=True),
        dict(name="ipConfiguration", type="dict", fields=[
            dict(name="authorizedNetworks", type="list", fields=[
                dict(name="expirationTime", optional=True),
                dict(name="name", allow_empty=False, optional=True),
                dict(name="value", allow_empty=False, optional=True)
            ], optional=True),
            dict(name="ipv4Enabled", optional=True),
            dict(name="privateNetwork", allow_empty=False, optional=True),
            dict(name="requireSsl", optional=True),
        ], optional=True),
        dict(name="locationPreference", type="dict", fields=[
            dict(name="followGaeApplication", allow_empty=False, optional=True),
            dict(name="zone", allow_empty=False, optional=True),
        ], optional=True),
        dict(name="maintenanceWindow", type="dict", fields=[
            dict(name="hour", optional=True),
            dict(name="day", optional=True),
            dict(name="updateTrack", allow_empty=False, optional=True),
        ], optional=True),
        dict(name="pricingPlan", allow_empty=False, optional=True),
        dict(name="replicationType", allow_empty=False, optional=True),
        dict(name="storageAutoResize", optional=True),
        dict(name="storageAutoResizeLimit", optional=True),
        dict(name="userLabels", type="dict", optional=True),
    ]),
    dict(name="databaseVersion", allow_empty=False, optional=True),
    dict(name="failoverReplica", type="dict", fields=[
        dict(name="name", allow_empty=False)
    ], optional=True),
    dict(name="masterInstanceName", allow_empty=False, optional=True),
    dict(name="onPremisesConfiguration", type="dict", optional=True),
    dict(name="region", allow_empty=False, optional=True),
    dict(name="replicaConfiguration", type="dict", fields=[
        dict(name="failoverTarget", optional=True),
        dict(name="mysqlReplicaConfiguration", type="dict", fields=[
            dict(name="caCertificate", allow_empty=False, optional=True),
            dict(name="clientCertificate", allow_empty=False, optional=True),
            dict(name="clientKey", allow_empty=False, optional=True),
            dict(name="connectRetryInterval", optional=True),
            dict(name="dumpFilePath", allow_empty=False, optional=True),
            dict(name="masterHeartbeatPeriod", optional=True),
            dict(name="password", allow_empty=False, optional=True),
            dict(name="sslCipher", allow_empty=False, optional=True),
            dict(name="username", allow_empty=False, optional=True),
            dict(name="verifyServerCertificate", optional=True)
        ], optional=True),
    ], optional=True)
]
CLOUD_SQL_EXPORT_VALIDATION = [
    dict(name="exportContext", type="dict", fields=[
        dict(name="fileType", allow_empty=False),
        dict(name="uri", allow_empty=False),
        dict(name="databases", optional=True, type="list"),
        dict(name="sqlExportOptions", type="dict", optional=True, fields=[
            dict(name="tables", optional=True, type="list"),
            dict(name="schemaOnly", optional=True)
        ]),
        dict(name="csvExportOptions", type="dict", optional=True, fields=[
            dict(name="selectQuery")
        ])
    ])
]
CLOUD_SQL_IMPORT_VALIDATION = [
    dict(name="importContext", type="dict", fields=[
        dict(name="fileType", allow_empty=False),
        dict(name="uri", allow_empty=False),
        dict(name="database", optional=True, allow_empty=False),
        dict(name="importUser", optional=True),
        dict(name="csvImportOptions", type="dict", optional=True, fields=[
            dict(name="table"),
            dict(name="columns", type="list", optional=True)
        ])
    ])
]
CLOUD_SQL_DATABASE_CREATE_VALIDATION = [
    dict(name="instance", allow_empty=False),
    dict(name="name", allow_empty=False),
    dict(name="project", allow_empty=False),
]
CLOUD_SQL_DATABASE_PATCH_VALIDATION = [
    dict(name="instance", optional=True),
    dict(name="name", optional=True),
    dict(name="project", optional=True),
    dict(name="etag", optional=True),
    dict(name="charset", optional=True),
    dict(name="collation", optional=True),
]


class CloudSqlBaseOperator(BaseOperator):
    """
    Abstract base operator for Google Cloud SQL operators to inherit from.

    :param project_id: Project ID of the Google Cloud Platform project to operate it.
    :type project_id: str
    :param instance: Cloud SQL instance ID. This does not include the project ID.
    :type instance: str
    :param gcp_conn_id: The connection ID used to connect to Google Cloud Platform.
    :type gcp_conn_id: str
    :param api_version: API version used (e.g. v1beta4).
    :type api_version: str
    """
    @apply_defaults
    def __init__(self,
                 project_id,
                 instance,
                 gcp_conn_id='google_cloud_default',
                 api_version='v1beta4',
                 *args, **kwargs):
        self.project_id = project_id
        self.instance = instance
        self.gcp_conn_id = gcp_conn_id
        self.api_version = api_version
        self._validate_inputs()
        self._hook = CloudSqlHook(gcp_conn_id=self.gcp_conn_id,
                                  api_version=self.api_version)
        super(CloudSqlBaseOperator, self).__init__(*args, **kwargs)

    def _validate_inputs(self):
        if not self.project_id:
            raise AirflowException("The required parameter 'project_id' is empty")
        if not self.instance:
            raise AirflowException("The required parameter 'instance' is empty")

    def _check_if_instance_exists(self, instance):
        try:
            return self._hook.get_instance(self.project_id, instance)
        except HttpError as e:
            status = e.resp.status
            if status == 404:
                return False
            raise e

    def _check_if_db_exists(self, db_name):
        try:
            return self._hook.get_database(self.project_id, self.instance, db_name)
        except HttpError as e:
            status = e.resp.status
            if status == 404:
                return False
            raise e

    def execute(self, context):
        pass

    @staticmethod
    def _get_settings_version(instance):
        return instance.get(SETTINGS).get(SETTINGS_VERSION)


class CloudSqlInstanceCreateOperator(CloudSqlBaseOperator):
    """
    Creates a new Cloud SQL instance.
    If an instance with the same name exists, no action will be taken and
    the operator will succeed.

    :param project_id: Project ID of the project to which the newly created Cloud SQL
        instances should belong.
    :type project_id: str
    :param body: Body required by the Cloud SQL insert API, as described in
        https://cloud.google.com/sql/docs/mysql/admin-api/v1beta4/instances/insert
        #request-body
    :type body: dict
    :param instance: Cloud SQL instance ID. This does not include the project ID.
    :type instance: str
    :param gcp_conn_id: The connection ID used to connect to Google Cloud Platform.
    :type gcp_conn_id: str
    :param api_version: API version used (e.g. v1beta4).
    :type api_version: str
    :param validate_body: True if body should be validated, False otherwise.
    :type validate_body: bool
    """
    # [START gcp_sql_create_template_fields]
    template_fields = ('project_id', 'instance', 'gcp_conn_id', 'api_version')
    # [END gcp_sql_create_template_fields]

    @apply_defaults
    def __init__(self,
                 project_id,
                 body,
                 instance,
                 gcp_conn_id='google_cloud_default',
                 api_version='v1beta4',
                 validate_body=True,
                 *args, **kwargs):
        self.body = body
        self.validate_body = validate_body
        super(CloudSqlInstanceCreateOperator, self).__init__(
            project_id=project_id, instance=instance, gcp_conn_id=gcp_conn_id,
            api_version=api_version, *args, **kwargs)

    def _validate_inputs(self):
        super(CloudSqlInstanceCreateOperator, self)._validate_inputs()
        if not self.body:
            raise AirflowException("The required parameter 'body' is empty")

    def _validate_body_fields(self):
        if self.validate_body:
            GcpBodyFieldValidator(CLOUD_SQL_CREATE_VALIDATION,
                                  api_version=self.api_version).validate(self.body)

    def execute(self, context):
        self._validate_body_fields()
        if not self._check_if_instance_exists(self.instance):
            self._hook.create_instance(self.project_id, self.body)
        else:
            self.log.info("Cloud SQL instance with ID {} already exists. "
                          "Aborting create.".format(self.instance))

        instance_resource = self._hook.get_instance(self.project_id, self.instance)
        service_account_email = instance_resource["serviceAccountEmailAddress"]
        task_instance = context['task_instance']
        task_instance.xcom_push(key="service_account_email", value=service_account_email)


class CloudSqlInstancePatchOperator(CloudSqlBaseOperator):
    """
    Updates settings of a Cloud SQL instance.

    Caution: This is a partial update, so only included values for the settings will be
    updated.

    In the request body, supply the relevant portions of an instance resource, according
    to the rules of patch semantics.
    https://cloud.google.com/sql/docs/mysql/admin-api/how-tos/performance#patch

    :param project_id: Project ID of the project that contains the instance.
    :type project_id: str
    :param body: Body required by the Cloud SQL patch API, as described in
        https://cloud.google.com/sql/docs/mysql/admin-api/v1beta4/instances/patch#request-body
    :type body: dict
    :param instance: Cloud SQL instance ID. This does not include the project ID.
    :type instance: str
    :param gcp_conn_id: The connection ID used to connect to Google Cloud Platform.
    :type gcp_conn_id: str
    :param api_version: API version used (e.g. v1beta4).
    :type api_version: str
    """
    # [START gcp_sql_patch_template_fields]
    template_fields = ('project_id', 'instance', 'gcp_conn_id', 'api_version')
    # [END gcp_sql_patch_template_fields]

    @apply_defaults
    def __init__(self,
                 project_id,
                 body,
                 instance,
                 gcp_conn_id='google_cloud_default',
                 api_version='v1beta4',
                 *args, **kwargs):
        self.body = body
        super(CloudSqlInstancePatchOperator, self).__init__(
            project_id=project_id, instance=instance, gcp_conn_id=gcp_conn_id,
            api_version=api_version, *args, **kwargs)

    def _validate_inputs(self):
        super(CloudSqlInstancePatchOperator, self)._validate_inputs()
        if not self.body:
            raise AirflowException("The required parameter 'body' is empty")

    def execute(self, context):
        if not self._check_if_instance_exists(self.instance):
            raise AirflowException('Cloud SQL instance with ID {} does not exist. '
                                   'Please specify another instance to patch.'
                                   .format(self.instance))
        else:
            return self._hook.patch_instance(self.project_id, self.body, self.instance)


class CloudSqlInstanceDeleteOperator(CloudSqlBaseOperator):
    """
    Deletes a Cloud SQL instance.

    :param project_id: Project ID of the project that contains the instance to be deleted.
    :type project_id: str
    :param instance: Cloud SQL instance ID. This does not include the project ID.
    :type instance: str
    :param gcp_conn_id: The connection ID used to connect to Google Cloud Platform.
    :type gcp_conn_id: str
    :param api_version: API version used (e.g. v1beta4).
    :type api_version: str
    """
    # [START gcp_sql_delete_template_fields]
    template_fields = ('project_id', 'instance', 'gcp_conn_id', 'api_version')
    # [END gcp_sql_delete_template_fields]

    @apply_defaults
    def __init__(self,
                 project_id,
                 instance,
                 gcp_conn_id='google_cloud_default',
                 api_version='v1beta4',
                 *args, **kwargs):
        super(CloudSqlInstanceDeleteOperator, self).__init__(
            project_id=project_id, instance=instance, gcp_conn_id=gcp_conn_id,
            api_version=api_version, *args, **kwargs)

    def execute(self, context):
        if not self._check_if_instance_exists(self.instance):
            print("Cloud SQL instance with ID {} does not exist. Aborting delete."
                  .format(self.instance))
            return True
        else:
            return self._hook.delete_instance(self.project_id, self.instance)


class CloudSqlInstanceDatabaseCreateOperator(CloudSqlBaseOperator):
    """
    Creates a new database inside a Cloud SQL instance.

    :param project_id: Project ID of the project that contains the instance.
    :type project_id: str
    :param instance: Database instance ID. This does not include the project ID.
    :type instance: str
    :param body: The request body, as described in
        https://cloud.google.com/sql/docs/mysql/admin-api/v1beta4/databases/insert#request-body
    :type body: dict
    :param gcp_conn_id: The connection ID used to connect to Google Cloud Platform.
    :type gcp_conn_id: str
    :param api_version: API version used (e.g. v1beta4).
    :type api_version: str
    :param validate_body: Whether the body should be validated. Defaults to True.
    :type validate_body: bool
    """
    # [START gcp_sql_db_create_template_fields]
    template_fields = ('project_id', 'instance', 'gcp_conn_id', 'api_version')
    # [END gcp_sql_db_create_template_fields]

    @apply_defaults
    def __init__(self,
                 project_id,
                 instance,
                 body,
                 gcp_conn_id='google_cloud_default',
                 api_version='v1beta4',
                 validate_body=True,
                 *args, **kwargs):
        self.body = body
        self.validate_body = validate_body
        super(CloudSqlInstanceDatabaseCreateOperator, self).__init__(
            project_id=project_id, instance=instance, gcp_conn_id=gcp_conn_id,
            api_version=api_version, *args, **kwargs)

    def _validate_inputs(self):
        super(CloudSqlInstanceDatabaseCreateOperator, self)._validate_inputs()
        if not self.body:
            raise AirflowException("The required parameter 'body' is empty")

    def _validate_body_fields(self):
        if self.validate_body:
            GcpBodyFieldValidator(CLOUD_SQL_DATABASE_CREATE_VALIDATION,
                                  api_version=self.api_version).validate(self.body)

    def execute(self, context):
        self._validate_body_fields()
        database = self.body.get("name")
        if not database:
            self.log.error("Body doesn't contain 'name'. Cannot check if the"
                           " database already exists in the instance {}."
                           .format(self.instance))
            return False
        if self._check_if_db_exists(database):
            self.log.info("Cloud SQL instance with ID {} already contains database"
                          " '{}'. Aborting database insert."
                          .format(self.instance, database))
            return True
        else:
            return self._hook.create_database(self.project_id, self.instance, self.body)


class CloudSqlInstanceDatabasePatchOperator(CloudSqlBaseOperator):
    """
    Updates a resource containing information about a database inside a Cloud SQL
    instance using patch semantics.
    See: https://cloud.google.com/sql/docs/mysql/admin-api/how-tos/performance#patch

    :param project_id: Project ID of the project that contains the instance.
    :type project_id: str
    :param instance: Database instance ID. This does not include the project ID.
    :type instance: str
    :param database: Name of the database to be updated in the instance.
    :type database: str
    :param body: The request body, as described in
        https://cloud.google.com/sql/docs/mysql/admin-api/v1beta4/databases/patch#request-body
    :type body: dict
    :param gcp_conn_id: The connection ID used to connect to Google Cloud Platform.
    :type gcp_conn_id: str
    :param api_version: API version used (e.g. v1beta4).
    :type api_version: str
    :param validate_body: Whether the body should be validated. Defaults to True.
    :type validate_body: bool
    """
    # [START gcp_sql_db_patch_template_fields]
    template_fields = ('project_id', 'instance', 'database', 'gcp_conn_id',
                       'api_version')
    # [END gcp_sql_db_patch_template_fields]

    @apply_defaults
    def __init__(self,
                 project_id,
                 instance,
                 database,
                 body,
                 gcp_conn_id='google_cloud_default',
                 api_version='v1beta4',
                 validate_body=True,
                 *args, **kwargs):
        self.database = database
        self.body = body
        self.validate_body = validate_body
        super(CloudSqlInstanceDatabasePatchOperator, self).__init__(
            project_id=project_id, instance=instance, gcp_conn_id=gcp_conn_id,
            api_version=api_version, *args, **kwargs)

    def _validate_inputs(self):
        super(CloudSqlInstanceDatabasePatchOperator, self)._validate_inputs()
        if not self.body:
            raise AirflowException("The required parameter 'body' is empty")
        if not self.database:
            raise AirflowException("The required parameter 'database' is empty")

    def _validate_body_fields(self):
        if self.validate_body:
            GcpBodyFieldValidator(CLOUD_SQL_DATABASE_PATCH_VALIDATION,
                                  api_version=self.api_version).validate(self.body)

    def execute(self, context):
        self._validate_body_fields()
        if not self._check_if_db_exists(self.database):
            raise AirflowException("Cloud SQL instance with ID {} does not contain "
                                   "database '{}'. "
                                   "Please specify another database to patch."
                                   .format(self.instance, self.database))
        else:
            return self._hook.patch_database(self.project_id, self.instance,
                                             self.database, self.body)


class CloudSqlInstanceDatabaseDeleteOperator(CloudSqlBaseOperator):
    """
    Deletes a database from a Cloud SQL instance.

    :param project_id: Project ID of the project that contains the instance.
    :type project_id: str
    :param instance: Database instance ID. This does not include the project ID.
    :type instance: str
    :param database: Name of the database to be deleted in the instance.
    :type database: str
    :param gcp_conn_id: The connection ID used to connect to Google Cloud Platform.
    :type gcp_conn_id: str
    :param api_version: API version used (e.g. v1beta4).
    :type api_version: str
    """
    # [START gcp_sql_db_delete_template_fields]
    template_fields = ('project_id', 'instance', 'database', 'gcp_conn_id',
                       'api_version')
    # [END gcp_sql_db_delete_template_fields]

    @apply_defaults
    def __init__(self,
                 project_id,
                 instance,
                 database,
                 gcp_conn_id='google_cloud_default',
                 api_version='v1beta4',
                 *args, **kwargs):
        self.database = database
        super(CloudSqlInstanceDatabaseDeleteOperator, self).__init__(
            project_id=project_id, instance=instance, gcp_conn_id=gcp_conn_id,
            api_version=api_version, *args, **kwargs)

    def _validate_inputs(self):
        super(CloudSqlInstanceDatabaseDeleteOperator, self)._validate_inputs()
        if not self.database:
            raise AirflowException("The required parameter 'database' is empty")

    def execute(self, context):
        if not self._check_if_db_exists(self.database):
            print("Cloud SQL instance with ID {} does not contain database '{}'. "
                  "Aborting database delete."
                  .format(self.instance, self.database))
            return True
        else:
            return self._hook.delete_database(self.project_id, self.instance,
                                              self.database)


class CloudSqlInstanceExportOperator(CloudSqlBaseOperator):
    """
    Exports data from a Cloud SQL instance to a Cloud Storage bucket as a SQL dump
    or CSV file.

    Note: This operator is idempotent. If executed multiple times with the same
    export file URI, the export file in GCS will simply be overridden.

    :param project_id: Project ID of the project that contains the instance to be
        exported.
    :type project_id: str
    :param instance: Cloud SQL instance ID. This does not include the project ID.
    :type instance: str
    :param body: The request body, as described in
        https://cloud.google.com/sql/docs/mysql/admin-api/v1beta4/instances/export#request-body
    :type body: dict
    :param gcp_conn_id: The connection ID used to connect to Google Cloud Platform.
    :type gcp_conn_id: str
    :param api_version: API version used (e.g. v1beta4).
    :type api_version: str
    :param validate_body: Whether the body should be validated. Defaults to True.
    :type validate_body: bool
    """
    # [START gcp_sql_export_template_fields]
    template_fields = ('project_id', 'instance', 'gcp_conn_id', 'api_version')
    # [END gcp_sql_export_template_fields]

    @apply_defaults
    def __init__(self,
                 project_id,
                 instance,
                 body,
                 gcp_conn_id='google_cloud_default',
                 api_version='v1beta4',
                 validate_body=True,
                 *args, **kwargs):
        self.body = body
        self.validate_body = validate_body
        super(CloudSqlInstanceExportOperator, self).__init__(
            project_id=project_id, instance=instance, gcp_conn_id=gcp_conn_id,
            api_version=api_version, *args, **kwargs)

    def _validate_inputs(self):
        super(CloudSqlInstanceExportOperator, self)._validate_inputs()
        if not self.body:
            raise AirflowException("The required parameter 'body' is empty")

    def _validate_body_fields(self):
        if self.validate_body:
            GcpBodyFieldValidator(CLOUD_SQL_EXPORT_VALIDATION,
                                  api_version=self.api_version).validate(self.body)

    def execute(self, context):
        self._validate_body_fields()
        return self._hook.export_instance(self.project_id, self.instance, self.body)


class CloudSqlInstanceImportOperator(CloudSqlBaseOperator):
    """
    Imports data into a Cloud SQL instance from a SQL dump or CSV file in Cloud Storage.

    CSV IMPORT:

    This operator is NOT idempotent for a CSV import. If the same file is imported
    multiple times, the imported data will be duplicated in the database.
    Moreover, if there are any unique constraints the duplicate import may result in an
    error.

    SQL IMPORT:

    This operator is idempotent for a SQL import if it was also exported by Cloud SQL.
    The exported SQL contains 'DROP TABLE IF EXISTS' statements for all tables
    to be imported.

    If the import file was generated in a different way, idempotence is not guaranteed.
    It has to be ensured on the SQL file level.

    :param project_id: Project ID of the project that contains the instance.
    :type project_id: str
    :param instance: Cloud SQL instance ID. This does not include the project ID.
    :type instance: str
    :param body: The request body, as described in
        https://cloud.google.com/sql/docs/mysql/admin-api/v1beta4/instances/export#request-body
    :type body: dict
    :param gcp_conn_id: The connection ID used to connect to Google Cloud Platform.
    :type gcp_conn_id: str
    :param api_version: API version used (e.g. v1beta4).
    :type api_version: str
    :param validate_body: Whether the body should be validated. Defaults to True.
    :type validate_body: bool
    """
    # [START gcp_sql_import_template_fields]
    template_fields = ('project_id', 'instance', 'gcp_conn_id', 'api_version')
    # [END gcp_sql_import_template_fields]

    @apply_defaults
    def __init__(self,
                 project_id,
                 instance,
                 body,
                 gcp_conn_id='google_cloud_default',
                 api_version='v1beta4',
                 validate_body=True,
                 *args, **kwargs):
        self.body = body
        self.validate_body = validate_body
        super(CloudSqlInstanceImportOperator, self).__init__(
            project_id=project_id, instance=instance, gcp_conn_id=gcp_conn_id,
            api_version=api_version, *args, **kwargs)

    def _validate_inputs(self):
        super(CloudSqlInstanceImportOperator, self)._validate_inputs()
        if not self.body:
            raise AirflowException("The required parameter 'body' is empty")

    def _validate_body_fields(self):
        if self.validate_body:
            GcpBodyFieldValidator(CLOUD_SQL_IMPORT_VALIDATION,
                                  api_version=self.api_version).validate(self.body)

    def execute(self, context):
        self._validate_body_fields()
        return self._hook.import_instance(self.project_id, self.instance, self.body)


class CloudSqlQueryOperator(BaseOperator):
    """
    Performs DML or DDL query on an existing Cloud Sql instance. It optionally uses
    cloud-sql-proxy to establish secure connection with the database.

    :param sql: SQL query or list of queries to run (should be DML or DDL query -
        this operator does not return any data from the database,
        so it is useless to pass it DQL queries. Note that it is responsibility of the
        author of the queries to make sure that the queries are idempotent. For example
        you can use CREATE TABLE IF NOT EXISTS to create a table.
    :type sql: str or [str]
    :param parameters: (optional) the parameters to render the SQL query with.
    :type parameters: mapping or iterable
    :param autocommit: if True, each command is automatically committed.
        (default value: False)
    :type autocommit: bool
    :param gcp_conn_id: The connection ID used to connect to Google Cloud Platform for
        cloud-sql-proxy authentication.
    :type gcp_conn_id: str
    :param gcp_cloudsql_conn_id: The connection ID used to connect to Google Cloud SQL
       its schema should be gcpcloudsql://.
       See :class:`~airflow.contrib.hooks.gcp_sql_hooks.CloudSqlDatabaseHook` for
       details on how to define gcpcloudsql:// connection.
    :type gcp_cloudsql_conn_id: str
    """
    # [START gcp_sql_query_template_fields]
    template_fields = ('sql', 'gcp_cloudsql_conn_id', 'gcp_conn_id')
    template_ext = ('.sql',)
    # [END gcp_sql_query_template_fields]

    @apply_defaults
    def __init__(self,
                 sql,
                 autocommit=False,
                 parameters=None,
                 gcp_conn_id='google_cloud_default',
                 gcp_cloudsql_conn_id='google_cloud_sql_default',
                 *args, **kwargs):
        super(CloudSqlQueryOperator, self).__init__(*args, **kwargs)
        self.sql = sql
        self.gcp_conn_id = gcp_conn_id
        self.gcp_cloudsql_conn_id = gcp_cloudsql_conn_id
        self.autocommit = autocommit
        self.parameters = parameters
        self.cloudsql_db_hook = CloudSqlDatabaseHook(
            gcp_cloudsql_conn_id=gcp_cloudsql_conn_id)
        self.cloud_sql_proxy_runner = None
        self.database_hook = None

    def pre_execute(self, context):
        self.cloudsql_db_hook.create_connection()
        self.database_hook = self.cloudsql_db_hook.get_database_hook()
        if self.cloudsql_db_hook.use_proxy:
            self.cloud_sql_proxy_runner = self.cloudsql_db_hook.get_sqlproxy_runner()
            self.cloudsql_db_hook.free_reserved_port()
            # There is very, very slim chance that the socket will be taken over
            # here by another bind(0). It's quite unlikely to happen though!
            self.cloud_sql_proxy_runner.start_proxy()

    def execute(self, context):
        self.log.info('Executing: "%s"', self.sql)
        self.database_hook.run(self.sql, self.autocommit, parameters=self.parameters)

    def post_execute(self, context, result=None):
        # Make sure that all the cleanups happen, no matter if there are some
        # exceptions thrown
        try:
            self.cloudsql_db_hook.cleanup_database_hook()
        finally:
            try:
                if self.cloud_sql_proxy_runner:
                    self.cloud_sql_proxy_runner.stop_proxy()
                    self.cloud_sql_proxy_runner = None
            finally:
                self.cloudsql_db_hook.delete_connection()
                self.cloudsql_db_hook = None
=======
"""
This module is deprecated. Please use `airflow.gcp.operators.cloud_sql`.
"""

import warnings

# pylint: disable=unused-import
from airflow.gcp.operators.cloud_sql import (  # noqa
    CloudSqlBaseOperator, CloudSqlInstanceCreateOperator, CloudSqlInstanceDatabaseCreateOperator,
    CloudSqlInstanceDatabaseDeleteOperator, CloudSqlInstanceDatabasePatchOperator,
    CloudSqlInstanceDeleteOperator, CloudSqlInstanceExportOperator, CloudSqlInstanceImportOperator,
    CloudSqlInstancePatchOperator, CloudSqlQueryOperator,
)

warnings.warn(
    "This module is deprecated. Please use `airflow.gcp.operators.cloud_sql`",
    DeprecationWarning, stacklevel=2
)
>>>>>>> 4311c1f0
<|MERGE_RESOLUTION|>--- conflicted
+++ resolved
@@ -16,723 +16,6 @@
 # KIND, either express or implied.  See the License for the
 # specific language governing permissions and limitations
 # under the License.
-<<<<<<< HEAD
-from googleapiclient.errors import HttpError
-
-from airflow import AirflowException
-from airflow.contrib.hooks.gcp_sql_hook import CloudSqlHook, CloudSqlDatabaseHook
-from airflow.contrib.utils.gcp_field_validator import GcpBodyFieldValidator
-from airflow.models import BaseOperator
-from airflow.utils.decorators import apply_defaults
-
-SETTINGS = 'settings'
-SETTINGS_VERSION = 'settingsVersion'
-
-CLOUD_SQL_CREATE_VALIDATION = [
-    dict(name="name", allow_empty=False),
-    dict(name="settings", type="dict", fields=[
-        dict(name="tier", allow_empty=False),
-        dict(name="backupConfiguration", type="dict", fields=[
-            dict(name="binaryLogEnabled", optional=True),
-            dict(name="enabled", optional=True),
-            dict(name="replicationLogArchivingEnabled", optional=True),
-            dict(name="startTime", allow_empty=False, optional=True)
-        ], optional=True),
-        dict(name="activationPolicy", allow_empty=False, optional=True),
-        dict(name="authorizedGaeApplications", type="list", optional=True),
-        dict(name="crashSafeReplicationEnabled", optional=True),
-        dict(name="dataDiskSizeGb", optional=True),
-        dict(name="dataDiskType", allow_empty=False, optional=True),
-        dict(name="databaseFlags", type="list", optional=True),
-        dict(name="ipConfiguration", type="dict", fields=[
-            dict(name="authorizedNetworks", type="list", fields=[
-                dict(name="expirationTime", optional=True),
-                dict(name="name", allow_empty=False, optional=True),
-                dict(name="value", allow_empty=False, optional=True)
-            ], optional=True),
-            dict(name="ipv4Enabled", optional=True),
-            dict(name="privateNetwork", allow_empty=False, optional=True),
-            dict(name="requireSsl", optional=True),
-        ], optional=True),
-        dict(name="locationPreference", type="dict", fields=[
-            dict(name="followGaeApplication", allow_empty=False, optional=True),
-            dict(name="zone", allow_empty=False, optional=True),
-        ], optional=True),
-        dict(name="maintenanceWindow", type="dict", fields=[
-            dict(name="hour", optional=True),
-            dict(name="day", optional=True),
-            dict(name="updateTrack", allow_empty=False, optional=True),
-        ], optional=True),
-        dict(name="pricingPlan", allow_empty=False, optional=True),
-        dict(name="replicationType", allow_empty=False, optional=True),
-        dict(name="storageAutoResize", optional=True),
-        dict(name="storageAutoResizeLimit", optional=True),
-        dict(name="userLabels", type="dict", optional=True),
-    ]),
-    dict(name="databaseVersion", allow_empty=False, optional=True),
-    dict(name="failoverReplica", type="dict", fields=[
-        dict(name="name", allow_empty=False)
-    ], optional=True),
-    dict(name="masterInstanceName", allow_empty=False, optional=True),
-    dict(name="onPremisesConfiguration", type="dict", optional=True),
-    dict(name="region", allow_empty=False, optional=True),
-    dict(name="replicaConfiguration", type="dict", fields=[
-        dict(name="failoverTarget", optional=True),
-        dict(name="mysqlReplicaConfiguration", type="dict", fields=[
-            dict(name="caCertificate", allow_empty=False, optional=True),
-            dict(name="clientCertificate", allow_empty=False, optional=True),
-            dict(name="clientKey", allow_empty=False, optional=True),
-            dict(name="connectRetryInterval", optional=True),
-            dict(name="dumpFilePath", allow_empty=False, optional=True),
-            dict(name="masterHeartbeatPeriod", optional=True),
-            dict(name="password", allow_empty=False, optional=True),
-            dict(name="sslCipher", allow_empty=False, optional=True),
-            dict(name="username", allow_empty=False, optional=True),
-            dict(name="verifyServerCertificate", optional=True)
-        ], optional=True),
-    ], optional=True)
-]
-CLOUD_SQL_EXPORT_VALIDATION = [
-    dict(name="exportContext", type="dict", fields=[
-        dict(name="fileType", allow_empty=False),
-        dict(name="uri", allow_empty=False),
-        dict(name="databases", optional=True, type="list"),
-        dict(name="sqlExportOptions", type="dict", optional=True, fields=[
-            dict(name="tables", optional=True, type="list"),
-            dict(name="schemaOnly", optional=True)
-        ]),
-        dict(name="csvExportOptions", type="dict", optional=True, fields=[
-            dict(name="selectQuery")
-        ])
-    ])
-]
-CLOUD_SQL_IMPORT_VALIDATION = [
-    dict(name="importContext", type="dict", fields=[
-        dict(name="fileType", allow_empty=False),
-        dict(name="uri", allow_empty=False),
-        dict(name="database", optional=True, allow_empty=False),
-        dict(name="importUser", optional=True),
-        dict(name="csvImportOptions", type="dict", optional=True, fields=[
-            dict(name="table"),
-            dict(name="columns", type="list", optional=True)
-        ])
-    ])
-]
-CLOUD_SQL_DATABASE_CREATE_VALIDATION = [
-    dict(name="instance", allow_empty=False),
-    dict(name="name", allow_empty=False),
-    dict(name="project", allow_empty=False),
-]
-CLOUD_SQL_DATABASE_PATCH_VALIDATION = [
-    dict(name="instance", optional=True),
-    dict(name="name", optional=True),
-    dict(name="project", optional=True),
-    dict(name="etag", optional=True),
-    dict(name="charset", optional=True),
-    dict(name="collation", optional=True),
-]
-
-
-class CloudSqlBaseOperator(BaseOperator):
-    """
-    Abstract base operator for Google Cloud SQL operators to inherit from.
-
-    :param project_id: Project ID of the Google Cloud Platform project to operate it.
-    :type project_id: str
-    :param instance: Cloud SQL instance ID. This does not include the project ID.
-    :type instance: str
-    :param gcp_conn_id: The connection ID used to connect to Google Cloud Platform.
-    :type gcp_conn_id: str
-    :param api_version: API version used (e.g. v1beta4).
-    :type api_version: str
-    """
-    @apply_defaults
-    def __init__(self,
-                 project_id,
-                 instance,
-                 gcp_conn_id='google_cloud_default',
-                 api_version='v1beta4',
-                 *args, **kwargs):
-        self.project_id = project_id
-        self.instance = instance
-        self.gcp_conn_id = gcp_conn_id
-        self.api_version = api_version
-        self._validate_inputs()
-        self._hook = CloudSqlHook(gcp_conn_id=self.gcp_conn_id,
-                                  api_version=self.api_version)
-        super(CloudSqlBaseOperator, self).__init__(*args, **kwargs)
-
-    def _validate_inputs(self):
-        if not self.project_id:
-            raise AirflowException("The required parameter 'project_id' is empty")
-        if not self.instance:
-            raise AirflowException("The required parameter 'instance' is empty")
-
-    def _check_if_instance_exists(self, instance):
-        try:
-            return self._hook.get_instance(self.project_id, instance)
-        except HttpError as e:
-            status = e.resp.status
-            if status == 404:
-                return False
-            raise e
-
-    def _check_if_db_exists(self, db_name):
-        try:
-            return self._hook.get_database(self.project_id, self.instance, db_name)
-        except HttpError as e:
-            status = e.resp.status
-            if status == 404:
-                return False
-            raise e
-
-    def execute(self, context):
-        pass
-
-    @staticmethod
-    def _get_settings_version(instance):
-        return instance.get(SETTINGS).get(SETTINGS_VERSION)
-
-
-class CloudSqlInstanceCreateOperator(CloudSqlBaseOperator):
-    """
-    Creates a new Cloud SQL instance.
-    If an instance with the same name exists, no action will be taken and
-    the operator will succeed.
-
-    :param project_id: Project ID of the project to which the newly created Cloud SQL
-        instances should belong.
-    :type project_id: str
-    :param body: Body required by the Cloud SQL insert API, as described in
-        https://cloud.google.com/sql/docs/mysql/admin-api/v1beta4/instances/insert
-        #request-body
-    :type body: dict
-    :param instance: Cloud SQL instance ID. This does not include the project ID.
-    :type instance: str
-    :param gcp_conn_id: The connection ID used to connect to Google Cloud Platform.
-    :type gcp_conn_id: str
-    :param api_version: API version used (e.g. v1beta4).
-    :type api_version: str
-    :param validate_body: True if body should be validated, False otherwise.
-    :type validate_body: bool
-    """
-    # [START gcp_sql_create_template_fields]
-    template_fields = ('project_id', 'instance', 'gcp_conn_id', 'api_version')
-    # [END gcp_sql_create_template_fields]
-
-    @apply_defaults
-    def __init__(self,
-                 project_id,
-                 body,
-                 instance,
-                 gcp_conn_id='google_cloud_default',
-                 api_version='v1beta4',
-                 validate_body=True,
-                 *args, **kwargs):
-        self.body = body
-        self.validate_body = validate_body
-        super(CloudSqlInstanceCreateOperator, self).__init__(
-            project_id=project_id, instance=instance, gcp_conn_id=gcp_conn_id,
-            api_version=api_version, *args, **kwargs)
-
-    def _validate_inputs(self):
-        super(CloudSqlInstanceCreateOperator, self)._validate_inputs()
-        if not self.body:
-            raise AirflowException("The required parameter 'body' is empty")
-
-    def _validate_body_fields(self):
-        if self.validate_body:
-            GcpBodyFieldValidator(CLOUD_SQL_CREATE_VALIDATION,
-                                  api_version=self.api_version).validate(self.body)
-
-    def execute(self, context):
-        self._validate_body_fields()
-        if not self._check_if_instance_exists(self.instance):
-            self._hook.create_instance(self.project_id, self.body)
-        else:
-            self.log.info("Cloud SQL instance with ID {} already exists. "
-                          "Aborting create.".format(self.instance))
-
-        instance_resource = self._hook.get_instance(self.project_id, self.instance)
-        service_account_email = instance_resource["serviceAccountEmailAddress"]
-        task_instance = context['task_instance']
-        task_instance.xcom_push(key="service_account_email", value=service_account_email)
-
-
-class CloudSqlInstancePatchOperator(CloudSqlBaseOperator):
-    """
-    Updates settings of a Cloud SQL instance.
-
-    Caution: This is a partial update, so only included values for the settings will be
-    updated.
-
-    In the request body, supply the relevant portions of an instance resource, according
-    to the rules of patch semantics.
-    https://cloud.google.com/sql/docs/mysql/admin-api/how-tos/performance#patch
-
-    :param project_id: Project ID of the project that contains the instance.
-    :type project_id: str
-    :param body: Body required by the Cloud SQL patch API, as described in
-        https://cloud.google.com/sql/docs/mysql/admin-api/v1beta4/instances/patch#request-body
-    :type body: dict
-    :param instance: Cloud SQL instance ID. This does not include the project ID.
-    :type instance: str
-    :param gcp_conn_id: The connection ID used to connect to Google Cloud Platform.
-    :type gcp_conn_id: str
-    :param api_version: API version used (e.g. v1beta4).
-    :type api_version: str
-    """
-    # [START gcp_sql_patch_template_fields]
-    template_fields = ('project_id', 'instance', 'gcp_conn_id', 'api_version')
-    # [END gcp_sql_patch_template_fields]
-
-    @apply_defaults
-    def __init__(self,
-                 project_id,
-                 body,
-                 instance,
-                 gcp_conn_id='google_cloud_default',
-                 api_version='v1beta4',
-                 *args, **kwargs):
-        self.body = body
-        super(CloudSqlInstancePatchOperator, self).__init__(
-            project_id=project_id, instance=instance, gcp_conn_id=gcp_conn_id,
-            api_version=api_version, *args, **kwargs)
-
-    def _validate_inputs(self):
-        super(CloudSqlInstancePatchOperator, self)._validate_inputs()
-        if not self.body:
-            raise AirflowException("The required parameter 'body' is empty")
-
-    def execute(self, context):
-        if not self._check_if_instance_exists(self.instance):
-            raise AirflowException('Cloud SQL instance with ID {} does not exist. '
-                                   'Please specify another instance to patch.'
-                                   .format(self.instance))
-        else:
-            return self._hook.patch_instance(self.project_id, self.body, self.instance)
-
-
-class CloudSqlInstanceDeleteOperator(CloudSqlBaseOperator):
-    """
-    Deletes a Cloud SQL instance.
-
-    :param project_id: Project ID of the project that contains the instance to be deleted.
-    :type project_id: str
-    :param instance: Cloud SQL instance ID. This does not include the project ID.
-    :type instance: str
-    :param gcp_conn_id: The connection ID used to connect to Google Cloud Platform.
-    :type gcp_conn_id: str
-    :param api_version: API version used (e.g. v1beta4).
-    :type api_version: str
-    """
-    # [START gcp_sql_delete_template_fields]
-    template_fields = ('project_id', 'instance', 'gcp_conn_id', 'api_version')
-    # [END gcp_sql_delete_template_fields]
-
-    @apply_defaults
-    def __init__(self,
-                 project_id,
-                 instance,
-                 gcp_conn_id='google_cloud_default',
-                 api_version='v1beta4',
-                 *args, **kwargs):
-        super(CloudSqlInstanceDeleteOperator, self).__init__(
-            project_id=project_id, instance=instance, gcp_conn_id=gcp_conn_id,
-            api_version=api_version, *args, **kwargs)
-
-    def execute(self, context):
-        if not self._check_if_instance_exists(self.instance):
-            print("Cloud SQL instance with ID {} does not exist. Aborting delete."
-                  .format(self.instance))
-            return True
-        else:
-            return self._hook.delete_instance(self.project_id, self.instance)
-
-
-class CloudSqlInstanceDatabaseCreateOperator(CloudSqlBaseOperator):
-    """
-    Creates a new database inside a Cloud SQL instance.
-
-    :param project_id: Project ID of the project that contains the instance.
-    :type project_id: str
-    :param instance: Database instance ID. This does not include the project ID.
-    :type instance: str
-    :param body: The request body, as described in
-        https://cloud.google.com/sql/docs/mysql/admin-api/v1beta4/databases/insert#request-body
-    :type body: dict
-    :param gcp_conn_id: The connection ID used to connect to Google Cloud Platform.
-    :type gcp_conn_id: str
-    :param api_version: API version used (e.g. v1beta4).
-    :type api_version: str
-    :param validate_body: Whether the body should be validated. Defaults to True.
-    :type validate_body: bool
-    """
-    # [START gcp_sql_db_create_template_fields]
-    template_fields = ('project_id', 'instance', 'gcp_conn_id', 'api_version')
-    # [END gcp_sql_db_create_template_fields]
-
-    @apply_defaults
-    def __init__(self,
-                 project_id,
-                 instance,
-                 body,
-                 gcp_conn_id='google_cloud_default',
-                 api_version='v1beta4',
-                 validate_body=True,
-                 *args, **kwargs):
-        self.body = body
-        self.validate_body = validate_body
-        super(CloudSqlInstanceDatabaseCreateOperator, self).__init__(
-            project_id=project_id, instance=instance, gcp_conn_id=gcp_conn_id,
-            api_version=api_version, *args, **kwargs)
-
-    def _validate_inputs(self):
-        super(CloudSqlInstanceDatabaseCreateOperator, self)._validate_inputs()
-        if not self.body:
-            raise AirflowException("The required parameter 'body' is empty")
-
-    def _validate_body_fields(self):
-        if self.validate_body:
-            GcpBodyFieldValidator(CLOUD_SQL_DATABASE_CREATE_VALIDATION,
-                                  api_version=self.api_version).validate(self.body)
-
-    def execute(self, context):
-        self._validate_body_fields()
-        database = self.body.get("name")
-        if not database:
-            self.log.error("Body doesn't contain 'name'. Cannot check if the"
-                           " database already exists in the instance {}."
-                           .format(self.instance))
-            return False
-        if self._check_if_db_exists(database):
-            self.log.info("Cloud SQL instance with ID {} already contains database"
-                          " '{}'. Aborting database insert."
-                          .format(self.instance, database))
-            return True
-        else:
-            return self._hook.create_database(self.project_id, self.instance, self.body)
-
-
-class CloudSqlInstanceDatabasePatchOperator(CloudSqlBaseOperator):
-    """
-    Updates a resource containing information about a database inside a Cloud SQL
-    instance using patch semantics.
-    See: https://cloud.google.com/sql/docs/mysql/admin-api/how-tos/performance#patch
-
-    :param project_id: Project ID of the project that contains the instance.
-    :type project_id: str
-    :param instance: Database instance ID. This does not include the project ID.
-    :type instance: str
-    :param database: Name of the database to be updated in the instance.
-    :type database: str
-    :param body: The request body, as described in
-        https://cloud.google.com/sql/docs/mysql/admin-api/v1beta4/databases/patch#request-body
-    :type body: dict
-    :param gcp_conn_id: The connection ID used to connect to Google Cloud Platform.
-    :type gcp_conn_id: str
-    :param api_version: API version used (e.g. v1beta4).
-    :type api_version: str
-    :param validate_body: Whether the body should be validated. Defaults to True.
-    :type validate_body: bool
-    """
-    # [START gcp_sql_db_patch_template_fields]
-    template_fields = ('project_id', 'instance', 'database', 'gcp_conn_id',
-                       'api_version')
-    # [END gcp_sql_db_patch_template_fields]
-
-    @apply_defaults
-    def __init__(self,
-                 project_id,
-                 instance,
-                 database,
-                 body,
-                 gcp_conn_id='google_cloud_default',
-                 api_version='v1beta4',
-                 validate_body=True,
-                 *args, **kwargs):
-        self.database = database
-        self.body = body
-        self.validate_body = validate_body
-        super(CloudSqlInstanceDatabasePatchOperator, self).__init__(
-            project_id=project_id, instance=instance, gcp_conn_id=gcp_conn_id,
-            api_version=api_version, *args, **kwargs)
-
-    def _validate_inputs(self):
-        super(CloudSqlInstanceDatabasePatchOperator, self)._validate_inputs()
-        if not self.body:
-            raise AirflowException("The required parameter 'body' is empty")
-        if not self.database:
-            raise AirflowException("The required parameter 'database' is empty")
-
-    def _validate_body_fields(self):
-        if self.validate_body:
-            GcpBodyFieldValidator(CLOUD_SQL_DATABASE_PATCH_VALIDATION,
-                                  api_version=self.api_version).validate(self.body)
-
-    def execute(self, context):
-        self._validate_body_fields()
-        if not self._check_if_db_exists(self.database):
-            raise AirflowException("Cloud SQL instance with ID {} does not contain "
-                                   "database '{}'. "
-                                   "Please specify another database to patch."
-                                   .format(self.instance, self.database))
-        else:
-            return self._hook.patch_database(self.project_id, self.instance,
-                                             self.database, self.body)
-
-
-class CloudSqlInstanceDatabaseDeleteOperator(CloudSqlBaseOperator):
-    """
-    Deletes a database from a Cloud SQL instance.
-
-    :param project_id: Project ID of the project that contains the instance.
-    :type project_id: str
-    :param instance: Database instance ID. This does not include the project ID.
-    :type instance: str
-    :param database: Name of the database to be deleted in the instance.
-    :type database: str
-    :param gcp_conn_id: The connection ID used to connect to Google Cloud Platform.
-    :type gcp_conn_id: str
-    :param api_version: API version used (e.g. v1beta4).
-    :type api_version: str
-    """
-    # [START gcp_sql_db_delete_template_fields]
-    template_fields = ('project_id', 'instance', 'database', 'gcp_conn_id',
-                       'api_version')
-    # [END gcp_sql_db_delete_template_fields]
-
-    @apply_defaults
-    def __init__(self,
-                 project_id,
-                 instance,
-                 database,
-                 gcp_conn_id='google_cloud_default',
-                 api_version='v1beta4',
-                 *args, **kwargs):
-        self.database = database
-        super(CloudSqlInstanceDatabaseDeleteOperator, self).__init__(
-            project_id=project_id, instance=instance, gcp_conn_id=gcp_conn_id,
-            api_version=api_version, *args, **kwargs)
-
-    def _validate_inputs(self):
-        super(CloudSqlInstanceDatabaseDeleteOperator, self)._validate_inputs()
-        if not self.database:
-            raise AirflowException("The required parameter 'database' is empty")
-
-    def execute(self, context):
-        if not self._check_if_db_exists(self.database):
-            print("Cloud SQL instance with ID {} does not contain database '{}'. "
-                  "Aborting database delete."
-                  .format(self.instance, self.database))
-            return True
-        else:
-            return self._hook.delete_database(self.project_id, self.instance,
-                                              self.database)
-
-
-class CloudSqlInstanceExportOperator(CloudSqlBaseOperator):
-    """
-    Exports data from a Cloud SQL instance to a Cloud Storage bucket as a SQL dump
-    or CSV file.
-
-    Note: This operator is idempotent. If executed multiple times with the same
-    export file URI, the export file in GCS will simply be overridden.
-
-    :param project_id: Project ID of the project that contains the instance to be
-        exported.
-    :type project_id: str
-    :param instance: Cloud SQL instance ID. This does not include the project ID.
-    :type instance: str
-    :param body: The request body, as described in
-        https://cloud.google.com/sql/docs/mysql/admin-api/v1beta4/instances/export#request-body
-    :type body: dict
-    :param gcp_conn_id: The connection ID used to connect to Google Cloud Platform.
-    :type gcp_conn_id: str
-    :param api_version: API version used (e.g. v1beta4).
-    :type api_version: str
-    :param validate_body: Whether the body should be validated. Defaults to True.
-    :type validate_body: bool
-    """
-    # [START gcp_sql_export_template_fields]
-    template_fields = ('project_id', 'instance', 'gcp_conn_id', 'api_version')
-    # [END gcp_sql_export_template_fields]
-
-    @apply_defaults
-    def __init__(self,
-                 project_id,
-                 instance,
-                 body,
-                 gcp_conn_id='google_cloud_default',
-                 api_version='v1beta4',
-                 validate_body=True,
-                 *args, **kwargs):
-        self.body = body
-        self.validate_body = validate_body
-        super(CloudSqlInstanceExportOperator, self).__init__(
-            project_id=project_id, instance=instance, gcp_conn_id=gcp_conn_id,
-            api_version=api_version, *args, **kwargs)
-
-    def _validate_inputs(self):
-        super(CloudSqlInstanceExportOperator, self)._validate_inputs()
-        if not self.body:
-            raise AirflowException("The required parameter 'body' is empty")
-
-    def _validate_body_fields(self):
-        if self.validate_body:
-            GcpBodyFieldValidator(CLOUD_SQL_EXPORT_VALIDATION,
-                                  api_version=self.api_version).validate(self.body)
-
-    def execute(self, context):
-        self._validate_body_fields()
-        return self._hook.export_instance(self.project_id, self.instance, self.body)
-
-
-class CloudSqlInstanceImportOperator(CloudSqlBaseOperator):
-    """
-    Imports data into a Cloud SQL instance from a SQL dump or CSV file in Cloud Storage.
-
-    CSV IMPORT:
-
-    This operator is NOT idempotent for a CSV import. If the same file is imported
-    multiple times, the imported data will be duplicated in the database.
-    Moreover, if there are any unique constraints the duplicate import may result in an
-    error.
-
-    SQL IMPORT:
-
-    This operator is idempotent for a SQL import if it was also exported by Cloud SQL.
-    The exported SQL contains 'DROP TABLE IF EXISTS' statements for all tables
-    to be imported.
-
-    If the import file was generated in a different way, idempotence is not guaranteed.
-    It has to be ensured on the SQL file level.
-
-    :param project_id: Project ID of the project that contains the instance.
-    :type project_id: str
-    :param instance: Cloud SQL instance ID. This does not include the project ID.
-    :type instance: str
-    :param body: The request body, as described in
-        https://cloud.google.com/sql/docs/mysql/admin-api/v1beta4/instances/export#request-body
-    :type body: dict
-    :param gcp_conn_id: The connection ID used to connect to Google Cloud Platform.
-    :type gcp_conn_id: str
-    :param api_version: API version used (e.g. v1beta4).
-    :type api_version: str
-    :param validate_body: Whether the body should be validated. Defaults to True.
-    :type validate_body: bool
-    """
-    # [START gcp_sql_import_template_fields]
-    template_fields = ('project_id', 'instance', 'gcp_conn_id', 'api_version')
-    # [END gcp_sql_import_template_fields]
-
-    @apply_defaults
-    def __init__(self,
-                 project_id,
-                 instance,
-                 body,
-                 gcp_conn_id='google_cloud_default',
-                 api_version='v1beta4',
-                 validate_body=True,
-                 *args, **kwargs):
-        self.body = body
-        self.validate_body = validate_body
-        super(CloudSqlInstanceImportOperator, self).__init__(
-            project_id=project_id, instance=instance, gcp_conn_id=gcp_conn_id,
-            api_version=api_version, *args, **kwargs)
-
-    def _validate_inputs(self):
-        super(CloudSqlInstanceImportOperator, self)._validate_inputs()
-        if not self.body:
-            raise AirflowException("The required parameter 'body' is empty")
-
-    def _validate_body_fields(self):
-        if self.validate_body:
-            GcpBodyFieldValidator(CLOUD_SQL_IMPORT_VALIDATION,
-                                  api_version=self.api_version).validate(self.body)
-
-    def execute(self, context):
-        self._validate_body_fields()
-        return self._hook.import_instance(self.project_id, self.instance, self.body)
-
-
-class CloudSqlQueryOperator(BaseOperator):
-    """
-    Performs DML or DDL query on an existing Cloud Sql instance. It optionally uses
-    cloud-sql-proxy to establish secure connection with the database.
-
-    :param sql: SQL query or list of queries to run (should be DML or DDL query -
-        this operator does not return any data from the database,
-        so it is useless to pass it DQL queries. Note that it is responsibility of the
-        author of the queries to make sure that the queries are idempotent. For example
-        you can use CREATE TABLE IF NOT EXISTS to create a table.
-    :type sql: str or [str]
-    :param parameters: (optional) the parameters to render the SQL query with.
-    :type parameters: mapping or iterable
-    :param autocommit: if True, each command is automatically committed.
-        (default value: False)
-    :type autocommit: bool
-    :param gcp_conn_id: The connection ID used to connect to Google Cloud Platform for
-        cloud-sql-proxy authentication.
-    :type gcp_conn_id: str
-    :param gcp_cloudsql_conn_id: The connection ID used to connect to Google Cloud SQL
-       its schema should be gcpcloudsql://.
-       See :class:`~airflow.contrib.hooks.gcp_sql_hooks.CloudSqlDatabaseHook` for
-       details on how to define gcpcloudsql:// connection.
-    :type gcp_cloudsql_conn_id: str
-    """
-    # [START gcp_sql_query_template_fields]
-    template_fields = ('sql', 'gcp_cloudsql_conn_id', 'gcp_conn_id')
-    template_ext = ('.sql',)
-    # [END gcp_sql_query_template_fields]
-
-    @apply_defaults
-    def __init__(self,
-                 sql,
-                 autocommit=False,
-                 parameters=None,
-                 gcp_conn_id='google_cloud_default',
-                 gcp_cloudsql_conn_id='google_cloud_sql_default',
-                 *args, **kwargs):
-        super(CloudSqlQueryOperator, self).__init__(*args, **kwargs)
-        self.sql = sql
-        self.gcp_conn_id = gcp_conn_id
-        self.gcp_cloudsql_conn_id = gcp_cloudsql_conn_id
-        self.autocommit = autocommit
-        self.parameters = parameters
-        self.cloudsql_db_hook = CloudSqlDatabaseHook(
-            gcp_cloudsql_conn_id=gcp_cloudsql_conn_id)
-        self.cloud_sql_proxy_runner = None
-        self.database_hook = None
-
-    def pre_execute(self, context):
-        self.cloudsql_db_hook.create_connection()
-        self.database_hook = self.cloudsql_db_hook.get_database_hook()
-        if self.cloudsql_db_hook.use_proxy:
-            self.cloud_sql_proxy_runner = self.cloudsql_db_hook.get_sqlproxy_runner()
-            self.cloudsql_db_hook.free_reserved_port()
-            # There is very, very slim chance that the socket will be taken over
-            # here by another bind(0). It's quite unlikely to happen though!
-            self.cloud_sql_proxy_runner.start_proxy()
-
-    def execute(self, context):
-        self.log.info('Executing: "%s"', self.sql)
-        self.database_hook.run(self.sql, self.autocommit, parameters=self.parameters)
-
-    def post_execute(self, context, result=None):
-        # Make sure that all the cleanups happen, no matter if there are some
-        # exceptions thrown
-        try:
-            self.cloudsql_db_hook.cleanup_database_hook()
-        finally:
-            try:
-                if self.cloud_sql_proxy_runner:
-                    self.cloud_sql_proxy_runner.stop_proxy()
-                    self.cloud_sql_proxy_runner = None
-            finally:
-                self.cloudsql_db_hook.delete_connection()
-                self.cloudsql_db_hook = None
-=======
 """
 This module is deprecated. Please use `airflow.gcp.operators.cloud_sql`.
 """
@@ -750,5 +33,4 @@
 warnings.warn(
     "This module is deprecated. Please use `airflow.gcp.operators.cloud_sql`",
     DeprecationWarning, stacklevel=2
-)
->>>>>>> 4311c1f0
+)