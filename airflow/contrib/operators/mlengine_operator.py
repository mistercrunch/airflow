# -*- coding: utf-8 -*-
#
# Licensed to the Apache Software Foundation (ASF) under one
# or more contributor license agreements.  See the NOTICE file
# distributed with this work for additional information
# regarding copyright ownership.  The ASF licenses this file
# to you under the Apache License, Version 2.0 (the
# "License"); you may not use this file except in compliance
# with the License.  You may obtain a copy of the License at
#
#   http://www.apache.org/licenses/LICENSE-2.0
#
<<<<<<< HEAD
# Unless required by applicable law or agreed to in writing, software
# distributed under the License is distributed on an 'AS IS' BASIS,
# WITHOUT WARRANTIES OR CONDITIONS OF ANY KIND, either express or implied.
# See the License for the specific language governing permissions and
# limitations under the License.
import re

from apiclient import errors

from airflow.contrib.hooks.gcp_mlengine_hook import MLEngineHook
from airflow.exceptions import AirflowException
from airflow.models import BaseOperator
from airflow.utils.decorators import apply_defaults
from airflow.utils.log.logging_mixin import LoggingMixin

log = LoggingMixin().log


def _normalize_mlengine_job_id(job_id):
    """
    Replaces invalid MLEngine job_id characters with '_'.

    This also adds a leading 'z' in case job_id starts with an invalid
    character.

    Args:
        job_id: A job_id str that may have invalid characters.

    Returns:
        A valid job_id representation.
    """

    # Add a prefix when a job_id starts with a digit or a template
    match = re.search(r'\d|\{{2}', job_id)
    if match and match.start() is 0:
        job = 'z_{}'.format(job_id)
    else:
        job = job_id

    # Clean up 'bad' characters except templates
    tracker = 0
    cleansed_job_id = ''
    for m in re.finditer(r'\{{2}.+?\}{2}', job):
        cleansed_job_id += re.sub(r'[^0-9a-zA-Z]+', '_',
                                  job[tracker:m.start()])
        cleansed_job_id += job[m.start():m.end()]
        tracker = m.end()

    # Clean up last substring or the full string if no templates
    cleansed_job_id += re.sub(r'[^0-9a-zA-Z]+', '_', job[tracker:])

    return cleansed_job_id


class MLEngineBatchPredictionOperator(BaseOperator):
    """
    Start a Google Cloud ML Engine prediction job.

    NOTE: For model origin, users should consider exactly one from the
    three options below:
    1. Populate 'uri' field only, which should be a GCS location that
    points to a tensorflow savedModel directory.
    2. Populate 'model_name' field only, which refers to an existing
    model, and the default version of the model will be used.
    3. Populate both 'model_name' and 'version_name' fields, which
    refers to a specific version of a specific model.

    In options 2 and 3, both model and version name should contain the
    minimal identifier. For instance, call

    ::

        MLEngineBatchPredictionOperator(
            ...,
            model_name='my_model',
            version_name='my_version',
            ...)

    if the desired model version is
    "projects/my_project/models/my_model/versions/my_version".

    See https://cloud.google.com/ml-engine/reference/rest/v1/projects.jobs
    for further documentation on the parameters.

    :param project_id: The Google Cloud project name where the
        prediction job is submitted. (templated)
    :type project_id: str

    :param job_id: A unique id for the prediction job on Google Cloud
        ML Engine. (templated)
    :type job_id: str

    :param data_format: The format of the input data.
        It will default to 'DATA_FORMAT_UNSPECIFIED' if is not provided
        or is not one of ["TEXT", "TF_RECORD", "TF_RECORD_GZIP"].
    :type data_format: str

    :param input_paths: A list of GCS paths of input data for batch
        prediction. Accepting wildcard operator *, but only at the end. (templated)
    :type input_paths: list of string

    :param output_path: The GCS path where the prediction results are
        written to. (templated)
    :type output_path: str

    :param region: The Google Compute Engine region to run the
        prediction job in. (templated)
    :type region: str

    :param model_name: The Google Cloud ML Engine model to use for prediction.
        If version_name is not provided, the default version of this
        model will be used.
        Should not be None if version_name is provided.
        Should be None if uri is provided. (templated)
    :type model_name: str

    :param version_name: The Google Cloud ML Engine model version to use for
        prediction.
        Should be None if uri is provided. (templated)
    :type version_name: str

    :param uri: The GCS path of the saved model to use for prediction.
        Should be None if model_name is provided.
        It should be a GCS path pointing to a tensorflow SavedModel. (templated)
    :type uri: str

    :param max_worker_count: The maximum number of workers to be used
        for parallel processing. Defaults to 10 if not specified.
    :type max_worker_count: int

    :param runtime_version: The Google Cloud ML Engine runtime version to use
        for batch prediction.
    :type runtime_version: str

    :param gcp_conn_id: The connection ID used for connection to Google
        Cloud Platform.
    :type gcp_conn_id: str

    :param delegate_to: The account to impersonate, if any.
        For this to work, the service account making the request must
        have doamin-wide delegation enabled.
    :type delegate_to: str

    Raises:
        ``ValueError``: if a unique model/version origin cannot be determined.
    """

    template_fields = [
        '_project_id',
        '_job_id',
        '_region',
        '_input_paths',
        '_output_path',
        '_model_name',
        '_version_name',
        '_uri',
    ]

    @apply_defaults
    def __init__(self,
                 project_id,
                 job_id,
                 region,
                 data_format,
                 input_paths,
                 output_path,
                 model_name=None,
                 version_name=None,
                 uri=None,
                 max_worker_count=None,
                 runtime_version=None,
                 gcp_conn_id='google_cloud_default',
                 delegate_to=None,
                 *args,
                 **kwargs):
        super(MLEngineBatchPredictionOperator, self).__init__(*args, **kwargs)

        self._project_id = project_id
        self._job_id = job_id
        self._region = region
        self._data_format = data_format
        self._input_paths = input_paths
        self._output_path = output_path
        self._model_name = model_name
        self._version_name = version_name
        self._uri = uri
        self._max_worker_count = max_worker_count
        self._runtime_version = runtime_version
        self._gcp_conn_id = gcp_conn_id
        self._delegate_to = delegate_to

        if not self._project_id:
            raise AirflowException('Google Cloud project id is required.')
        if not self._job_id:
            raise AirflowException(
                'An unique job id is required for Google MLEngine prediction '
                'job.')

        if self._uri:
            if self._model_name or self._version_name:
                raise AirflowException('Ambiguous model origin: Both uri and '
                                       'model/version name are provided.')

        if self._version_name and not self._model_name:
            raise AirflowException(
                'Missing model: Batch prediction expects '
                'a model name when a version name is provided.')

        if not (self._uri or self._model_name):
            raise AirflowException(
                'Missing model origin: Batch prediction expects a model, '
                'a model & version combination, or a URI to a savedModel.')

    def execute(self, context):
        job_id = _normalize_mlengine_job_id(self._job_id)
        prediction_request = {
            'jobId': job_id,
            'predictionInput': {
                'dataFormat': self._data_format,
                'inputPaths': self._input_paths,
                'outputPath': self._output_path,
                'region': self._region
            }
        }

        if self._uri:
            prediction_request['predictionInput']['uri'] = self._uri
        elif self._model_name:
            origin_name = 'projects/{}/models/{}'.format(
                self._project_id, self._model_name)
            if not self._version_name:
                prediction_request['predictionInput'][
                    'modelName'] = origin_name
            else:
                prediction_request['predictionInput']['versionName'] = \
                    origin_name + '/versions/{}'.format(self._version_name)

        if self._max_worker_count:
            prediction_request['predictionInput'][
                'maxWorkerCount'] = self._max_worker_count

        if self._runtime_version:
            prediction_request['predictionInput'][
                'runtimeVersion'] = self._runtime_version

        hook = MLEngineHook(self._gcp_conn_id, self._delegate_to)

        # Helper method to check if the existing job's prediction input is the
        # same as the request we get here.
        def check_existing_job(existing_job):
            return existing_job.get('predictionInput', None) == \
                prediction_request['predictionInput']

        try:
            finished_prediction_job = hook.create_job(
                self._project_id, prediction_request, check_existing_job)
        except errors.HttpError:
            raise

        if finished_prediction_job['state'] != 'SUCCEEDED':
            self.log.error('MLEngine batch prediction job failed: {}'.format(
                str(finished_prediction_job)))
            raise RuntimeError(finished_prediction_job['errorMessage'])

        return finished_prediction_job['predictionOutput']


class MLEngineModelOperator(BaseOperator):
    """
    Operator for managing a Google Cloud ML Engine model.

    :param project_id: The Google Cloud project name to which MLEngine
        model belongs. (templated)
    :type project_id: str
    :param model: A dictionary containing the information about the model.
        If the `operation` is `create`, then the `model` parameter should
        contain all the information about this model such as `name`.

        If the `operation` is `get`, the `model` parameter
        should contain the `name` of the model.
    :type model: dict
    :param operation: The operation to perform. Available operations are:

        * ``create``: Creates a new model as provided by the `model` parameter.
        * ``get``: Gets a particular model where the name is specified in `model`.
    :type operation: str
    :param gcp_conn_id: The connection ID to use when fetching connection info.
    :type gcp_conn_id: str
    :param delegate_to: The account to impersonate, if any.
        For this to work, the service account making the request must have
        domain-wide delegation enabled.
    :type delegate_to: str
    """

    template_fields = [
        '_model',
    ]

    @apply_defaults
    def __init__(self,
                 project_id,
                 model,
                 operation='create',
                 gcp_conn_id='google_cloud_default',
                 delegate_to=None,
                 *args,
                 **kwargs):
        super(MLEngineModelOperator, self).__init__(*args, **kwargs)
        self._project_id = project_id
        self._model = model
        self._operation = operation
        self._gcp_conn_id = gcp_conn_id
        self._delegate_to = delegate_to

    def execute(self, context):
        hook = MLEngineHook(
            gcp_conn_id=self._gcp_conn_id, delegate_to=self._delegate_to)
        if self._operation == 'create':
            return hook.create_model(self._project_id, self._model)
        elif self._operation == 'get':
            return hook.get_model(self._project_id, self._model['name'])
        else:
            raise ValueError('Unknown operation: {}'.format(self._operation))


class MLEngineVersionOperator(BaseOperator):
    """
    Operator for managing a Google Cloud ML Engine version.

    :param project_id: The Google Cloud project name to which MLEngine
        model belongs.
    :type project_id: str

    :param model_name: The name of the Google Cloud ML Engine model that the version
        belongs to. (templated)
    :type model_name: str

    :param version_name: A name to use for the version being operated upon.
        If not None and the `version` argument is None or does not have a value for
        the `name` key, then this will be populated in the payload for the
        `name` key. (templated)
    :type version_name: str

    :param version: A dictionary containing the information about the version.
        If the `operation` is `create`, `version` should contain all the
        information about this version such as name, and deploymentUrl.
        If the `operation` is `get` or `delete`, the `version` parameter
        should contain the `name` of the version.
        If it is None, the only `operation` possible would be `list`. (templated)
    :type version: dict

    :param operation: The operation to perform. Available operations are:

        *   ``create``: Creates a new version in the model specified by `model_name`,
            in which case the `version` parameter should contain all the
            information to create that version
            (e.g. `name`, `deploymentUrl`).

        *   ``get``: Gets full information of a particular version in the model
            specified by `model_name`.
            The name of the version should be specified in the `version`
            parameter.

        *   ``list``: Lists all available versions of the model specified
            by `model_name`.

        *   ``delete``: Deletes the version specified in `version` parameter from the
            model specified by `model_name`).
            The name of the version should be specified in the `version`
            parameter.
    :type operation: str

    :param gcp_conn_id: The connection ID to use when fetching connection info.
    :type gcp_conn_id: str

    :param delegate_to: The account to impersonate, if any.
        For this to work, the service account making the request must have
        domain-wide delegation enabled.
    :type delegate_to: str
    """

    template_fields = [
        '_model_name',
        '_version_name',
        '_version',
    ]

    @apply_defaults
    def __init__(self,
                 project_id,
                 model_name,
                 version_name=None,
                 version=None,
                 operation='create',
                 gcp_conn_id='google_cloud_default',
                 delegate_to=None,
                 *args,
                 **kwargs):

        super(MLEngineVersionOperator, self).__init__(*args, **kwargs)
        self._project_id = project_id
        self._model_name = model_name
        self._version_name = version_name
        self._version = version or {}
        self._operation = operation
        self._gcp_conn_id = gcp_conn_id
        self._delegate_to = delegate_to

    def execute(self, context):
        if 'name' not in self._version:
            self._version['name'] = self._version_name

        hook = MLEngineHook(
            gcp_conn_id=self._gcp_conn_id, delegate_to=self._delegate_to)

        if self._operation == 'create':
            if not self._version:
                raise ValueError("version attribute of {} could not "
                                 "be empty".format(self.__class__.__name__))
            return hook.create_version(self._project_id, self._model_name,
                                       self._version)
        elif self._operation == 'set_default':
            return hook.set_default_version(self._project_id, self._model_name,
                                            self._version['name'])
        elif self._operation == 'list':
            return hook.list_versions(self._project_id, self._model_name)
        elif self._operation == 'delete':
            return hook.delete_version(self._project_id, self._model_name,
                                       self._version['name'])
        else:
            raise ValueError('Unknown operation: {}'.format(self._operation))


class MLEngineTrainingOperator(BaseOperator):
    """
    Operator for launching a MLEngine training job.

    :param project_id: The Google Cloud project name within which MLEngine
        training job should run (templated).
    :type project_id: str

    :param job_id: A unique templated id for the submitted Google MLEngine
        training job. (templated)
    :type job_id: str

    :param package_uris: A list of package locations for MLEngine training job,
        which should include the main training program + any additional
        dependencies. (templated)
    :type package_uris: str

    :param training_python_module: The Python module name to run within MLEngine
        training job after installing 'package_uris' packages. (templated)
    :type training_python_module: str

    :param training_args: A list of templated command line arguments to pass to
        the MLEngine training program. (templated)
    :type training_args: str

    :param region: The Google Compute Engine region to run the MLEngine training
        job in (templated).
    :type region: str

    :param scale_tier: Resource tier for MLEngine training job. (templated)
    :type scale_tier: str

    :param master_type: Cloud ML Engine machine name.
        Must be set when scale_tier is CUSTOM. (templated)
    :type master_type: str

    :param runtime_version: The Google Cloud ML runtime version to use for
        training. (templated)
    :type runtime_version: str

    :param python_version: The version of Python used in training. (templated)
    :type python_version: str

    :param job_dir: A Google Cloud Storage path in which to store training
        outputs and other data needed for training. (templated)
    :type job_dir: str

    :param gcp_conn_id: The connection ID to use when fetching connection info.
    :type gcp_conn_id: str

    :param delegate_to: The account to impersonate, if any.
        For this to work, the service account making the request must have
        domain-wide delegation enabled.
    :type delegate_to: str

    :param mode: Can be one of 'DRY_RUN'/'CLOUD'. In 'DRY_RUN' mode, no real
        training job will be launched, but the MLEngine training job request
        will be printed out. In 'CLOUD' mode, a real MLEngine training job
        creation request will be issued.
    :type mode: str
    """

    template_fields = [
        '_project_id',
        '_job_id',
        '_package_uris',
        '_training_python_module',
        '_training_args',
        '_region',
        '_scale_tier',
        '_master_type',
        '_runtime_version',
        '_python_version',
        '_job_dir'
    ]

    @apply_defaults
    def __init__(self,
                 project_id,
                 job_id,
                 package_uris,
                 training_python_module,
                 training_args,
                 region,
                 scale_tier=None,
                 master_type=None,
                 runtime_version=None,
                 python_version=None,
                 job_dir=None,
                 gcp_conn_id='google_cloud_default',
                 delegate_to=None,
                 mode='PRODUCTION',
                 *args,
                 **kwargs):
        super(MLEngineTrainingOperator, self).__init__(*args, **kwargs)
        self._project_id = project_id
        self._job_id = job_id
        self._package_uris = package_uris
        self._training_python_module = training_python_module
        self._training_args = training_args
        self._region = region
        self._scale_tier = scale_tier
        self._master_type = master_type
        self._runtime_version = runtime_version
        self._python_version = python_version
        self._job_dir = job_dir
        self._gcp_conn_id = gcp_conn_id
        self._delegate_to = delegate_to
        self._mode = mode

        if not self._project_id:
            raise AirflowException('Google Cloud project id is required.')
        if not self._job_id:
            raise AirflowException(
                'An unique job id is required for Google MLEngine training '
                'job.')
        if not package_uris:
            raise AirflowException(
                'At least one python package is required for MLEngine '
                'Training job.')
        if not training_python_module:
            raise AirflowException(
                'Python module name to run after installing required '
                'packages is required.')
        if not self._region:
            raise AirflowException('Google Compute Engine region is required.')
        if self._scale_tier is not None and self._scale_tier.upper() == "CUSTOM" and not self._master_type:
            raise AirflowException(
                'master_type must be set when scale_tier is CUSTOM')

    def execute(self, context):
        job_id = _normalize_mlengine_job_id(self._job_id)
        training_request = {
            'jobId': job_id,
            'trainingInput': {
                'scaleTier': self._scale_tier,
                'packageUris': self._package_uris,
                'pythonModule': self._training_python_module,
                'region': self._region,
                'args': self._training_args,
            }
        }

        if self._runtime_version:
            training_request['trainingInput']['runtimeVersion'] = self._runtime_version

        if self._python_version:
            training_request['trainingInput']['pythonVersion'] = self._python_version

        if self._job_dir:
            training_request['trainingInput']['jobDir'] = self._job_dir

        if self._scale_tier is not None and self._scale_tier.upper() == "CUSTOM":
            training_request['trainingInput']['masterType'] = self._master_type

        if self._mode == 'DRY_RUN':
            self.log.info('In dry_run mode.')
            self.log.info('MLEngine Training job request is: {}'.format(
                training_request))
            return

        hook = MLEngineHook(
            gcp_conn_id=self._gcp_conn_id, delegate_to=self._delegate_to)

        # Helper method to check if the existing job's training input is the
        # same as the request we get here.
        def check_existing_job(existing_job):
            return existing_job.get('trainingInput', None) == \
                training_request['trainingInput']

        try:
            finished_training_job = hook.create_job(
                self._project_id, training_request, check_existing_job)
        except errors.HttpError:
            raise

        if finished_training_job['state'] != 'SUCCEEDED':
            self.log.error('MLEngine training job failed: {}'.format(
                str(finished_training_job)))
            raise RuntimeError(finished_training_job['errorMessage'])
=======
# Unless required by applicable law or agreed to in writing,
# software distributed under the License is distributed on an
# "AS IS" BASIS, WITHOUT WARRANTIES OR CONDITIONS OF ANY
# KIND, either express or implied.  See the License for the
# specific language governing permissions and limitations
# under the License.
"""This module is deprecated. Please use `airflow.gcp.operators.mlengine`."""

import warnings

# pylint: disable=unused-import
from airflow.gcp.operators.mlengine import (  # noqa
    MLEngineBatchPredictionOperator, MLEngineModelOperator, MLEngineTrainingOperator, MLEngineVersionOperator,
)

warnings.warn(
    "This module is deprecated. Please use `airflow.gcp.operators.mlengine`.",
    DeprecationWarning, stacklevel=2
)
>>>>>>> 4311c1f0
<|MERGE_RESOLUTION|>--- conflicted
+++ resolved
@@ -10,621 +10,6 @@
 #
 #   http://www.apache.org/licenses/LICENSE-2.0
 #
-<<<<<<< HEAD
-# Unless required by applicable law or agreed to in writing, software
-# distributed under the License is distributed on an 'AS IS' BASIS,
-# WITHOUT WARRANTIES OR CONDITIONS OF ANY KIND, either express or implied.
-# See the License for the specific language governing permissions and
-# limitations under the License.
-import re
-
-from apiclient import errors
-
-from airflow.contrib.hooks.gcp_mlengine_hook import MLEngineHook
-from airflow.exceptions import AirflowException
-from airflow.models import BaseOperator
-from airflow.utils.decorators import apply_defaults
-from airflow.utils.log.logging_mixin import LoggingMixin
-
-log = LoggingMixin().log
-
-
-def _normalize_mlengine_job_id(job_id):
-    """
-    Replaces invalid MLEngine job_id characters with '_'.
-
-    This also adds a leading 'z' in case job_id starts with an invalid
-    character.
-
-    Args:
-        job_id: A job_id str that may have invalid characters.
-
-    Returns:
-        A valid job_id representation.
-    """
-
-    # Add a prefix when a job_id starts with a digit or a template
-    match = re.search(r'\d|\{{2}', job_id)
-    if match and match.start() is 0:
-        job = 'z_{}'.format(job_id)
-    else:
-        job = job_id
-
-    # Clean up 'bad' characters except templates
-    tracker = 0
-    cleansed_job_id = ''
-    for m in re.finditer(r'\{{2}.+?\}{2}', job):
-        cleansed_job_id += re.sub(r'[^0-9a-zA-Z]+', '_',
-                                  job[tracker:m.start()])
-        cleansed_job_id += job[m.start():m.end()]
-        tracker = m.end()
-
-    # Clean up last substring or the full string if no templates
-    cleansed_job_id += re.sub(r'[^0-9a-zA-Z]+', '_', job[tracker:])
-
-    return cleansed_job_id
-
-
-class MLEngineBatchPredictionOperator(BaseOperator):
-    """
-    Start a Google Cloud ML Engine prediction job.
-
-    NOTE: For model origin, users should consider exactly one from the
-    three options below:
-    1. Populate 'uri' field only, which should be a GCS location that
-    points to a tensorflow savedModel directory.
-    2. Populate 'model_name' field only, which refers to an existing
-    model, and the default version of the model will be used.
-    3. Populate both 'model_name' and 'version_name' fields, which
-    refers to a specific version of a specific model.
-
-    In options 2 and 3, both model and version name should contain the
-    minimal identifier. For instance, call
-
-    ::
-
-        MLEngineBatchPredictionOperator(
-            ...,
-            model_name='my_model',
-            version_name='my_version',
-            ...)
-
-    if the desired model version is
-    "projects/my_project/models/my_model/versions/my_version".
-
-    See https://cloud.google.com/ml-engine/reference/rest/v1/projects.jobs
-    for further documentation on the parameters.
-
-    :param project_id: The Google Cloud project name where the
-        prediction job is submitted. (templated)
-    :type project_id: str
-
-    :param job_id: A unique id for the prediction job on Google Cloud
-        ML Engine. (templated)
-    :type job_id: str
-
-    :param data_format: The format of the input data.
-        It will default to 'DATA_FORMAT_UNSPECIFIED' if is not provided
-        or is not one of ["TEXT", "TF_RECORD", "TF_RECORD_GZIP"].
-    :type data_format: str
-
-    :param input_paths: A list of GCS paths of input data for batch
-        prediction. Accepting wildcard operator *, but only at the end. (templated)
-    :type input_paths: list of string
-
-    :param output_path: The GCS path where the prediction results are
-        written to. (templated)
-    :type output_path: str
-
-    :param region: The Google Compute Engine region to run the
-        prediction job in. (templated)
-    :type region: str
-
-    :param model_name: The Google Cloud ML Engine model to use for prediction.
-        If version_name is not provided, the default version of this
-        model will be used.
-        Should not be None if version_name is provided.
-        Should be None if uri is provided. (templated)
-    :type model_name: str
-
-    :param version_name: The Google Cloud ML Engine model version to use for
-        prediction.
-        Should be None if uri is provided. (templated)
-    :type version_name: str
-
-    :param uri: The GCS path of the saved model to use for prediction.
-        Should be None if model_name is provided.
-        It should be a GCS path pointing to a tensorflow SavedModel. (templated)
-    :type uri: str
-
-    :param max_worker_count: The maximum number of workers to be used
-        for parallel processing. Defaults to 10 if not specified.
-    :type max_worker_count: int
-
-    :param runtime_version: The Google Cloud ML Engine runtime version to use
-        for batch prediction.
-    :type runtime_version: str
-
-    :param gcp_conn_id: The connection ID used for connection to Google
-        Cloud Platform.
-    :type gcp_conn_id: str
-
-    :param delegate_to: The account to impersonate, if any.
-        For this to work, the service account making the request must
-        have doamin-wide delegation enabled.
-    :type delegate_to: str
-
-    Raises:
-        ``ValueError``: if a unique model/version origin cannot be determined.
-    """
-
-    template_fields = [
-        '_project_id',
-        '_job_id',
-        '_region',
-        '_input_paths',
-        '_output_path',
-        '_model_name',
-        '_version_name',
-        '_uri',
-    ]
-
-    @apply_defaults
-    def __init__(self,
-                 project_id,
-                 job_id,
-                 region,
-                 data_format,
-                 input_paths,
-                 output_path,
-                 model_name=None,
-                 version_name=None,
-                 uri=None,
-                 max_worker_count=None,
-                 runtime_version=None,
-                 gcp_conn_id='google_cloud_default',
-                 delegate_to=None,
-                 *args,
-                 **kwargs):
-        super(MLEngineBatchPredictionOperator, self).__init__(*args, **kwargs)
-
-        self._project_id = project_id
-        self._job_id = job_id
-        self._region = region
-        self._data_format = data_format
-        self._input_paths = input_paths
-        self._output_path = output_path
-        self._model_name = model_name
-        self._version_name = version_name
-        self._uri = uri
-        self._max_worker_count = max_worker_count
-        self._runtime_version = runtime_version
-        self._gcp_conn_id = gcp_conn_id
-        self._delegate_to = delegate_to
-
-        if not self._project_id:
-            raise AirflowException('Google Cloud project id is required.')
-        if not self._job_id:
-            raise AirflowException(
-                'An unique job id is required for Google MLEngine prediction '
-                'job.')
-
-        if self._uri:
-            if self._model_name or self._version_name:
-                raise AirflowException('Ambiguous model origin: Both uri and '
-                                       'model/version name are provided.')
-
-        if self._version_name and not self._model_name:
-            raise AirflowException(
-                'Missing model: Batch prediction expects '
-                'a model name when a version name is provided.')
-
-        if not (self._uri or self._model_name):
-            raise AirflowException(
-                'Missing model origin: Batch prediction expects a model, '
-                'a model & version combination, or a URI to a savedModel.')
-
-    def execute(self, context):
-        job_id = _normalize_mlengine_job_id(self._job_id)
-        prediction_request = {
-            'jobId': job_id,
-            'predictionInput': {
-                'dataFormat': self._data_format,
-                'inputPaths': self._input_paths,
-                'outputPath': self._output_path,
-                'region': self._region
-            }
-        }
-
-        if self._uri:
-            prediction_request['predictionInput']['uri'] = self._uri
-        elif self._model_name:
-            origin_name = 'projects/{}/models/{}'.format(
-                self._project_id, self._model_name)
-            if not self._version_name:
-                prediction_request['predictionInput'][
-                    'modelName'] = origin_name
-            else:
-                prediction_request['predictionInput']['versionName'] = \
-                    origin_name + '/versions/{}'.format(self._version_name)
-
-        if self._max_worker_count:
-            prediction_request['predictionInput'][
-                'maxWorkerCount'] = self._max_worker_count
-
-        if self._runtime_version:
-            prediction_request['predictionInput'][
-                'runtimeVersion'] = self._runtime_version
-
-        hook = MLEngineHook(self._gcp_conn_id, self._delegate_to)
-
-        # Helper method to check if the existing job's prediction input is the
-        # same as the request we get here.
-        def check_existing_job(existing_job):
-            return existing_job.get('predictionInput', None) == \
-                prediction_request['predictionInput']
-
-        try:
-            finished_prediction_job = hook.create_job(
-                self._project_id, prediction_request, check_existing_job)
-        except errors.HttpError:
-            raise
-
-        if finished_prediction_job['state'] != 'SUCCEEDED':
-            self.log.error('MLEngine batch prediction job failed: {}'.format(
-                str(finished_prediction_job)))
-            raise RuntimeError(finished_prediction_job['errorMessage'])
-
-        return finished_prediction_job['predictionOutput']
-
-
-class MLEngineModelOperator(BaseOperator):
-    """
-    Operator for managing a Google Cloud ML Engine model.
-
-    :param project_id: The Google Cloud project name to which MLEngine
-        model belongs. (templated)
-    :type project_id: str
-    :param model: A dictionary containing the information about the model.
-        If the `operation` is `create`, then the `model` parameter should
-        contain all the information about this model such as `name`.
-
-        If the `operation` is `get`, the `model` parameter
-        should contain the `name` of the model.
-    :type model: dict
-    :param operation: The operation to perform. Available operations are:
-
-        * ``create``: Creates a new model as provided by the `model` parameter.
-        * ``get``: Gets a particular model where the name is specified in `model`.
-    :type operation: str
-    :param gcp_conn_id: The connection ID to use when fetching connection info.
-    :type gcp_conn_id: str
-    :param delegate_to: The account to impersonate, if any.
-        For this to work, the service account making the request must have
-        domain-wide delegation enabled.
-    :type delegate_to: str
-    """
-
-    template_fields = [
-        '_model',
-    ]
-
-    @apply_defaults
-    def __init__(self,
-                 project_id,
-                 model,
-                 operation='create',
-                 gcp_conn_id='google_cloud_default',
-                 delegate_to=None,
-                 *args,
-                 **kwargs):
-        super(MLEngineModelOperator, self).__init__(*args, **kwargs)
-        self._project_id = project_id
-        self._model = model
-        self._operation = operation
-        self._gcp_conn_id = gcp_conn_id
-        self._delegate_to = delegate_to
-
-    def execute(self, context):
-        hook = MLEngineHook(
-            gcp_conn_id=self._gcp_conn_id, delegate_to=self._delegate_to)
-        if self._operation == 'create':
-            return hook.create_model(self._project_id, self._model)
-        elif self._operation == 'get':
-            return hook.get_model(self._project_id, self._model['name'])
-        else:
-            raise ValueError('Unknown operation: {}'.format(self._operation))
-
-
-class MLEngineVersionOperator(BaseOperator):
-    """
-    Operator for managing a Google Cloud ML Engine version.
-
-    :param project_id: The Google Cloud project name to which MLEngine
-        model belongs.
-    :type project_id: str
-
-    :param model_name: The name of the Google Cloud ML Engine model that the version
-        belongs to. (templated)
-    :type model_name: str
-
-    :param version_name: A name to use for the version being operated upon.
-        If not None and the `version` argument is None or does not have a value for
-        the `name` key, then this will be populated in the payload for the
-        `name` key. (templated)
-    :type version_name: str
-
-    :param version: A dictionary containing the information about the version.
-        If the `operation` is `create`, `version` should contain all the
-        information about this version such as name, and deploymentUrl.
-        If the `operation` is `get` or `delete`, the `version` parameter
-        should contain the `name` of the version.
-        If it is None, the only `operation` possible would be `list`. (templated)
-    :type version: dict
-
-    :param operation: The operation to perform. Available operations are:
-
-        *   ``create``: Creates a new version in the model specified by `model_name`,
-            in which case the `version` parameter should contain all the
-            information to create that version
-            (e.g. `name`, `deploymentUrl`).
-
-        *   ``get``: Gets full information of a particular version in the model
-            specified by `model_name`.
-            The name of the version should be specified in the `version`
-            parameter.
-
-        *   ``list``: Lists all available versions of the model specified
-            by `model_name`.
-
-        *   ``delete``: Deletes the version specified in `version` parameter from the
-            model specified by `model_name`).
-            The name of the version should be specified in the `version`
-            parameter.
-    :type operation: str
-
-    :param gcp_conn_id: The connection ID to use when fetching connection info.
-    :type gcp_conn_id: str
-
-    :param delegate_to: The account to impersonate, if any.
-        For this to work, the service account making the request must have
-        domain-wide delegation enabled.
-    :type delegate_to: str
-    """
-
-    template_fields = [
-        '_model_name',
-        '_version_name',
-        '_version',
-    ]
-
-    @apply_defaults
-    def __init__(self,
-                 project_id,
-                 model_name,
-                 version_name=None,
-                 version=None,
-                 operation='create',
-                 gcp_conn_id='google_cloud_default',
-                 delegate_to=None,
-                 *args,
-                 **kwargs):
-
-        super(MLEngineVersionOperator, self).__init__(*args, **kwargs)
-        self._project_id = project_id
-        self._model_name = model_name
-        self._version_name = version_name
-        self._version = version or {}
-        self._operation = operation
-        self._gcp_conn_id = gcp_conn_id
-        self._delegate_to = delegate_to
-
-    def execute(self, context):
-        if 'name' not in self._version:
-            self._version['name'] = self._version_name
-
-        hook = MLEngineHook(
-            gcp_conn_id=self._gcp_conn_id, delegate_to=self._delegate_to)
-
-        if self._operation == 'create':
-            if not self._version:
-                raise ValueError("version attribute of {} could not "
-                                 "be empty".format(self.__class__.__name__))
-            return hook.create_version(self._project_id, self._model_name,
-                                       self._version)
-        elif self._operation == 'set_default':
-            return hook.set_default_version(self._project_id, self._model_name,
-                                            self._version['name'])
-        elif self._operation == 'list':
-            return hook.list_versions(self._project_id, self._model_name)
-        elif self._operation == 'delete':
-            return hook.delete_version(self._project_id, self._model_name,
-                                       self._version['name'])
-        else:
-            raise ValueError('Unknown operation: {}'.format(self._operation))
-
-
-class MLEngineTrainingOperator(BaseOperator):
-    """
-    Operator for launching a MLEngine training job.
-
-    :param project_id: The Google Cloud project name within which MLEngine
-        training job should run (templated).
-    :type project_id: str
-
-    :param job_id: A unique templated id for the submitted Google MLEngine
-        training job. (templated)
-    :type job_id: str
-
-    :param package_uris: A list of package locations for MLEngine training job,
-        which should include the main training program + any additional
-        dependencies. (templated)
-    :type package_uris: str
-
-    :param training_python_module: The Python module name to run within MLEngine
-        training job after installing 'package_uris' packages. (templated)
-    :type training_python_module: str
-
-    :param training_args: A list of templated command line arguments to pass to
-        the MLEngine training program. (templated)
-    :type training_args: str
-
-    :param region: The Google Compute Engine region to run the MLEngine training
-        job in (templated).
-    :type region: str
-
-    :param scale_tier: Resource tier for MLEngine training job. (templated)
-    :type scale_tier: str
-
-    :param master_type: Cloud ML Engine machine name.
-        Must be set when scale_tier is CUSTOM. (templated)
-    :type master_type: str
-
-    :param runtime_version: The Google Cloud ML runtime version to use for
-        training. (templated)
-    :type runtime_version: str
-
-    :param python_version: The version of Python used in training. (templated)
-    :type python_version: str
-
-    :param job_dir: A Google Cloud Storage path in which to store training
-        outputs and other data needed for training. (templated)
-    :type job_dir: str
-
-    :param gcp_conn_id: The connection ID to use when fetching connection info.
-    :type gcp_conn_id: str
-
-    :param delegate_to: The account to impersonate, if any.
-        For this to work, the service account making the request must have
-        domain-wide delegation enabled.
-    :type delegate_to: str
-
-    :param mode: Can be one of 'DRY_RUN'/'CLOUD'. In 'DRY_RUN' mode, no real
-        training job will be launched, but the MLEngine training job request
-        will be printed out. In 'CLOUD' mode, a real MLEngine training job
-        creation request will be issued.
-    :type mode: str
-    """
-
-    template_fields = [
-        '_project_id',
-        '_job_id',
-        '_package_uris',
-        '_training_python_module',
-        '_training_args',
-        '_region',
-        '_scale_tier',
-        '_master_type',
-        '_runtime_version',
-        '_python_version',
-        '_job_dir'
-    ]
-
-    @apply_defaults
-    def __init__(self,
-                 project_id,
-                 job_id,
-                 package_uris,
-                 training_python_module,
-                 training_args,
-                 region,
-                 scale_tier=None,
-                 master_type=None,
-                 runtime_version=None,
-                 python_version=None,
-                 job_dir=None,
-                 gcp_conn_id='google_cloud_default',
-                 delegate_to=None,
-                 mode='PRODUCTION',
-                 *args,
-                 **kwargs):
-        super(MLEngineTrainingOperator, self).__init__(*args, **kwargs)
-        self._project_id = project_id
-        self._job_id = job_id
-        self._package_uris = package_uris
-        self._training_python_module = training_python_module
-        self._training_args = training_args
-        self._region = region
-        self._scale_tier = scale_tier
-        self._master_type = master_type
-        self._runtime_version = runtime_version
-        self._python_version = python_version
-        self._job_dir = job_dir
-        self._gcp_conn_id = gcp_conn_id
-        self._delegate_to = delegate_to
-        self._mode = mode
-
-        if not self._project_id:
-            raise AirflowException('Google Cloud project id is required.')
-        if not self._job_id:
-            raise AirflowException(
-                'An unique job id is required for Google MLEngine training '
-                'job.')
-        if not package_uris:
-            raise AirflowException(
-                'At least one python package is required for MLEngine '
-                'Training job.')
-        if not training_python_module:
-            raise AirflowException(
-                'Python module name to run after installing required '
-                'packages is required.')
-        if not self._region:
-            raise AirflowException('Google Compute Engine region is required.')
-        if self._scale_tier is not None and self._scale_tier.upper() == "CUSTOM" and not self._master_type:
-            raise AirflowException(
-                'master_type must be set when scale_tier is CUSTOM')
-
-    def execute(self, context):
-        job_id = _normalize_mlengine_job_id(self._job_id)
-        training_request = {
-            'jobId': job_id,
-            'trainingInput': {
-                'scaleTier': self._scale_tier,
-                'packageUris': self._package_uris,
-                'pythonModule': self._training_python_module,
-                'region': self._region,
-                'args': self._training_args,
-            }
-        }
-
-        if self._runtime_version:
-            training_request['trainingInput']['runtimeVersion'] = self._runtime_version
-
-        if self._python_version:
-            training_request['trainingInput']['pythonVersion'] = self._python_version
-
-        if self._job_dir:
-            training_request['trainingInput']['jobDir'] = self._job_dir
-
-        if self._scale_tier is not None and self._scale_tier.upper() == "CUSTOM":
-            training_request['trainingInput']['masterType'] = self._master_type
-
-        if self._mode == 'DRY_RUN':
-            self.log.info('In dry_run mode.')
-            self.log.info('MLEngine Training job request is: {}'.format(
-                training_request))
-            return
-
-        hook = MLEngineHook(
-            gcp_conn_id=self._gcp_conn_id, delegate_to=self._delegate_to)
-
-        # Helper method to check if the existing job's training input is the
-        # same as the request we get here.
-        def check_existing_job(existing_job):
-            return existing_job.get('trainingInput', None) == \
-                training_request['trainingInput']
-
-        try:
-            finished_training_job = hook.create_job(
-                self._project_id, training_request, check_existing_job)
-        except errors.HttpError:
-            raise
-
-        if finished_training_job['state'] != 'SUCCEEDED':
-            self.log.error('MLEngine training job failed: {}'.format(
-                str(finished_training_job)))
-            raise RuntimeError(finished_training_job['errorMessage'])
-=======
 # Unless required by applicable law or agreed to in writing,
 # software distributed under the License is distributed on an
 # "AS IS" BASIS, WITHOUT WARRANTIES OR CONDITIONS OF ANY
@@ -643,5 +28,4 @@
 warnings.warn(
     "This module is deprecated. Please use `airflow.gcp.operators.mlengine`.",
     DeprecationWarning, stacklevel=2
-)
->>>>>>> 4311c1f0
+)