# -*- coding: utf-8 -*-
#
# Licensed to the Apache Software Foundation (ASF) under one
# or more contributor license agreements.  See the NOTICE file
# distributed with this work for additional information
# regarding copyright ownership.  The ASF licenses this file
# to you under the Apache License, Version 2.0 (the
# "License"); you may not use this file except in compliance
# with the License.  You may obtain a copy of the License at
#
#   http://www.apache.org/licenses/LICENSE-2.0
#
# Unless required by applicable law or agreed to in writing,
# software distributed under the License is distributed on an
# "AS IS" BASIS, WITHOUT WARRANTIES OR CONDITIONS OF ANY
# KIND, either express or implied.  See the License for the
# specific language governing permissions and limitations
# under the License.

from base64 import b64encode
from select import select

from airflow import configuration
from airflow.contrib.hooks.ssh_hook import SSHHook
from airflow.exceptions import AirflowException
from airflow.models import BaseOperator
from airflow.utils.decorators import apply_defaults


class SSHOperator(BaseOperator):
    """
    SSHOperator to execute commands on given remote host using the ssh_hook.

    :param ssh_hook: predefined ssh_hook to use for remote execution.
        Either `ssh_hook` or `ssh_conn_id` needs to be provided.
    :type ssh_hook: :class:`SSHHook`
    :param ssh_conn_id: connection id from airflow Connections.
        `ssh_conn_id` will be ignored if `ssh_hook` is provided.
    :type ssh_conn_id: str
    :param remote_host: remote host to connect (templated)
        Nullable. If provided, it will replace the `remote_host` which was
        defined in `ssh_hook` or predefined in the connection of `ssh_conn_id`.
    :type remote_host: str
    :param command: command to execute on remote host. (templated)
    :type command: str
    :param timeout: timeout (in seconds) for executing the command.
    :type timeout: int
    """

    template_fields = ('command', 'remote_host')
    template_ext = ('.sh',)

    @apply_defaults
    def __init__(self,
                 ssh_hook=None,
                 ssh_conn_id=None,
                 remote_host=None,
                 command=None,
                 timeout=10,
                 *args,
                 **kwargs):
        super(SSHOperator, self).__init__(*args, **kwargs)
        self.ssh_hook = ssh_hook
        self.ssh_conn_id = ssh_conn_id
        self.remote_host = remote_host
        self.command = command
        self.timeout = timeout

    def execute(self, context):
        try:
            if self.ssh_conn_id:
                if self.ssh_hook and isinstance(self.ssh_hook, SSHHook):
                    self.log.info("ssh_conn_id is ignored when ssh_hook is provided.")
                else:
                    self.log.info("ssh_hook is not provided or invalid. " +
                                  "Trying ssh_conn_id to create SSHHook.")
                    self.ssh_hook = SSHHook(ssh_conn_id=self.ssh_conn_id,
                                            timeout=self.timeout)

            if not self.ssh_hook:
                raise AirflowException("Cannot operate without ssh_hook or ssh_conn_id.")

            if self.remote_host is not None:
                self.log.info("remote_host is provided explicitly. " +
                              "It will replace the remote_host which was defined " +
                              "in ssh_hook or predefined in connection of ssh_conn_id.")
                self.ssh_hook.remote_host = self.remote_host

            if not self.command:
                raise AirflowException("SSH command not specified. Aborting.")

            with self.ssh_hook.get_conn() as ssh_client:
                # Auto apply tty when its required in case of sudo
                get_pty = False
                if self.command.startswith('sudo'):
                    get_pty = True

                # set timeout taken as params
                stdin, stdout, stderr = ssh_client.exec_command(command=self.command,
                                                                get_pty=get_pty,
                                                                timeout=self.timeout
                                                                )
                # get channels
                channel = stdout.channel

                # closing stdin
                stdin.close()
                channel.shutdown_write()

                agg_stdout = b''
                agg_stderr = b''

                # capture any initial output in case channel is closed already
                stdout_buffer_length = len(stdout.channel.in_buffer)

                if stdout_buffer_length > 0:
                    agg_stdout += stdout.channel.recv(stdout_buffer_length)

                # read from both stdout and stderr
                while not channel.closed or \
                        channel.recv_ready() or \
                        channel.recv_stderr_ready():
                    readq, _, _ = select([channel], [], [], self.timeout)
                    for c in readq:
                        if c.recv_ready():
                            line = stdout.channel.recv(len(c.in_buffer))
                            line = line
                            agg_stdout += line
                            self.log.info(line.decode('utf-8').strip('\n'))
                        if c.recv_stderr_ready():
                            line = stderr.channel.recv_stderr(len(c.in_stderr_buffer))
                            line = line
                            agg_stderr += line
                            self.log.warning(line.decode('utf-8').strip('\n'))
                    if stdout.channel.exit_status_ready()\
                            and not stderr.channel.recv_stderr_ready()\
                            and not stdout.channel.recv_ready():
                        stdout.channel.shutdown_read()
                        stdout.channel.close()
                        break

                stdout.close()
                stderr.close()

                exit_status = stdout.channel.recv_exit_status()
<<<<<<< HEAD
                if exit_status is 0:
                    enable_pickling = configuration.conf.getboolean(
                        'core', 'enable_xcom_pickling'
                    )
                    if enable_pickling:
                        return agg_stdout
                    else:
                        return b64encode(agg_stdout).decode('utf-8')
=======
                if exit_status == 0:
                    # returning output if do_xcom_push is set
                    if self.do_xcom_push:
                        enable_pickling = configuration.conf.getboolean(
                            'core', 'enable_xcom_pickling'
                        )
                        if enable_pickling:
                            return agg_stdout
                        else:
                            return b64encode(agg_stdout).decode('utf-8')
>>>>>>> 0f02e45b

                else:
                    error_msg = agg_stderr.decode('utf-8')
                    raise AirflowException("error running cmd: {0}, error: {1}"
                                           .format(self.command, error_msg))

        except Exception as e:
            raise AirflowException("SSH operator error: {0}".format(str(e)))

        return True

    def tunnel(self):
        ssh_client = self.ssh_hook.get_conn()
        ssh_client.get_transport()<|MERGE_RESOLUTION|>--- conflicted
+++ resolved
@@ -143,8 +143,7 @@
                 stderr.close()
 
                 exit_status = stdout.channel.recv_exit_status()
-<<<<<<< HEAD
-                if exit_status is 0:
+                if exit_status == 0:
                     enable_pickling = configuration.conf.getboolean(
                         'core', 'enable_xcom_pickling'
                     )
@@ -152,18 +151,6 @@
                         return agg_stdout
                     else:
                         return b64encode(agg_stdout).decode('utf-8')
-=======
-                if exit_status == 0:
-                    # returning output if do_xcom_push is set
-                    if self.do_xcom_push:
-                        enable_pickling = configuration.conf.getboolean(
-                            'core', 'enable_xcom_pickling'
-                        )
-                        if enable_pickling:
-                            return agg_stdout
-                        else:
-                            return b64encode(agg_stdout).decode('utf-8')
->>>>>>> 0f02e45b
 
                 else:
                     error_msg = agg_stderr.decode('utf-8')
