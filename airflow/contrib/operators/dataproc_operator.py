--- conflicted
+++ resolved
@@ -255,11 +255,7 @@
         # [a-z]([-a-z0-9]*[a-z0-9])? (current airflow version string follows
         # semantic versioning spec: x.y.z).
         cluster_data['labels'].update({'airflow-version':
-<<<<<<< HEAD
-                                       'v' + version.replace('.', '-')})
-=======
                                        'v' + version.replace('.', '-').replace('+','-')})
->>>>>>> cb5ebe9f
         if self.storage_bucket:
             cluster_data['config']['configBucket'] = self.storage_bucket
         if self.metadata:
@@ -288,11 +284,7 @@
         return cluster_data
 
     def execute(self, context):
-<<<<<<< HEAD
-        logging.info('Creating cluster: {}'.format(self.cluster_name))
-=======
         self.log.info('Creating cluster: %s', self.cluster_name)
->>>>>>> cb5ebe9f
         hook = DataProcHook(
             gcp_conn_id=self.gcp_conn_id,
             delegate_to=self.delegate_to
@@ -386,11 +378,7 @@
             time.sleep(15)
 
     def execute(self, context):
-<<<<<<< HEAD
-        logging.info('Deleting cluster: {}'.format(self.cluster_name))
-=======
         self.log.info('Deleting cluster: %s', self.cluster_name)
->>>>>>> cb5ebe9f
         hook = DataProcHook(
             gcp_conn_id=self.gcp_conn_id,
             delegate_to=self.delegate_to
