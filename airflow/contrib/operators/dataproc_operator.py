# -*- coding: utf-8 -*-
#
# Licensed to the Apache Software Foundation (ASF) under one
# or more contributor license agreements.  See the NOTICE file
# distributed with this work for additional information
# regarding copyright ownership.  The ASF licenses this file
# to you under the Apache License, Version 2.0 (the
# "License"); you may not use this file except in compliance
# with the License.  You may obtain a copy of the License at
#
#   http://www.apache.org/licenses/LICENSE-2.0
#
# Unless required by applicable law or agreed to in writing,
# software distributed under the License is distributed on an
# "AS IS" BASIS, WITHOUT WARRANTIES OR CONDITIONS OF ANY
# KIND, either express or implied.  See the License for the
# specific language governing permissions and limitations
# under the License.
<<<<<<< HEAD
#

import ntpath
import os
import re
import time
import uuid
from datetime import timedelta

from airflow.contrib.hooks.gcp_dataproc_hook import DataProcHook
from airflow.contrib.hooks.gcs_hook import GoogleCloudStorageHook
from airflow.exceptions import AirflowException
from airflow.models import BaseOperator
from airflow.utils.decorators import apply_defaults
from airflow.version import version
from googleapiclient.errors import HttpError
from airflow.utils import timezone


class DataprocClusterCreateOperator(BaseOperator):
    """
    Create a new cluster on Google Cloud Dataproc. The operator will wait until the
    creation is successful or an error occurs in the creation process.

    The parameters allow to configure the cluster. Please refer to

    https://cloud.google.com/dataproc/docs/reference/rest/v1/projects.regions.clusters

    for a detailed explanation on the different parameters. Most of the configuration
    parameters detailed in the link are available as a parameter to this operator.

    :param cluster_name: The name of the DataProc cluster to create. (templated)
    :type cluster_name: str
    :param project_id: The ID of the google cloud project in which
        to create the cluster. (templated)
    :type project_id: str
    :param num_workers: The # of workers to spin up. If set to zero will
        spin up cluster in a single node mode
    :type num_workers: int
    :param storage_bucket: The storage bucket to use, setting to None lets dataproc
        generate a custom one for you
    :type storage_bucket: str
    :param init_actions_uris: List of GCS uri's containing
        dataproc initialization scripts
    :type init_actions_uris: list[string]
    :param init_action_timeout: Amount of time executable scripts in
        init_actions_uris has to complete
    :type init_action_timeout: str
    :param metadata: dict of key-value google compute engine metadata entries
        to add to all instances
    :type metadata: dict
    :param image_version: the version of software inside the Dataproc cluster
    :type image_version: str
    :param custom_image: custom Dataproc image for more info see
        https://cloud.google.com/dataproc/docs/guides/dataproc-images
    :type custom_image: str
    :param properties: dict of properties to set on
        config files (e.g. spark-defaults.conf), see
        https://cloud.google.com/dataproc/docs/reference/rest/v1/projects.regions.clusters#SoftwareConfig
    :type properties: dict
    :param master_machine_type: Compute engine machine type to use for the master node
    :type master_machine_type: str
    :param master_disk_type: Type of the boot disk for the master node
        (default is ``pd-standard``).
        Valid values: ``pd-ssd`` (Persistent Disk Solid State Drive) or
        ``pd-standard`` (Persistent Disk Hard Disk Drive).
    :type master_disk_type: str
    :param master_disk_size: Disk size for the master node
    :type master_disk_size: int
    :param worker_machine_type: Compute engine machine type to use for the worker nodes
    :type worker_machine_type: str
    :param worker_disk_type: Type of the boot disk for the worker node
        (default is ``pd-standard``).
        Valid values: ``pd-ssd`` (Persistent Disk Solid State Drive) or
        ``pd-standard`` (Persistent Disk Hard Disk Drive).
    :type worker_disk_type: str
    :param worker_disk_size: Disk size for the worker nodes
    :type worker_disk_size: int
    :param num_preemptible_workers: The # of preemptible worker nodes to spin up
    :type num_preemptible_workers: int
    :param labels: dict of labels to add to the cluster
    :type labels: dict
    :param zone: The zone where the cluster will be located. (templated)
    :type zone: str
    :param network_uri: The network uri to be used for machine communication, cannot be
        specified with subnetwork_uri
    :type network_uri: str
    :param subnetwork_uri: The subnetwork uri to be used for machine communication,
        cannot be specified with network_uri
    :type subnetwork_uri: str
    :param internal_ip_only: If true, all instances in the cluster will only
        have internal IP addresses. This can only be enabled for subnetwork
        enabled networks
    :type internal_ip_only: bool
    :param tags: The GCE tags to add to all instances
    :type tags: list[string]
    :param region: leave as 'global', might become relevant in the future. (templated)
    :type region: str
    :param gcp_conn_id: The connection ID to use connecting to Google Cloud Platform.
    :type gcp_conn_id: str
    :param delegate_to: The account to impersonate, if any.
        For this to work, the service account making the request must have domain-wide
        delegation enabled.
    :type delegate_to: str
    :param service_account: The service account of the dataproc instances.
    :type service_account: str
    :param service_account_scopes: The URIs of service account scopes to be included.
    :type service_account_scopes: list[string]
    :param idle_delete_ttl: The longest duration that cluster would keep alive while
        staying idle. Passing this threshold will cause cluster to be auto-deleted.
        A duration in seconds.
    :type idle_delete_ttl: int
    :param auto_delete_time:  The time when cluster will be auto-deleted.
    :type auto_delete_time: datetime.datetime
    :param auto_delete_ttl: The life duration of cluster, the cluster will be
        auto-deleted at the end of this duration.
        A duration in seconds. (If auto_delete_time is set this parameter will be ignored)
    :type auto_delete_ttl: int
    :param customer_managed_key: The customer-managed key used for disk encryption
        (projects/[PROJECT_STORING_KEYS]/locations/[LOCATION]/keyRings/[KEY_RING_NAME]/cryptoKeys/[KEY_NAME])
    :type customer_managed_key: str
    """

    template_fields = ['cluster_name', 'project_id', 'zone', 'region']

    @apply_defaults
    def __init__(self,
                 cluster_name,
                 project_id,
                 num_workers,
                 zone,
                 network_uri=None,
                 subnetwork_uri=None,
                 internal_ip_only=None,
                 tags=None,
                 storage_bucket=None,
                 init_actions_uris=None,
                 init_action_timeout="10m",
                 metadata=None,
                 custom_image=None,
                 image_version=None,
                 properties=None,
                 master_machine_type='n1-standard-4',
                 master_disk_type='pd-standard',
                 master_disk_size=500,
                 worker_machine_type='n1-standard-4',
                 worker_disk_type='pd-standard',
                 worker_disk_size=500,
                 num_preemptible_workers=0,
                 labels=None,
                 region='global',
                 gcp_conn_id='google_cloud_default',
                 delegate_to=None,
                 service_account=None,
                 service_account_scopes=None,
                 idle_delete_ttl=None,
                 auto_delete_time=None,
                 auto_delete_ttl=None,
                 customer_managed_key=None,
                 *args,
                 **kwargs):

        super(DataprocClusterCreateOperator, self).__init__(*args, **kwargs)
        self.gcp_conn_id = gcp_conn_id
        self.delegate_to = delegate_to
        self.cluster_name = cluster_name
        self.project_id = project_id
        self.num_workers = num_workers
        self.num_preemptible_workers = num_preemptible_workers
        self.storage_bucket = storage_bucket
        self.init_actions_uris = init_actions_uris
        self.init_action_timeout = init_action_timeout
        self.metadata = metadata
        self.custom_image = custom_image
        self.image_version = image_version
        self.properties = properties or dict()
        self.master_machine_type = master_machine_type
        self.master_disk_type = master_disk_type
        self.master_disk_size = master_disk_size
        self.worker_machine_type = worker_machine_type
        self.worker_disk_type = worker_disk_type
        self.worker_disk_size = worker_disk_size
        self.labels = labels
        self.zone = zone
        self.network_uri = network_uri
        self.subnetwork_uri = subnetwork_uri
        self.internal_ip_only = internal_ip_only
        self.tags = tags
        self.region = region
        self.service_account = service_account
        self.service_account_scopes = service_account_scopes
        self.idle_delete_ttl = idle_delete_ttl
        self.auto_delete_time = auto_delete_time
        self.auto_delete_ttl = auto_delete_ttl
        self.customer_managed_key = customer_managed_key
        self.single_node = num_workers == 0

        assert not (self.custom_image and self.image_version), \
            "custom_image and image_version can't be both set"

        assert (
            not self.single_node or (
                self.single_node and self.num_preemptible_workers == 0
            )
        ), "num_workers == 0 means single node mode - no preemptibles allowed"

    def _get_cluster_list_for_project(self, service):
        result = service.projects().regions().clusters().list(
            projectId=self.project_id,
            region=self.region
        ).execute()
        return result.get('clusters', [])

    def _get_cluster(self, service):
        cluster_list = self._get_cluster_list_for_project(service)
        cluster = [c for c in cluster_list if c['clusterName'] == self.cluster_name]
        if cluster:
            return cluster[0]
        return None

    def _get_cluster_state(self, service):
        cluster = self._get_cluster(service)
        if 'status' in cluster:
            return cluster['status']['state']
        else:
            return None

    def _cluster_ready(self, state, service):
        if state == 'RUNNING':
            return True
        if state == 'ERROR':
            cluster = self._get_cluster(service)
            try:
                error_details = cluster['status']['details']
            except KeyError:
                error_details = 'Unknown error in cluster creation, ' \
                                'check Google Cloud console for details.'
            raise Exception(error_details)
        return False

    def _wait_for_done(self, service):
        while True:
            state = self._get_cluster_state(service)
            if state is None:
                self.log.info("No state for cluster '%s'", self.cluster_name)
                time.sleep(15)
            else:
                self.log.info("State for cluster '%s' is %s", self.cluster_name, state)
                if self._cluster_ready(state, service):
                    self.log.info(
                        "Cluster '%s' successfully created", self.cluster_name
                    )
                    return
                time.sleep(15)

    def _get_init_action_timeout(self):
        match = re.match(r"^(\d+)(s|m)$", self.init_action_timeout)
        if match:
            if match.group(2) == "s":
                return self.init_action_timeout
            elif match.group(2) == "m":
                val = float(match.group(1))
                return "{}s".format(timedelta(minutes=val).seconds)

        raise AirflowException(
            "DataprocClusterCreateOperator init_action_timeout"
            " should be expressed in minutes or seconds. i.e. 10m, 30s")

    def _build_cluster_data(self):
        zone_uri = \
            'https://www.googleapis.com/compute/v1/projects/{}/zones/{}'.format(
                self.project_id, self.zone
            )
        master_type_uri = \
            "https://www.googleapis.com/compute/v1/projects/{}/zones/{}/machineTypes/{}"\
            .format(self.project_id, self.zone, self.master_machine_type)
        worker_type_uri = \
            "https://www.googleapis.com/compute/v1/projects/{}/zones/{}/machineTypes/{}"\
            .format(self.project_id, self.zone, self.worker_machine_type)

        cluster_data = {
            'projectId': self.project_id,
            'clusterName': self.cluster_name,
            'config': {
                'gceClusterConfig': {
                    'zoneUri': zone_uri
                },
                'masterConfig': {
                    'numInstances': 1,
                    'machineTypeUri': master_type_uri,
                    'diskConfig': {
                        'bootDiskType': self.master_disk_type,
                        'bootDiskSizeGb': self.master_disk_size
                    }
                },
                'workerConfig': {
                    'numInstances': self.num_workers,
                    'machineTypeUri': worker_type_uri,
                    'diskConfig': {
                        'bootDiskType': self.worker_disk_type,
                        'bootDiskSizeGb': self.worker_disk_size
                    }
                },
                'secondaryWorkerConfig': {},
                'softwareConfig': {},
                'lifecycleConfig': {},
                'encryptionConfig': {}
            }
        }
        if self.num_preemptible_workers > 0:
            cluster_data['config']['secondaryWorkerConfig'] = {
                'numInstances': self.num_preemptible_workers,
                'machineTypeUri': worker_type_uri,
                'diskConfig': {
                    'bootDiskType': self.worker_disk_type,
                    'bootDiskSizeGb': self.worker_disk_size
                },
                'isPreemptible': True
            }

        cluster_data['labels'] = self.labels if self.labels else {}
        # Dataproc labels must conform to the following regex:
        # [a-z]([-a-z0-9]*[a-z0-9])? (current airflow version string follows
        # semantic versioning spec: x.y.z).
        cluster_data['labels'].update({'airflow-version':
                                       'v' + version.replace('.', '-').replace('+', '-')})
        if self.storage_bucket:
            cluster_data['config']['configBucket'] = self.storage_bucket
        if self.metadata:
            cluster_data['config']['gceClusterConfig']['metadata'] = self.metadata
        if self.network_uri:
            cluster_data['config']['gceClusterConfig']['networkUri'] = self.network_uri
        if self.subnetwork_uri:
            cluster_data['config']['gceClusterConfig']['subnetworkUri'] = \
                self.subnetwork_uri
        if self.internal_ip_only:
            if not self.subnetwork_uri:
                raise AirflowException("Set internal_ip_only to true only when"
                                       " you pass a subnetwork_uri.")
            cluster_data['config']['gceClusterConfig']['internalIpOnly'] = True
        if self.tags:
            cluster_data['config']['gceClusterConfig']['tags'] = self.tags
        if self.image_version:
            cluster_data['config']['softwareConfig']['imageVersion'] = self.image_version
        elif self.custom_image:
            custom_image_url = 'https://www.googleapis.com/compute/beta/projects/' \
                               '{}/global/images/{}'.format(self.project_id,
                                                            self.custom_image)
            cluster_data['config']['masterConfig']['imageUri'] = custom_image_url
            if not self.single_node:
                cluster_data['config']['workerConfig']['imageUri'] = custom_image_url

        if self.single_node:
            self.properties["dataproc:dataproc.allow.zero.workers"] = "true"

        if self.properties:
            cluster_data['config']['softwareConfig']['properties'] = self.properties
        if self.idle_delete_ttl:
            cluster_data['config']['lifecycleConfig']['idleDeleteTtl'] = \
                "{}s".format(self.idle_delete_ttl)
        if self.auto_delete_time:
            utc_auto_delete_time = timezone.convert_to_utc(self.auto_delete_time)
            cluster_data['config']['lifecycleConfig']['autoDeleteTime'] = \
                utc_auto_delete_time.format('%Y-%m-%dT%H:%M:%S.%fZ', formatter='classic')
        elif self.auto_delete_ttl:
            cluster_data['config']['lifecycleConfig']['autoDeleteTtl'] = \
                "{}s".format(self.auto_delete_ttl)
        if self.init_actions_uris:
            init_actions_dict = [
                {
                    'executableFile': uri,
                    'executionTimeout': self._get_init_action_timeout()
                } for uri in self.init_actions_uris
            ]
            cluster_data['config']['initializationActions'] = init_actions_dict
        if self.service_account:
            cluster_data['config']['gceClusterConfig']['serviceAccount'] =\
                self.service_account
        if self.service_account_scopes:
            cluster_data['config']['gceClusterConfig']['serviceAccountScopes'] =\
                self.service_account_scopes
        if self.customer_managed_key:
            cluster_data['config']['encryptionConfig'] =\
                {'gcePdKmsKeyName': self.customer_managed_key}
        return cluster_data

    def execute(self, context):
        self.log.info('Creating cluster: %s', self.cluster_name)
        hook = DataProcHook(
            gcp_conn_id=self.gcp_conn_id,
            delegate_to=self.delegate_to
        )
        service = hook.get_conn()

        if self._get_cluster(service):
            self.log.info(
                'Cluster %s already exists... Checking status...',
                self.cluster_name
            )
            self._wait_for_done(service)
            return True

        cluster_data = self._build_cluster_data()
        try:
            service.projects().regions().clusters().create(
                projectId=self.project_id,
                region=self.region,
                body=cluster_data
            ).execute()
        except HttpError as e:
            # probably two cluster start commands at the same time
            time.sleep(10)
            if self._get_cluster(service):
                self.log.info(
                    'Cluster {} already exists... Checking status...',
                    self.cluster_name
                )
                self._wait_for_done(service)
                return True
            else:
                raise e

        self._wait_for_done(service)


class DataprocClusterScaleOperator(BaseOperator):
    """
    Scale, up or down, a cluster on Google Cloud Dataproc.
    The operator will wait until the cluster is re-scaled.

    **Example**: ::

        t1 = DataprocClusterScaleOperator(
                task_id='dataproc_scale',
                project_id='my-project',
                cluster_name='cluster-1',
                num_workers=10,
                num_preemptible_workers=10,
                graceful_decommission_timeout='1h',
                dag=dag)

    .. seealso::
        For more detail on about scaling clusters have a look at the reference:
        https://cloud.google.com/dataproc/docs/concepts/configuring-clusters/scaling-clusters

    :param cluster_name: The name of the cluster to scale. (templated)
    :type cluster_name: str
    :param project_id: The ID of the google cloud project in which
        the cluster runs. (templated)
    :type project_id: str
    :param region: The region for the dataproc cluster. (templated)
    :type region: str
    :param gcp_conn_id: The connection ID to use connecting to Google Cloud Platform.
    :type gcp_conn_id: str
    :param num_workers: The new number of workers
    :type num_workers: int
    :param num_preemptible_workers: The new number of preemptible workers
    :type num_preemptible_workers: int
    :param graceful_decommission_timeout: Timeout for graceful YARN decomissioning.
        Maximum value is 1d
    :type graceful_decommission_timeout: str
    :param delegate_to: The account to impersonate, if any.
        For this to work, the service account making the request must have domain-wide
        delegation enabled.
    :type delegate_to: str
    """

    template_fields = ['cluster_name', 'project_id', 'region']

    @apply_defaults
    def __init__(self,
                 cluster_name,
                 project_id,
                 region='global',
                 gcp_conn_id='google_cloud_default',
                 delegate_to=None,
                 num_workers=2,
                 num_preemptible_workers=0,
                 graceful_decommission_timeout=None,
                 *args,
                 **kwargs):
        super(DataprocClusterScaleOperator, self).__init__(*args, **kwargs)
        self.gcp_conn_id = gcp_conn_id
        self.delegate_to = delegate_to
        self.cluster_name = cluster_name
        self.project_id = project_id
        self.region = region
        self.num_workers = num_workers
        self.num_preemptible_workers = num_preemptible_workers

        # Optional
        self.optional_arguments = {}
        if graceful_decommission_timeout:
            self.optional_arguments['gracefulDecommissionTimeout'] = \
                self._get_graceful_decommission_timeout(
                    graceful_decommission_timeout)

    def _wait_for_done(self, service, operation_name):
        time.sleep(15)
        while True:
            try:
                response = service.projects().regions().operations().get(
                    name=operation_name
                ).execute()

                if 'done' in response and response['done']:
                    if 'error' in response:
                        raise Exception(str(response['error']))
                    else:
                        return
                time.sleep(15)
            except HttpError as e:
                self.log.error("Operation not found.")
                raise e

    def _build_scale_cluster_data(self):
        scale_data = {
            'config': {
                'workerConfig': {
                    'numInstances': self.num_workers
                },
                'secondaryWorkerConfig': {
                    'numInstances': self.num_preemptible_workers
                }
            }
        }
        return scale_data

    @staticmethod
    def _get_graceful_decommission_timeout(timeout):
        match = re.match(r"^(\d+)(s|m|h|d)$", timeout)
        if match:
            if match.group(2) == "s":
                return timeout
            elif match.group(2) == "m":
                val = float(match.group(1))
                return "{}s".format(timedelta(minutes=val).seconds)
            elif match.group(2) == "h":
                val = float(match.group(1))
                return "{}s".format(timedelta(hours=val).seconds)
            elif match.group(2) == "d":
                val = float(match.group(1))
                return "{}s".format(timedelta(days=val).seconds)

        raise AirflowException(
            "DataprocClusterScaleOperator "
            " should be expressed in day, hours, minutes or seconds. "
            " i.e. 1d, 4h, 10m, 30s")

    def execute(self, context):
        self.log.info("Scaling cluster: %s", self.cluster_name)
        hook = DataProcHook(
            gcp_conn_id=self.gcp_conn_id,
            delegate_to=self.delegate_to
        )
        service = hook.get_conn()

        update_mask = "config.worker_config.num_instances," \
                      + "config.secondary_worker_config.num_instances"
        scaling_cluster_data = self._build_scale_cluster_data()

        response = service.projects().regions().clusters().patch(
            projectId=self.project_id,
            region=self.region,
            clusterName=self.cluster_name,
            updateMask=update_mask,
            body=scaling_cluster_data,
            **self.optional_arguments
        ).execute()
        operation_name = response['name']
        self.log.info("Cluster scale operation name: %s", operation_name)
        self._wait_for_done(service, operation_name)


class DataprocClusterDeleteOperator(BaseOperator):
    """
    Delete a cluster on Google Cloud Dataproc. The operator will wait until the
    cluster is destroyed.

    :param cluster_name: The name of the cluster to create. (templated)
    :type cluster_name: str
    :param project_id: The ID of the google cloud project in which
        the cluster runs. (templated)
    :type project_id: str
    :param region: leave as 'global', might become relevant in the future. (templated)
    :type region: str
    :param gcp_conn_id: The connection ID to use connecting to Google Cloud Platform.
    :type gcp_conn_id: str
    :param delegate_to: The account to impersonate, if any.
        For this to work, the service account making the request must have domain-wide
        delegation enabled.
    :type delegate_to: str
    """

    template_fields = ['cluster_name', 'project_id', 'region']

    @apply_defaults
    def __init__(self,
                 cluster_name,
                 project_id,
                 region='global',
                 gcp_conn_id='google_cloud_default',
                 delegate_to=None,
                 *args,
                 **kwargs):

        super(DataprocClusterDeleteOperator, self).__init__(*args, **kwargs)
        self.gcp_conn_id = gcp_conn_id
        self.delegate_to = delegate_to
        self.cluster_name = cluster_name
        self.project_id = project_id
        self.region = region

    @staticmethod
    def _wait_for_done(service, operation_name):
        time.sleep(15)
        while True:
            response = service.projects().regions().operations().get(
                name=operation_name
            ).execute()

            if 'done' in response and response['done']:
                if 'error' in response:
                    raise Exception(str(response['error']))
                else:
                    return
            time.sleep(15)

    def execute(self, context):
        self.log.info('Deleting cluster: %s', self.cluster_name)
        hook = DataProcHook(
            gcp_conn_id=self.gcp_conn_id,
            delegate_to=self.delegate_to
        )
        service = hook.get_conn()

        response = service.projects().regions().clusters().delete(
            projectId=self.project_id,
            region=self.region,
            clusterName=self.cluster_name
        ).execute()
        operation_name = response['name']
        self.log.info("Cluster delete operation name: %s", operation_name)
        self._wait_for_done(service, operation_name)


class DataProcPigOperator(BaseOperator):
    """
    Start a Pig query Job on a Cloud DataProc cluster. The parameters of the operation
    will be passed to the cluster.

    It's a good practice to define dataproc_* parameters in the default_args of the dag
    like the cluster name and UDFs.

    .. code-block:: python

        default_args = {
            'cluster_name': 'cluster-1',
            'dataproc_pig_jars': [
                'gs://example/udf/jar/datafu/1.2.0/datafu.jar',
                'gs://example/udf/jar/gpig/1.2/gpig.jar'
            ]
        }

    You can pass a pig script as string or file reference. Use variables to pass on
    variables for the pig script to be resolved on the cluster or use the parameters to
    be resolved in the script as template parameters.

    **Example**: ::

        t1 = DataProcPigOperator(
                task_id='dataproc_pig',
                query='a_pig_script.pig',
                variables={'out': 'gs://example/output/{{ds}}'},
                dag=dag)

    .. seealso::
        For more detail on about job submission have a look at the reference:
        https://cloud.google.com/dataproc/reference/rest/v1/projects.regions.jobs

    :param query: The query or reference to the query
        file (pg or pig extension). (templated)
    :type query: str
    :param query_uri: The uri of a pig script on Cloud Storage.
    :type query_uri: str
    :param variables: Map of named parameters for the query. (templated)
    :type variables: dict
    :param job_name: The job name used in the DataProc cluster. This
        name by default is the task_id appended with the execution data, but can
        be templated. The name will always be appended with a random number to
        avoid name clashes. (templated)
    :type job_name: str
    :param cluster_name: The name of the DataProc cluster. (templated)
    :type cluster_name: str
    :param dataproc_pig_properties: Map for the Pig properties. Ideal to put in
        default arguments
    :type dataproc_pig_properties: dict
    :param dataproc_pig_jars: URIs to jars provisioned in Cloud Storage (example: for
        UDFs and libs) and are ideal to put in default arguments.
    :type dataproc_pig_jars: list
    :param gcp_conn_id: The connection ID to use connecting to Google Cloud Platform.
    :type gcp_conn_id: str
    :param delegate_to: The account to impersonate, if any.
        For this to work, the service account making the request must have domain-wide
        delegation enabled.
    :type delegate_to: str
    :param region: The specified region where the dataproc cluster is created.
    :type region: str
    :param job_error_states: Job states that should be considered error states.
        Any states in this list will result in an error being raised and failure of the
        task. Eg, if the ``CANCELLED`` state should also be considered a task failure,
        pass in ``['ERROR', 'CANCELLED']``. Possible values are currently only
        ``'ERROR'`` and ``'CANCELLED'``, but could change in the future. Defaults to
        ``['ERROR']``.
    :type job_error_states: list
    :var dataproc_job_id: The actual "jobId" as submitted to the Dataproc API.
        This is useful for identifying or linking to the job in the Google Cloud Console
        Dataproc UI, as the actual "jobId" submitted to the Dataproc API is appended with
        an 8 character random string.
    :vartype dataproc_job_id: str
    """
    template_fields = ['query', 'variables', 'job_name', 'cluster_name', 'dataproc_jars']
    template_ext = ('.pg', '.pig',)
    ui_color = '#0273d4'

    @apply_defaults
    def __init__(
            self,
            query=None,
            query_uri=None,
            variables=None,
            job_name='{{task.task_id}}_{{ds_nodash}}',
            cluster_name='cluster-1',
            dataproc_pig_properties=None,
            dataproc_pig_jars=None,
            gcp_conn_id='google_cloud_default',
            delegate_to=None,
            region='global',
            job_error_states=['ERROR'],
            *args,
            **kwargs):

        super(DataProcPigOperator, self).__init__(*args, **kwargs)
        self.gcp_conn_id = gcp_conn_id
        self.delegate_to = delegate_to
        self.query = query
        self.query_uri = query_uri
        self.variables = variables
        self.job_name = job_name
        self.cluster_name = cluster_name
        self.dataproc_properties = dataproc_pig_properties
        self.dataproc_jars = dataproc_pig_jars
        self.region = region
        self.job_error_states = job_error_states

    def execute(self, context):
        hook = DataProcHook(gcp_conn_id=self.gcp_conn_id,
                            delegate_to=self.delegate_to)
        job = hook.create_job_template(self.task_id, self.cluster_name, "pigJob",
                                       self.dataproc_properties)

        if self.query is None:
            job.add_query_uri(self.query_uri)
        else:
            job.add_query(self.query)
        job.add_variables(self.variables)
        job.add_jar_file_uris(self.dataproc_jars)
        job.set_job_name(self.job_name)

        job_to_submit = job.build()
        self.dataproc_job_id = job_to_submit["job"]["reference"]["jobId"]

        hook.submit(hook.project_id, job_to_submit, self.region, self.job_error_states)


class DataProcHiveOperator(BaseOperator):
    """
    Start a Hive query Job on a Cloud DataProc cluster.

    :param query: The query or reference to the query file (q extension).
    :type query: str
    :param query_uri: The uri of a hive script on Cloud Storage.
    :type query_uri: str
    :param variables: Map of named parameters for the query.
    :type variables: dict
    :param job_name: The job name used in the DataProc cluster. This name by default
        is the task_id appended with the execution data, but can be templated. The
        name will always be appended with a random number to avoid name clashes.
    :type job_name: str
    :param cluster_name: The name of the DataProc cluster.
    :type cluster_name: str
    :param dataproc_hive_properties: Map for the Pig properties. Ideal to put in
        default arguments
    :type dataproc_hive_properties: dict
    :param dataproc_hive_jars: URIs to jars provisioned in Cloud Storage (example: for
        UDFs and libs) and are ideal to put in default arguments.
    :type dataproc_hive_jars: list
    :param gcp_conn_id: The connection ID to use connecting to Google Cloud Platform.
    :type gcp_conn_id: str
    :param delegate_to: The account to impersonate, if any.
        For this to work, the service account making the request must have domain-wide
        delegation enabled.
    :type delegate_to: str
    :param region: The specified region where the dataproc cluster is created.
    :type region: str
    :param job_error_states: Job states that should be considered error states.
        Any states in this list will result in an error being raised and failure of the
        task. Eg, if the ``CANCELLED`` state should also be considered a task failure,
        pass in ``['ERROR', 'CANCELLED']``. Possible values are currently only
        ``'ERROR'`` and ``'CANCELLED'``, but could change in the future. Defaults to
        ``['ERROR']``.
    :type job_error_states: list
    :var dataproc_job_id: The actual "jobId" as submitted to the Dataproc API.
        This is useful for identifying or linking to the job in the Google Cloud Console
        Dataproc UI, as the actual "jobId" submitted to the Dataproc API is appended with
        an 8 character random string.
    :vartype dataproc_job_id: str
    """
    template_fields = ['query', 'variables', 'job_name', 'cluster_name', 'dataproc_jars']
    template_ext = ('.q',)
    ui_color = '#0273d4'

    @apply_defaults
    def __init__(
            self,
            query=None,
            query_uri=None,
            variables=None,
            job_name='{{task.task_id}}_{{ds_nodash}}',
            cluster_name='cluster-1',
            dataproc_hive_properties=None,
            dataproc_hive_jars=None,
            gcp_conn_id='google_cloud_default',
            delegate_to=None,
            region='global',
            job_error_states=['ERROR'],
            *args,
            **kwargs):

        super(DataProcHiveOperator, self).__init__(*args, **kwargs)
        self.gcp_conn_id = gcp_conn_id
        self.delegate_to = delegate_to
        self.query = query
        self.query_uri = query_uri
        self.variables = variables
        self.job_name = job_name
        self.cluster_name = cluster_name
        self.dataproc_properties = dataproc_hive_properties
        self.dataproc_jars = dataproc_hive_jars
        self.region = region
        self.job_error_states = job_error_states

    def execute(self, context):
        hook = DataProcHook(gcp_conn_id=self.gcp_conn_id,
                            delegate_to=self.delegate_to)

        job = hook.create_job_template(self.task_id, self.cluster_name, "hiveJob",
                                       self.dataproc_properties)

        if self.query is None:
            job.add_query_uri(self.query_uri)
        else:
            job.add_query(self.query)
        job.add_variables(self.variables)
        job.add_jar_file_uris(self.dataproc_jars)
        job.set_job_name(self.job_name)

        job_to_submit = job.build()
        self.dataproc_job_id = job_to_submit["job"]["reference"]["jobId"]

        hook.submit(hook.project_id, job_to_submit, self.region, self.job_error_states)


class DataProcSparkSqlOperator(BaseOperator):
    """
    Start a Spark SQL query Job on a Cloud DataProc cluster.

    :param query: The query or reference to the query file (q extension). (templated)
    :type query: str
    :param query_uri: The uri of a spark sql script on Cloud Storage.
    :type query_uri: str
    :param variables: Map of named parameters for the query. (templated)
    :type variables: dict
    :param job_name: The job name used in the DataProc cluster. This
        name by default is the task_id appended with the execution data, but can
        be templated. The name will always be appended with a random number to
        avoid name clashes. (templated)
    :type job_name: str
    :param cluster_name: The name of the DataProc cluster. (templated)
    :type cluster_name: str
    :param dataproc_spark_properties: Map for the Pig properties. Ideal to put in
        default arguments
    :type dataproc_spark_properties: dict
    :param dataproc_spark_jars: URIs to jars provisioned in Cloud Storage (example:
        for UDFs and libs) and are ideal to put in default arguments.
    :type dataproc_spark_jars: list
    :param gcp_conn_id: The connection ID to use connecting to Google Cloud Platform.
    :type gcp_conn_id: str
    :param delegate_to: The account to impersonate, if any.
        For this to work, the service account making the request must have domain-wide
        delegation enabled.
    :type delegate_to: str
    :param region: The specified region where the dataproc cluster is created.
    :type region: str
    :param job_error_states: Job states that should be considered error states.
        Any states in this list will result in an error being raised and failure of the
        task. Eg, if the ``CANCELLED`` state should also be considered a task failure,
        pass in ``['ERROR', 'CANCELLED']``. Possible values are currently only
        ``'ERROR'`` and ``'CANCELLED'``, but could change in the future. Defaults to
        ``['ERROR']``.
    :type job_error_states: list
    :var dataproc_job_id: The actual "jobId" as submitted to the Dataproc API.
        This is useful for identifying or linking to the job in the Google Cloud Console
        Dataproc UI, as the actual "jobId" submitted to the Dataproc API is appended with
        an 8 character random string.
    :vartype dataproc_job_id: str
    """
    template_fields = ['query', 'variables', 'job_name', 'cluster_name', 'dataproc_jars']
    template_ext = ('.q',)
    ui_color = '#0273d4'

    @apply_defaults
    def __init__(
            self,
            query=None,
            query_uri=None,
            variables=None,
            job_name='{{task.task_id}}_{{ds_nodash}}',
            cluster_name='cluster-1',
            dataproc_spark_properties=None,
            dataproc_spark_jars=None,
            gcp_conn_id='google_cloud_default',
            delegate_to=None,
            region='global',
            job_error_states=['ERROR'],
            *args,
            **kwargs):

        super(DataProcSparkSqlOperator, self).__init__(*args, **kwargs)
        self.gcp_conn_id = gcp_conn_id
        self.delegate_to = delegate_to
        self.query = query
        self.query_uri = query_uri
        self.variables = variables
        self.job_name = job_name
        self.cluster_name = cluster_name
        self.dataproc_properties = dataproc_spark_properties
        self.dataproc_jars = dataproc_spark_jars
        self.region = region
        self.job_error_states = job_error_states

    def execute(self, context):
        hook = DataProcHook(gcp_conn_id=self.gcp_conn_id,
                            delegate_to=self.delegate_to)

        job = hook.create_job_template(self.task_id, self.cluster_name, "sparkSqlJob",
                                       self.dataproc_properties)

        if self.query is None:
            job.add_query_uri(self.query_uri)
        else:
            job.add_query(self.query)
        job.add_variables(self.variables)
        job.add_jar_file_uris(self.dataproc_jars)
        job.set_job_name(self.job_name)

        job_to_submit = job.build()
        self.dataproc_job_id = job_to_submit["job"]["reference"]["jobId"]

        hook.submit(hook.project_id, job_to_submit, self.region, self.job_error_states)


class DataProcSparkOperator(BaseOperator):
    """
    Start a Spark Job on a Cloud DataProc cluster.

    :param main_jar: URI of the job jar provisioned on Cloud Storage. (use this or
            the main_class, not both together).
    :type main_jar: str
    :param main_class: Name of the job class. (use this or the main_jar, not both
        together).
    :type main_class: str
    :param arguments: Arguments for the job. (templated)
    :type arguments: list
    :param archives: List of archived files that will be unpacked in the work
        directory. Should be stored in Cloud Storage.
    :type archives: list
    :param files: List of files to be copied to the working directory
    :type files: list
    :param job_name: The job name used in the DataProc cluster. This
        name by default is the task_id appended with the execution data, but can
        be templated. The name will always be appended with a random number to
        avoid name clashes. (templated)
    :type job_name: str
    :param cluster_name: The name of the DataProc cluster. (templated)
    :type cluster_name: str
    :param dataproc_spark_properties: Map for the Pig properties. Ideal to put in
        default arguments
    :type dataproc_spark_properties: dict
    :param dataproc_spark_jars: URIs to jars provisioned in Cloud Storage (example:
        for UDFs and libs) and are ideal to put in default arguments.
    :type dataproc_spark_jars: list
    :param gcp_conn_id: The connection ID to use connecting to Google Cloud Platform.
    :type gcp_conn_id: str
    :param delegate_to: The account to impersonate, if any.
        For this to work, the service account making the request must have domain-wide
        delegation enabled.
    :type delegate_to: str
    :param region: The specified region where the dataproc cluster is created.
    :type region: str
    :param job_error_states: Job states that should be considered error states.
        Any states in this list will result in an error being raised and failure of the
        task. Eg, if the ``CANCELLED`` state should also be considered a task failure,
        pass in ``['ERROR', 'CANCELLED']``. Possible values are currently only
        ``'ERROR'`` and ``'CANCELLED'``, but could change in the future. Defaults to
        ``['ERROR']``.
    :type job_error_states: list
    :var dataproc_job_id: The actual "jobId" as submitted to the Dataproc API.
        This is useful for identifying or linking to the job in the Google Cloud Console
        Dataproc UI, as the actual "jobId" submitted to the Dataproc API is appended with
        an 8 character random string.
    :vartype dataproc_job_id: str
    """

    template_fields = ['arguments', 'job_name', 'cluster_name', 'dataproc_jars']
    ui_color = '#0273d4'

    @apply_defaults
    def __init__(
            self,
            main_jar=None,
            main_class=None,
            arguments=None,
            archives=None,
            files=None,
            job_name='{{task.task_id}}_{{ds_nodash}}',
            cluster_name='cluster-1',
            dataproc_spark_properties=None,
            dataproc_spark_jars=None,
            gcp_conn_id='google_cloud_default',
            delegate_to=None,
            region='global',
            job_error_states=['ERROR'],
            *args,
            **kwargs):

        super(DataProcSparkOperator, self).__init__(*args, **kwargs)
        self.gcp_conn_id = gcp_conn_id
        self.delegate_to = delegate_to
        self.main_jar = main_jar
        self.main_class = main_class
        self.arguments = arguments
        self.archives = archives
        self.files = files
        self.job_name = job_name
        self.cluster_name = cluster_name
        self.dataproc_properties = dataproc_spark_properties
        self.dataproc_jars = dataproc_spark_jars
        self.region = region
        self.job_error_states = job_error_states

    def execute(self, context):
        hook = DataProcHook(gcp_conn_id=self.gcp_conn_id,
                            delegate_to=self.delegate_to)
        job = hook.create_job_template(self.task_id, self.cluster_name, "sparkJob",
                                       self.dataproc_properties)

        job.set_main(self.main_jar, self.main_class)
        job.add_args(self.arguments)
        job.add_jar_file_uris(self.dataproc_jars)
        job.add_archive_uris(self.archives)
        job.add_file_uris(self.files)
        job.set_job_name(self.job_name)

        job_to_submit = job.build()
        self.dataproc_job_id = job_to_submit["job"]["reference"]["jobId"]

        hook.submit(hook.project_id, job_to_submit, self.region, self.job_error_states)


class DataProcHadoopOperator(BaseOperator):
    """
    Start a Hadoop Job on a Cloud DataProc cluster.

    :param main_jar: URI of the job jar provisioned on Cloud Storage. (use this or
            the main_class, not both together).
    :type main_jar: str
    :param main_class: Name of the job class. (use this or the main_jar, not both
        together).
    :type main_class: str
    :param arguments: Arguments for the job. (templated)
    :type arguments: list
    :param archives: List of archived files that will be unpacked in the work
        directory. Should be stored in Cloud Storage.
    :type archives: list
    :param files: List of files to be copied to the working directory
    :type files: list
    :param job_name: The job name used in the DataProc cluster. This
        name by default is the task_id appended with the execution data, but can
        be templated. The name will always be appended with a random number to
        avoid name clashes. (templated)
    :type job_name: str
    :param cluster_name: The name of the DataProc cluster. (templated)
    :type cluster_name: str
    :param dataproc_hadoop_properties: Map for the Pig properties. Ideal to put in
        default arguments
    :type dataproc_hadoop_properties: dict
    :param dataproc_hadoop_jars: URIs to jars provisioned in Cloud Storage (example:
        for UDFs and libs) and are ideal to put in default arguments.
    :type dataproc_hadoop_jars: list
    :param gcp_conn_id: The connection ID to use connecting to Google Cloud Platform.
    :type gcp_conn_id: str
    :param delegate_to: The account to impersonate, if any.
        For this to work, the service account making the request must have domain-wide
        delegation enabled.
    :type delegate_to: str
    :param region: The specified region where the dataproc cluster is created.
    :type region: str
    :param job_error_states: Job states that should be considered error states.
        Any states in this list will result in an error being raised and failure of the
        task. Eg, if the ``CANCELLED`` state should also be considered a task failure,
        pass in ``['ERROR', 'CANCELLED']``. Possible values are currently only
        ``'ERROR'`` and ``'CANCELLED'``, but could change in the future. Defaults to
        ``['ERROR']``.
    :type job_error_states: list
    :var dataproc_job_id: The actual "jobId" as submitted to the Dataproc API.
        This is useful for identifying or linking to the job in the Google Cloud Console
        Dataproc UI, as the actual "jobId" submitted to the Dataproc API is appended with
        an 8 character random string.
    :vartype dataproc_job_id: str
    """

    template_fields = ['arguments', 'job_name', 'cluster_name', 'dataproc_jars']
    ui_color = '#0273d4'

    @apply_defaults
    def __init__(
            self,
            main_jar=None,
            main_class=None,
            arguments=None,
            archives=None,
            files=None,
            job_name='{{task.task_id}}_{{ds_nodash}}',
            cluster_name='cluster-1',
            dataproc_hadoop_properties=None,
            dataproc_hadoop_jars=None,
            gcp_conn_id='google_cloud_default',
            delegate_to=None,
            region='global',
            job_error_states=['ERROR'],
            *args,
            **kwargs):

        super(DataProcHadoopOperator, self).__init__(*args, **kwargs)
        self.gcp_conn_id = gcp_conn_id
        self.delegate_to = delegate_to
        self.main_jar = main_jar
        self.main_class = main_class
        self.arguments = arguments
        self.archives = archives
        self.files = files
        self.job_name = job_name
        self.cluster_name = cluster_name
        self.dataproc_properties = dataproc_hadoop_properties
        self.dataproc_jars = dataproc_hadoop_jars
        self.region = region
        self.job_error_states = job_error_states

    def execute(self, context):
        hook = DataProcHook(gcp_conn_id=self.gcp_conn_id,
                            delegate_to=self.delegate_to)
        job = hook.create_job_template(self.task_id, self.cluster_name, "hadoopJob",
                                       self.dataproc_properties)

        job.set_main(self.main_jar, self.main_class)
        job.add_args(self.arguments)
        job.add_jar_file_uris(self.dataproc_jars)
        job.add_archive_uris(self.archives)
        job.add_file_uris(self.files)
        job.set_job_name(self.job_name)

        job_to_submit = job.build()
        self.dataproc_job_id = job_to_submit["job"]["reference"]["jobId"]

        hook.submit(hook.project_id, job_to_submit, self.region, self.job_error_states)


class DataProcPySparkOperator(BaseOperator):
    """
    Start a PySpark Job on a Cloud DataProc cluster.

    :param main: [Required] The Hadoop Compatible Filesystem (HCFS) URI of the main
            Python file to use as the driver. Must be a .py file.
    :type main: str
    :param arguments: Arguments for the job. (templated)
    :type arguments: list
    :param archives: List of archived files that will be unpacked in the work
        directory. Should be stored in Cloud Storage.
    :type archives: list
    :param files: List of files to be copied to the working directory
    :type files: list
    :param pyfiles: List of Python files to pass to the PySpark framework.
        Supported file types: .py, .egg, and .zip
    :type pyfiles: list
    :param job_name: The job name used in the DataProc cluster. This
        name by default is the task_id appended with the execution data, but can
        be templated. The name will always be appended with a random number to
        avoid name clashes. (templated)
    :type job_name: str
    :param cluster_name: The name of the DataProc cluster.
    :type cluster_name: str
    :param dataproc_pyspark_properties: Map for the Pig properties. Ideal to put in
        default arguments
    :type dataproc_pyspark_properties: dict
    :param dataproc_pyspark_jars: URIs to jars provisioned in Cloud Storage (example:
        for UDFs and libs) and are ideal to put in default arguments.
    :type dataproc_pyspark_jars: list
    :param gcp_conn_id: The connection ID to use connecting to Google Cloud Platform.
    :type gcp_conn_id: str
    :param delegate_to: The account to impersonate, if any.
        For this to work, the service account making the request must have
        domain-wide delegation enabled.
    :type delegate_to: str
    :param region: The specified region where the dataproc cluster is created.
    :type region: str
    :param job_error_states: Job states that should be considered error states.
        Any states in this list will result in an error being raised and failure of the
        task. Eg, if the ``CANCELLED`` state should also be considered a task failure,
        pass in ``['ERROR', 'CANCELLED']``. Possible values are currently only
        ``'ERROR'`` and ``'CANCELLED'``, but could change in the future. Defaults to
        ``['ERROR']``.
    :type job_error_states: list
    :var dataproc_job_id: The actual "jobId" as submitted to the Dataproc API.
        This is useful for identifying or linking to the job in the Google Cloud Console
        Dataproc UI, as the actual "jobId" submitted to the Dataproc API is appended with
        an 8 character random string.
    :vartype dataproc_job_id: str
    """

    template_fields = ['arguments', 'job_name', 'cluster_name', 'dataproc_jars']
    ui_color = '#0273d4'

    @staticmethod
    def _generate_temp_filename(filename):
        dt = time.strftime('%Y%m%d%H%M%S')
        return "{}_{}_{}".format(dt, str(uuid.uuid4())[:8], ntpath.basename(filename))

    """
    Upload a local file to a Google Cloud Storage bucket
    """
    def _upload_file_temp(self, bucket, local_file):
        temp_filename = self._generate_temp_filename(local_file)
        if not bucket:
            raise AirflowException(
                "If you want Airflow to upload the local file to a temporary bucket, set "
                "the 'temp_bucket' key in the connection string")

        self.log.info("Uploading %s to %s", local_file, temp_filename)

        GoogleCloudStorageHook(
            google_cloud_storage_conn_id=self.gcp_conn_id
        ).upload(
            bucket=bucket,
            object=temp_filename,
            mime_type='application/x-python',
            filename=local_file
        )
        return "gs://{}/{}".format(bucket, temp_filename)

    @apply_defaults
    def __init__(
            self,
            main,
            arguments=None,
            archives=None,
            pyfiles=None,
            files=None,
            job_name='{{task.task_id}}_{{ds_nodash}}',
            cluster_name='cluster-1',
            dataproc_pyspark_properties=None,
            dataproc_pyspark_jars=None,
            gcp_conn_id='google_cloud_default',
            delegate_to=None,
            region='global',
            job_error_states=['ERROR'],
            *args,
            **kwargs):

        super(DataProcPySparkOperator, self).__init__(*args, **kwargs)
        self.gcp_conn_id = gcp_conn_id
        self.delegate_to = delegate_to
        self.main = main
        self.arguments = arguments
        self.archives = archives
        self.files = files
        self.pyfiles = pyfiles
        self.job_name = job_name
        self.cluster_name = cluster_name
        self.dataproc_properties = dataproc_pyspark_properties
        self.dataproc_jars = dataproc_pyspark_jars
        self.region = region
        self.job_error_states = job_error_states

    def execute(self, context):
        hook = DataProcHook(
            gcp_conn_id=self.gcp_conn_id,
            delegate_to=self.delegate_to
        )
        job = hook.create_job_template(
            self.task_id, self.cluster_name, "pysparkJob", self.dataproc_properties)

        #  Check if the file is local, if that is the case, upload it to a bucket
        if os.path.isfile(self.main):
            cluster_info = hook.get_cluster(
                project_id=hook.project_id,
                region=self.region,
                cluster_name=self.cluster_name
            )
            bucket = cluster_info['config']['configBucket']
            self.main = self._upload_file_temp(bucket, self.main)
        job.set_python_main(self.main)

        job.add_args(self.arguments)
        job.add_jar_file_uris(self.dataproc_jars)
        job.add_archive_uris(self.archives)
        job.add_file_uris(self.files)
        job.add_python_file_uris(self.pyfiles)
        job.set_job_name(self.job_name)

        job_to_submit = job.build()
        self.dataproc_job_id = job_to_submit["job"]["reference"]["jobId"]

        hook.submit(hook.project_id, job_to_submit, self.region, self.job_error_states)


class DataprocWorkflowTemplateBaseOperator(BaseOperator):
    @apply_defaults
    def __init__(self,
                 project_id,
                 region='global',
                 gcp_conn_id='google_cloud_default',
                 delegate_to=None,
                 *args,
                 **kwargs):
        super(DataprocWorkflowTemplateBaseOperator, self).__init__(*args, **kwargs)
        self.gcp_conn_id = gcp_conn_id
        self.delegate_to = delegate_to
        self.project_id = project_id
        self.region = region
        self.hook = DataProcHook(
            gcp_conn_id=self.gcp_conn_id,
            delegate_to=self.delegate_to,
            api_version='v1beta2'
        )

    def execute(self, context):
        self.hook.wait(self.start())

    def start(self, context):
        raise AirflowException('plese start a workflow operation')


class DataprocWorkflowTemplateInstantiateOperator(DataprocWorkflowTemplateBaseOperator):
    """
    Instantiate a WorkflowTemplate on Google Cloud Dataproc. The operator will wait
    until the WorkflowTemplate is finished executing.

    .. seealso::
        Please refer to:
        https://cloud.google.com/dataproc/docs/reference/rest/v1beta2/projects.regions.workflowTemplates/instantiate

    :param template_id: The id of the template. (templated)
    :type template_id: str
    :param project_id: The ID of the google cloud project in which
        the template runs
    :type project_id: str
    :param region: leave as 'global', might become relevant in the future
    :type region: str
    :param gcp_conn_id: The connection ID to use connecting to Google Cloud Platform.
    :type gcp_conn_id: str
    :param delegate_to: The account to impersonate, if any.
        For this to work, the service account making the request must have domain-wide
        delegation enabled.
    :type delegate_to: str
    """

    template_fields = ['template_id']

    @apply_defaults
    def __init__(self, template_id, *args, **kwargs):
        (super(DataprocWorkflowTemplateInstantiateOperator, self)
            .__init__(*args, **kwargs))
        self.template_id = template_id

    def start(self):
        self.log.info('Instantiating Template: %s', self.template_id)
        return (
            self.hook.get_conn().projects().regions().workflowTemplates()
            .instantiate(
                name=('projects/%s/regions/%s/workflowTemplates/%s' %
                      (self.project_id, self.region, self.template_id)),
                body={'instanceId': str(uuid.uuid4())})
            .execute())


class DataprocWorkflowTemplateInstantiateInlineOperator(
        DataprocWorkflowTemplateBaseOperator):
    """
    Instantiate a WorkflowTemplate Inline on Google Cloud Dataproc. The operator will
    wait until the WorkflowTemplate is finished executing.

    .. seealso::
        Please refer to:
        https://cloud.google.com/dataproc/docs/reference/rest/v1beta2/projects.regions.workflowTemplates/instantiateInline

    :param template: The template contents. (templated)
    :type template: map
    :param project_id: The ID of the google cloud project in which
        the template runs
    :type project_id: str
    :param region: leave as 'global', might become relevant in the future
    :type region: str
    :param gcp_conn_id: The connection ID to use connecting to Google Cloud Platform.
    :type gcp_conn_id: str
    :param delegate_to: The account to impersonate, if any.
        For this to work, the service account making the request must have domain-wide
        delegation enabled.
    :type delegate_to: str
    """

    template_fields = ['template']

    @apply_defaults
    def __init__(self, template, *args, **kwargs):
        (super(DataprocWorkflowTemplateInstantiateInlineOperator, self)
            .__init__(*args, **kwargs))
        self.template = template

    def start(self):
        self.log.info('Instantiating Inline Template')
        return (
            self.hook.get_conn().projects().regions().workflowTemplates()
            .instantiateInline(
                parent='projects/%s/regions/%s' % (self.project_id, self.region),
                instanceId=str(uuid.uuid4()),
                body=self.template)
            .execute())
=======
"""This module is deprecated. Please use `airflow.gcp.operators.dataproc`."""

import warnings

# pylint: disable=unused-import
from airflow.gcp.operators.dataproc import (  # noqa
    DataprocClusterCreateOperator, DataprocClusterDeleteOperator, DataprocClusterScaleOperator,
    DataProcHadoopOperator, DataProcHiveOperator, DataProcJobBaseOperator, DataprocOperationBaseOperator,
    DataProcPigOperator, DataProcPySparkOperator, DataProcSparkOperator, DataProcSparkSqlOperator,
    DataprocWorkflowTemplateInstantiateInlineOperator, DataprocWorkflowTemplateInstantiateOperator,
)

warnings.warn(
    "This module is deprecated. Please use `airflow.gcp.operators.dataproc`.",
    DeprecationWarning, stacklevel=2
)
>>>>>>> 4311c1f0
<|MERGE_RESOLUTION|>--- conflicted
+++ resolved
@@ -16,1456 +16,6 @@
 # KIND, either express or implied.  See the License for the
 # specific language governing permissions and limitations
 # under the License.
-<<<<<<< HEAD
-#
-
-import ntpath
-import os
-import re
-import time
-import uuid
-from datetime import timedelta
-
-from airflow.contrib.hooks.gcp_dataproc_hook import DataProcHook
-from airflow.contrib.hooks.gcs_hook import GoogleCloudStorageHook
-from airflow.exceptions import AirflowException
-from airflow.models import BaseOperator
-from airflow.utils.decorators import apply_defaults
-from airflow.version import version
-from googleapiclient.errors import HttpError
-from airflow.utils import timezone
-
-
-class DataprocClusterCreateOperator(BaseOperator):
-    """
-    Create a new cluster on Google Cloud Dataproc. The operator will wait until the
-    creation is successful or an error occurs in the creation process.
-
-    The parameters allow to configure the cluster. Please refer to
-
-    https://cloud.google.com/dataproc/docs/reference/rest/v1/projects.regions.clusters
-
-    for a detailed explanation on the different parameters. Most of the configuration
-    parameters detailed in the link are available as a parameter to this operator.
-
-    :param cluster_name: The name of the DataProc cluster to create. (templated)
-    :type cluster_name: str
-    :param project_id: The ID of the google cloud project in which
-        to create the cluster. (templated)
-    :type project_id: str
-    :param num_workers: The # of workers to spin up. If set to zero will
-        spin up cluster in a single node mode
-    :type num_workers: int
-    :param storage_bucket: The storage bucket to use, setting to None lets dataproc
-        generate a custom one for you
-    :type storage_bucket: str
-    :param init_actions_uris: List of GCS uri's containing
-        dataproc initialization scripts
-    :type init_actions_uris: list[string]
-    :param init_action_timeout: Amount of time executable scripts in
-        init_actions_uris has to complete
-    :type init_action_timeout: str
-    :param metadata: dict of key-value google compute engine metadata entries
-        to add to all instances
-    :type metadata: dict
-    :param image_version: the version of software inside the Dataproc cluster
-    :type image_version: str
-    :param custom_image: custom Dataproc image for more info see
-        https://cloud.google.com/dataproc/docs/guides/dataproc-images
-    :type custom_image: str
-    :param properties: dict of properties to set on
-        config files (e.g. spark-defaults.conf), see
-        https://cloud.google.com/dataproc/docs/reference/rest/v1/projects.regions.clusters#SoftwareConfig
-    :type properties: dict
-    :param master_machine_type: Compute engine machine type to use for the master node
-    :type master_machine_type: str
-    :param master_disk_type: Type of the boot disk for the master node
-        (default is ``pd-standard``).
-        Valid values: ``pd-ssd`` (Persistent Disk Solid State Drive) or
-        ``pd-standard`` (Persistent Disk Hard Disk Drive).
-    :type master_disk_type: str
-    :param master_disk_size: Disk size for the master node
-    :type master_disk_size: int
-    :param worker_machine_type: Compute engine machine type to use for the worker nodes
-    :type worker_machine_type: str
-    :param worker_disk_type: Type of the boot disk for the worker node
-        (default is ``pd-standard``).
-        Valid values: ``pd-ssd`` (Persistent Disk Solid State Drive) or
-        ``pd-standard`` (Persistent Disk Hard Disk Drive).
-    :type worker_disk_type: str
-    :param worker_disk_size: Disk size for the worker nodes
-    :type worker_disk_size: int
-    :param num_preemptible_workers: The # of preemptible worker nodes to spin up
-    :type num_preemptible_workers: int
-    :param labels: dict of labels to add to the cluster
-    :type labels: dict
-    :param zone: The zone where the cluster will be located. (templated)
-    :type zone: str
-    :param network_uri: The network uri to be used for machine communication, cannot be
-        specified with subnetwork_uri
-    :type network_uri: str
-    :param subnetwork_uri: The subnetwork uri to be used for machine communication,
-        cannot be specified with network_uri
-    :type subnetwork_uri: str
-    :param internal_ip_only: If true, all instances in the cluster will only
-        have internal IP addresses. This can only be enabled for subnetwork
-        enabled networks
-    :type internal_ip_only: bool
-    :param tags: The GCE tags to add to all instances
-    :type tags: list[string]
-    :param region: leave as 'global', might become relevant in the future. (templated)
-    :type region: str
-    :param gcp_conn_id: The connection ID to use connecting to Google Cloud Platform.
-    :type gcp_conn_id: str
-    :param delegate_to: The account to impersonate, if any.
-        For this to work, the service account making the request must have domain-wide
-        delegation enabled.
-    :type delegate_to: str
-    :param service_account: The service account of the dataproc instances.
-    :type service_account: str
-    :param service_account_scopes: The URIs of service account scopes to be included.
-    :type service_account_scopes: list[string]
-    :param idle_delete_ttl: The longest duration that cluster would keep alive while
-        staying idle. Passing this threshold will cause cluster to be auto-deleted.
-        A duration in seconds.
-    :type idle_delete_ttl: int
-    :param auto_delete_time:  The time when cluster will be auto-deleted.
-    :type auto_delete_time: datetime.datetime
-    :param auto_delete_ttl: The life duration of cluster, the cluster will be
-        auto-deleted at the end of this duration.
-        A duration in seconds. (If auto_delete_time is set this parameter will be ignored)
-    :type auto_delete_ttl: int
-    :param customer_managed_key: The customer-managed key used for disk encryption
-        (projects/[PROJECT_STORING_KEYS]/locations/[LOCATION]/keyRings/[KEY_RING_NAME]/cryptoKeys/[KEY_NAME])
-    :type customer_managed_key: str
-    """
-
-    template_fields = ['cluster_name', 'project_id', 'zone', 'region']
-
-    @apply_defaults
-    def __init__(self,
-                 cluster_name,
-                 project_id,
-                 num_workers,
-                 zone,
-                 network_uri=None,
-                 subnetwork_uri=None,
-                 internal_ip_only=None,
-                 tags=None,
-                 storage_bucket=None,
-                 init_actions_uris=None,
-                 init_action_timeout="10m",
-                 metadata=None,
-                 custom_image=None,
-                 image_version=None,
-                 properties=None,
-                 master_machine_type='n1-standard-4',
-                 master_disk_type='pd-standard',
-                 master_disk_size=500,
-                 worker_machine_type='n1-standard-4',
-                 worker_disk_type='pd-standard',
-                 worker_disk_size=500,
-                 num_preemptible_workers=0,
-                 labels=None,
-                 region='global',
-                 gcp_conn_id='google_cloud_default',
-                 delegate_to=None,
-                 service_account=None,
-                 service_account_scopes=None,
-                 idle_delete_ttl=None,
-                 auto_delete_time=None,
-                 auto_delete_ttl=None,
-                 customer_managed_key=None,
-                 *args,
-                 **kwargs):
-
-        super(DataprocClusterCreateOperator, self).__init__(*args, **kwargs)
-        self.gcp_conn_id = gcp_conn_id
-        self.delegate_to = delegate_to
-        self.cluster_name = cluster_name
-        self.project_id = project_id
-        self.num_workers = num_workers
-        self.num_preemptible_workers = num_preemptible_workers
-        self.storage_bucket = storage_bucket
-        self.init_actions_uris = init_actions_uris
-        self.init_action_timeout = init_action_timeout
-        self.metadata = metadata
-        self.custom_image = custom_image
-        self.image_version = image_version
-        self.properties = properties or dict()
-        self.master_machine_type = master_machine_type
-        self.master_disk_type = master_disk_type
-        self.master_disk_size = master_disk_size
-        self.worker_machine_type = worker_machine_type
-        self.worker_disk_type = worker_disk_type
-        self.worker_disk_size = worker_disk_size
-        self.labels = labels
-        self.zone = zone
-        self.network_uri = network_uri
-        self.subnetwork_uri = subnetwork_uri
-        self.internal_ip_only = internal_ip_only
-        self.tags = tags
-        self.region = region
-        self.service_account = service_account
-        self.service_account_scopes = service_account_scopes
-        self.idle_delete_ttl = idle_delete_ttl
-        self.auto_delete_time = auto_delete_time
-        self.auto_delete_ttl = auto_delete_ttl
-        self.customer_managed_key = customer_managed_key
-        self.single_node = num_workers == 0
-
-        assert not (self.custom_image and self.image_version), \
-            "custom_image and image_version can't be both set"
-
-        assert (
-            not self.single_node or (
-                self.single_node and self.num_preemptible_workers == 0
-            )
-        ), "num_workers == 0 means single node mode - no preemptibles allowed"
-
-    def _get_cluster_list_for_project(self, service):
-        result = service.projects().regions().clusters().list(
-            projectId=self.project_id,
-            region=self.region
-        ).execute()
-        return result.get('clusters', [])
-
-    def _get_cluster(self, service):
-        cluster_list = self._get_cluster_list_for_project(service)
-        cluster = [c for c in cluster_list if c['clusterName'] == self.cluster_name]
-        if cluster:
-            return cluster[0]
-        return None
-
-    def _get_cluster_state(self, service):
-        cluster = self._get_cluster(service)
-        if 'status' in cluster:
-            return cluster['status']['state']
-        else:
-            return None
-
-    def _cluster_ready(self, state, service):
-        if state == 'RUNNING':
-            return True
-        if state == 'ERROR':
-            cluster = self._get_cluster(service)
-            try:
-                error_details = cluster['status']['details']
-            except KeyError:
-                error_details = 'Unknown error in cluster creation, ' \
-                                'check Google Cloud console for details.'
-            raise Exception(error_details)
-        return False
-
-    def _wait_for_done(self, service):
-        while True:
-            state = self._get_cluster_state(service)
-            if state is None:
-                self.log.info("No state for cluster '%s'", self.cluster_name)
-                time.sleep(15)
-            else:
-                self.log.info("State for cluster '%s' is %s", self.cluster_name, state)
-                if self._cluster_ready(state, service):
-                    self.log.info(
-                        "Cluster '%s' successfully created", self.cluster_name
-                    )
-                    return
-                time.sleep(15)
-
-    def _get_init_action_timeout(self):
-        match = re.match(r"^(\d+)(s|m)$", self.init_action_timeout)
-        if match:
-            if match.group(2) == "s":
-                return self.init_action_timeout
-            elif match.group(2) == "m":
-                val = float(match.group(1))
-                return "{}s".format(timedelta(minutes=val).seconds)
-
-        raise AirflowException(
-            "DataprocClusterCreateOperator init_action_timeout"
-            " should be expressed in minutes or seconds. i.e. 10m, 30s")
-
-    def _build_cluster_data(self):
-        zone_uri = \
-            'https://www.googleapis.com/compute/v1/projects/{}/zones/{}'.format(
-                self.project_id, self.zone
-            )
-        master_type_uri = \
-            "https://www.googleapis.com/compute/v1/projects/{}/zones/{}/machineTypes/{}"\
-            .format(self.project_id, self.zone, self.master_machine_type)
-        worker_type_uri = \
-            "https://www.googleapis.com/compute/v1/projects/{}/zones/{}/machineTypes/{}"\
-            .format(self.project_id, self.zone, self.worker_machine_type)
-
-        cluster_data = {
-            'projectId': self.project_id,
-            'clusterName': self.cluster_name,
-            'config': {
-                'gceClusterConfig': {
-                    'zoneUri': zone_uri
-                },
-                'masterConfig': {
-                    'numInstances': 1,
-                    'machineTypeUri': master_type_uri,
-                    'diskConfig': {
-                        'bootDiskType': self.master_disk_type,
-                        'bootDiskSizeGb': self.master_disk_size
-                    }
-                },
-                'workerConfig': {
-                    'numInstances': self.num_workers,
-                    'machineTypeUri': worker_type_uri,
-                    'diskConfig': {
-                        'bootDiskType': self.worker_disk_type,
-                        'bootDiskSizeGb': self.worker_disk_size
-                    }
-                },
-                'secondaryWorkerConfig': {},
-                'softwareConfig': {},
-                'lifecycleConfig': {},
-                'encryptionConfig': {}
-            }
-        }
-        if self.num_preemptible_workers > 0:
-            cluster_data['config']['secondaryWorkerConfig'] = {
-                'numInstances': self.num_preemptible_workers,
-                'machineTypeUri': worker_type_uri,
-                'diskConfig': {
-                    'bootDiskType': self.worker_disk_type,
-                    'bootDiskSizeGb': self.worker_disk_size
-                },
-                'isPreemptible': True
-            }
-
-        cluster_data['labels'] = self.labels if self.labels else {}
-        # Dataproc labels must conform to the following regex:
-        # [a-z]([-a-z0-9]*[a-z0-9])? (current airflow version string follows
-        # semantic versioning spec: x.y.z).
-        cluster_data['labels'].update({'airflow-version':
-                                       'v' + version.replace('.', '-').replace('+', '-')})
-        if self.storage_bucket:
-            cluster_data['config']['configBucket'] = self.storage_bucket
-        if self.metadata:
-            cluster_data['config']['gceClusterConfig']['metadata'] = self.metadata
-        if self.network_uri:
-            cluster_data['config']['gceClusterConfig']['networkUri'] = self.network_uri
-        if self.subnetwork_uri:
-            cluster_data['config']['gceClusterConfig']['subnetworkUri'] = \
-                self.subnetwork_uri
-        if self.internal_ip_only:
-            if not self.subnetwork_uri:
-                raise AirflowException("Set internal_ip_only to true only when"
-                                       " you pass a subnetwork_uri.")
-            cluster_data['config']['gceClusterConfig']['internalIpOnly'] = True
-        if self.tags:
-            cluster_data['config']['gceClusterConfig']['tags'] = self.tags
-        if self.image_version:
-            cluster_data['config']['softwareConfig']['imageVersion'] = self.image_version
-        elif self.custom_image:
-            custom_image_url = 'https://www.googleapis.com/compute/beta/projects/' \
-                               '{}/global/images/{}'.format(self.project_id,
-                                                            self.custom_image)
-            cluster_data['config']['masterConfig']['imageUri'] = custom_image_url
-            if not self.single_node:
-                cluster_data['config']['workerConfig']['imageUri'] = custom_image_url
-
-        if self.single_node:
-            self.properties["dataproc:dataproc.allow.zero.workers"] = "true"
-
-        if self.properties:
-            cluster_data['config']['softwareConfig']['properties'] = self.properties
-        if self.idle_delete_ttl:
-            cluster_data['config']['lifecycleConfig']['idleDeleteTtl'] = \
-                "{}s".format(self.idle_delete_ttl)
-        if self.auto_delete_time:
-            utc_auto_delete_time = timezone.convert_to_utc(self.auto_delete_time)
-            cluster_data['config']['lifecycleConfig']['autoDeleteTime'] = \
-                utc_auto_delete_time.format('%Y-%m-%dT%H:%M:%S.%fZ', formatter='classic')
-        elif self.auto_delete_ttl:
-            cluster_data['config']['lifecycleConfig']['autoDeleteTtl'] = \
-                "{}s".format(self.auto_delete_ttl)
-        if self.init_actions_uris:
-            init_actions_dict = [
-                {
-                    'executableFile': uri,
-                    'executionTimeout': self._get_init_action_timeout()
-                } for uri in self.init_actions_uris
-            ]
-            cluster_data['config']['initializationActions'] = init_actions_dict
-        if self.service_account:
-            cluster_data['config']['gceClusterConfig']['serviceAccount'] =\
-                self.service_account
-        if self.service_account_scopes:
-            cluster_data['config']['gceClusterConfig']['serviceAccountScopes'] =\
-                self.service_account_scopes
-        if self.customer_managed_key:
-            cluster_data['config']['encryptionConfig'] =\
-                {'gcePdKmsKeyName': self.customer_managed_key}
-        return cluster_data
-
-    def execute(self, context):
-        self.log.info('Creating cluster: %s', self.cluster_name)
-        hook = DataProcHook(
-            gcp_conn_id=self.gcp_conn_id,
-            delegate_to=self.delegate_to
-        )
-        service = hook.get_conn()
-
-        if self._get_cluster(service):
-            self.log.info(
-                'Cluster %s already exists... Checking status...',
-                self.cluster_name
-            )
-            self._wait_for_done(service)
-            return True
-
-        cluster_data = self._build_cluster_data()
-        try:
-            service.projects().regions().clusters().create(
-                projectId=self.project_id,
-                region=self.region,
-                body=cluster_data
-            ).execute()
-        except HttpError as e:
-            # probably two cluster start commands at the same time
-            time.sleep(10)
-            if self._get_cluster(service):
-                self.log.info(
-                    'Cluster {} already exists... Checking status...',
-                    self.cluster_name
-                )
-                self._wait_for_done(service)
-                return True
-            else:
-                raise e
-
-        self._wait_for_done(service)
-
-
-class DataprocClusterScaleOperator(BaseOperator):
-    """
-    Scale, up or down, a cluster on Google Cloud Dataproc.
-    The operator will wait until the cluster is re-scaled.
-
-    **Example**: ::
-
-        t1 = DataprocClusterScaleOperator(
-                task_id='dataproc_scale',
-                project_id='my-project',
-                cluster_name='cluster-1',
-                num_workers=10,
-                num_preemptible_workers=10,
-                graceful_decommission_timeout='1h',
-                dag=dag)
-
-    .. seealso::
-        For more detail on about scaling clusters have a look at the reference:
-        https://cloud.google.com/dataproc/docs/concepts/configuring-clusters/scaling-clusters
-
-    :param cluster_name: The name of the cluster to scale. (templated)
-    :type cluster_name: str
-    :param project_id: The ID of the google cloud project in which
-        the cluster runs. (templated)
-    :type project_id: str
-    :param region: The region for the dataproc cluster. (templated)
-    :type region: str
-    :param gcp_conn_id: The connection ID to use connecting to Google Cloud Platform.
-    :type gcp_conn_id: str
-    :param num_workers: The new number of workers
-    :type num_workers: int
-    :param num_preemptible_workers: The new number of preemptible workers
-    :type num_preemptible_workers: int
-    :param graceful_decommission_timeout: Timeout for graceful YARN decomissioning.
-        Maximum value is 1d
-    :type graceful_decommission_timeout: str
-    :param delegate_to: The account to impersonate, if any.
-        For this to work, the service account making the request must have domain-wide
-        delegation enabled.
-    :type delegate_to: str
-    """
-
-    template_fields = ['cluster_name', 'project_id', 'region']
-
-    @apply_defaults
-    def __init__(self,
-                 cluster_name,
-                 project_id,
-                 region='global',
-                 gcp_conn_id='google_cloud_default',
-                 delegate_to=None,
-                 num_workers=2,
-                 num_preemptible_workers=0,
-                 graceful_decommission_timeout=None,
-                 *args,
-                 **kwargs):
-        super(DataprocClusterScaleOperator, self).__init__(*args, **kwargs)
-        self.gcp_conn_id = gcp_conn_id
-        self.delegate_to = delegate_to
-        self.cluster_name = cluster_name
-        self.project_id = project_id
-        self.region = region
-        self.num_workers = num_workers
-        self.num_preemptible_workers = num_preemptible_workers
-
-        # Optional
-        self.optional_arguments = {}
-        if graceful_decommission_timeout:
-            self.optional_arguments['gracefulDecommissionTimeout'] = \
-                self._get_graceful_decommission_timeout(
-                    graceful_decommission_timeout)
-
-    def _wait_for_done(self, service, operation_name):
-        time.sleep(15)
-        while True:
-            try:
-                response = service.projects().regions().operations().get(
-                    name=operation_name
-                ).execute()
-
-                if 'done' in response and response['done']:
-                    if 'error' in response:
-                        raise Exception(str(response['error']))
-                    else:
-                        return
-                time.sleep(15)
-            except HttpError as e:
-                self.log.error("Operation not found.")
-                raise e
-
-    def _build_scale_cluster_data(self):
-        scale_data = {
-            'config': {
-                'workerConfig': {
-                    'numInstances': self.num_workers
-                },
-                'secondaryWorkerConfig': {
-                    'numInstances': self.num_preemptible_workers
-                }
-            }
-        }
-        return scale_data
-
-    @staticmethod
-    def _get_graceful_decommission_timeout(timeout):
-        match = re.match(r"^(\d+)(s|m|h|d)$", timeout)
-        if match:
-            if match.group(2) == "s":
-                return timeout
-            elif match.group(2) == "m":
-                val = float(match.group(1))
-                return "{}s".format(timedelta(minutes=val).seconds)
-            elif match.group(2) == "h":
-                val = float(match.group(1))
-                return "{}s".format(timedelta(hours=val).seconds)
-            elif match.group(2) == "d":
-                val = float(match.group(1))
-                return "{}s".format(timedelta(days=val).seconds)
-
-        raise AirflowException(
-            "DataprocClusterScaleOperator "
-            " should be expressed in day, hours, minutes or seconds. "
-            " i.e. 1d, 4h, 10m, 30s")
-
-    def execute(self, context):
-        self.log.info("Scaling cluster: %s", self.cluster_name)
-        hook = DataProcHook(
-            gcp_conn_id=self.gcp_conn_id,
-            delegate_to=self.delegate_to
-        )
-        service = hook.get_conn()
-
-        update_mask = "config.worker_config.num_instances," \
-                      + "config.secondary_worker_config.num_instances"
-        scaling_cluster_data = self._build_scale_cluster_data()
-
-        response = service.projects().regions().clusters().patch(
-            projectId=self.project_id,
-            region=self.region,
-            clusterName=self.cluster_name,
-            updateMask=update_mask,
-            body=scaling_cluster_data,
-            **self.optional_arguments
-        ).execute()
-        operation_name = response['name']
-        self.log.info("Cluster scale operation name: %s", operation_name)
-        self._wait_for_done(service, operation_name)
-
-
-class DataprocClusterDeleteOperator(BaseOperator):
-    """
-    Delete a cluster on Google Cloud Dataproc. The operator will wait until the
-    cluster is destroyed.
-
-    :param cluster_name: The name of the cluster to create. (templated)
-    :type cluster_name: str
-    :param project_id: The ID of the google cloud project in which
-        the cluster runs. (templated)
-    :type project_id: str
-    :param region: leave as 'global', might become relevant in the future. (templated)
-    :type region: str
-    :param gcp_conn_id: The connection ID to use connecting to Google Cloud Platform.
-    :type gcp_conn_id: str
-    :param delegate_to: The account to impersonate, if any.
-        For this to work, the service account making the request must have domain-wide
-        delegation enabled.
-    :type delegate_to: str
-    """
-
-    template_fields = ['cluster_name', 'project_id', 'region']
-
-    @apply_defaults
-    def __init__(self,
-                 cluster_name,
-                 project_id,
-                 region='global',
-                 gcp_conn_id='google_cloud_default',
-                 delegate_to=None,
-                 *args,
-                 **kwargs):
-
-        super(DataprocClusterDeleteOperator, self).__init__(*args, **kwargs)
-        self.gcp_conn_id = gcp_conn_id
-        self.delegate_to = delegate_to
-        self.cluster_name = cluster_name
-        self.project_id = project_id
-        self.region = region
-
-    @staticmethod
-    def _wait_for_done(service, operation_name):
-        time.sleep(15)
-        while True:
-            response = service.projects().regions().operations().get(
-                name=operation_name
-            ).execute()
-
-            if 'done' in response and response['done']:
-                if 'error' in response:
-                    raise Exception(str(response['error']))
-                else:
-                    return
-            time.sleep(15)
-
-    def execute(self, context):
-        self.log.info('Deleting cluster: %s', self.cluster_name)
-        hook = DataProcHook(
-            gcp_conn_id=self.gcp_conn_id,
-            delegate_to=self.delegate_to
-        )
-        service = hook.get_conn()
-
-        response = service.projects().regions().clusters().delete(
-            projectId=self.project_id,
-            region=self.region,
-            clusterName=self.cluster_name
-        ).execute()
-        operation_name = response['name']
-        self.log.info("Cluster delete operation name: %s", operation_name)
-        self._wait_for_done(service, operation_name)
-
-
-class DataProcPigOperator(BaseOperator):
-    """
-    Start a Pig query Job on a Cloud DataProc cluster. The parameters of the operation
-    will be passed to the cluster.
-
-    It's a good practice to define dataproc_* parameters in the default_args of the dag
-    like the cluster name and UDFs.
-
-    .. code-block:: python
-
-        default_args = {
-            'cluster_name': 'cluster-1',
-            'dataproc_pig_jars': [
-                'gs://example/udf/jar/datafu/1.2.0/datafu.jar',
-                'gs://example/udf/jar/gpig/1.2/gpig.jar'
-            ]
-        }
-
-    You can pass a pig script as string or file reference. Use variables to pass on
-    variables for the pig script to be resolved on the cluster or use the parameters to
-    be resolved in the script as template parameters.
-
-    **Example**: ::
-
-        t1 = DataProcPigOperator(
-                task_id='dataproc_pig',
-                query='a_pig_script.pig',
-                variables={'out': 'gs://example/output/{{ds}}'},
-                dag=dag)
-
-    .. seealso::
-        For more detail on about job submission have a look at the reference:
-        https://cloud.google.com/dataproc/reference/rest/v1/projects.regions.jobs
-
-    :param query: The query or reference to the query
-        file (pg or pig extension). (templated)
-    :type query: str
-    :param query_uri: The uri of a pig script on Cloud Storage.
-    :type query_uri: str
-    :param variables: Map of named parameters for the query. (templated)
-    :type variables: dict
-    :param job_name: The job name used in the DataProc cluster. This
-        name by default is the task_id appended with the execution data, but can
-        be templated. The name will always be appended with a random number to
-        avoid name clashes. (templated)
-    :type job_name: str
-    :param cluster_name: The name of the DataProc cluster. (templated)
-    :type cluster_name: str
-    :param dataproc_pig_properties: Map for the Pig properties. Ideal to put in
-        default arguments
-    :type dataproc_pig_properties: dict
-    :param dataproc_pig_jars: URIs to jars provisioned in Cloud Storage (example: for
-        UDFs and libs) and are ideal to put in default arguments.
-    :type dataproc_pig_jars: list
-    :param gcp_conn_id: The connection ID to use connecting to Google Cloud Platform.
-    :type gcp_conn_id: str
-    :param delegate_to: The account to impersonate, if any.
-        For this to work, the service account making the request must have domain-wide
-        delegation enabled.
-    :type delegate_to: str
-    :param region: The specified region where the dataproc cluster is created.
-    :type region: str
-    :param job_error_states: Job states that should be considered error states.
-        Any states in this list will result in an error being raised and failure of the
-        task. Eg, if the ``CANCELLED`` state should also be considered a task failure,
-        pass in ``['ERROR', 'CANCELLED']``. Possible values are currently only
-        ``'ERROR'`` and ``'CANCELLED'``, but could change in the future. Defaults to
-        ``['ERROR']``.
-    :type job_error_states: list
-    :var dataproc_job_id: The actual "jobId" as submitted to the Dataproc API.
-        This is useful for identifying or linking to the job in the Google Cloud Console
-        Dataproc UI, as the actual "jobId" submitted to the Dataproc API is appended with
-        an 8 character random string.
-    :vartype dataproc_job_id: str
-    """
-    template_fields = ['query', 'variables', 'job_name', 'cluster_name', 'dataproc_jars']
-    template_ext = ('.pg', '.pig',)
-    ui_color = '#0273d4'
-
-    @apply_defaults
-    def __init__(
-            self,
-            query=None,
-            query_uri=None,
-            variables=None,
-            job_name='{{task.task_id}}_{{ds_nodash}}',
-            cluster_name='cluster-1',
-            dataproc_pig_properties=None,
-            dataproc_pig_jars=None,
-            gcp_conn_id='google_cloud_default',
-            delegate_to=None,
-            region='global',
-            job_error_states=['ERROR'],
-            *args,
-            **kwargs):
-
-        super(DataProcPigOperator, self).__init__(*args, **kwargs)
-        self.gcp_conn_id = gcp_conn_id
-        self.delegate_to = delegate_to
-        self.query = query
-        self.query_uri = query_uri
-        self.variables = variables
-        self.job_name = job_name
-        self.cluster_name = cluster_name
-        self.dataproc_properties = dataproc_pig_properties
-        self.dataproc_jars = dataproc_pig_jars
-        self.region = region
-        self.job_error_states = job_error_states
-
-    def execute(self, context):
-        hook = DataProcHook(gcp_conn_id=self.gcp_conn_id,
-                            delegate_to=self.delegate_to)
-        job = hook.create_job_template(self.task_id, self.cluster_name, "pigJob",
-                                       self.dataproc_properties)
-
-        if self.query is None:
-            job.add_query_uri(self.query_uri)
-        else:
-            job.add_query(self.query)
-        job.add_variables(self.variables)
-        job.add_jar_file_uris(self.dataproc_jars)
-        job.set_job_name(self.job_name)
-
-        job_to_submit = job.build()
-        self.dataproc_job_id = job_to_submit["job"]["reference"]["jobId"]
-
-        hook.submit(hook.project_id, job_to_submit, self.region, self.job_error_states)
-
-
-class DataProcHiveOperator(BaseOperator):
-    """
-    Start a Hive query Job on a Cloud DataProc cluster.
-
-    :param query: The query or reference to the query file (q extension).
-    :type query: str
-    :param query_uri: The uri of a hive script on Cloud Storage.
-    :type query_uri: str
-    :param variables: Map of named parameters for the query.
-    :type variables: dict
-    :param job_name: The job name used in the DataProc cluster. This name by default
-        is the task_id appended with the execution data, but can be templated. The
-        name will always be appended with a random number to avoid name clashes.
-    :type job_name: str
-    :param cluster_name: The name of the DataProc cluster.
-    :type cluster_name: str
-    :param dataproc_hive_properties: Map for the Pig properties. Ideal to put in
-        default arguments
-    :type dataproc_hive_properties: dict
-    :param dataproc_hive_jars: URIs to jars provisioned in Cloud Storage (example: for
-        UDFs and libs) and are ideal to put in default arguments.
-    :type dataproc_hive_jars: list
-    :param gcp_conn_id: The connection ID to use connecting to Google Cloud Platform.
-    :type gcp_conn_id: str
-    :param delegate_to: The account to impersonate, if any.
-        For this to work, the service account making the request must have domain-wide
-        delegation enabled.
-    :type delegate_to: str
-    :param region: The specified region where the dataproc cluster is created.
-    :type region: str
-    :param job_error_states: Job states that should be considered error states.
-        Any states in this list will result in an error being raised and failure of the
-        task. Eg, if the ``CANCELLED`` state should also be considered a task failure,
-        pass in ``['ERROR', 'CANCELLED']``. Possible values are currently only
-        ``'ERROR'`` and ``'CANCELLED'``, but could change in the future. Defaults to
-        ``['ERROR']``.
-    :type job_error_states: list
-    :var dataproc_job_id: The actual "jobId" as submitted to the Dataproc API.
-        This is useful for identifying or linking to the job in the Google Cloud Console
-        Dataproc UI, as the actual "jobId" submitted to the Dataproc API is appended with
-        an 8 character random string.
-    :vartype dataproc_job_id: str
-    """
-    template_fields = ['query', 'variables', 'job_name', 'cluster_name', 'dataproc_jars']
-    template_ext = ('.q',)
-    ui_color = '#0273d4'
-
-    @apply_defaults
-    def __init__(
-            self,
-            query=None,
-            query_uri=None,
-            variables=None,
-            job_name='{{task.task_id}}_{{ds_nodash}}',
-            cluster_name='cluster-1',
-            dataproc_hive_properties=None,
-            dataproc_hive_jars=None,
-            gcp_conn_id='google_cloud_default',
-            delegate_to=None,
-            region='global',
-            job_error_states=['ERROR'],
-            *args,
-            **kwargs):
-
-        super(DataProcHiveOperator, self).__init__(*args, **kwargs)
-        self.gcp_conn_id = gcp_conn_id
-        self.delegate_to = delegate_to
-        self.query = query
-        self.query_uri = query_uri
-        self.variables = variables
-        self.job_name = job_name
-        self.cluster_name = cluster_name
-        self.dataproc_properties = dataproc_hive_properties
-        self.dataproc_jars = dataproc_hive_jars
-        self.region = region
-        self.job_error_states = job_error_states
-
-    def execute(self, context):
-        hook = DataProcHook(gcp_conn_id=self.gcp_conn_id,
-                            delegate_to=self.delegate_to)
-
-        job = hook.create_job_template(self.task_id, self.cluster_name, "hiveJob",
-                                       self.dataproc_properties)
-
-        if self.query is None:
-            job.add_query_uri(self.query_uri)
-        else:
-            job.add_query(self.query)
-        job.add_variables(self.variables)
-        job.add_jar_file_uris(self.dataproc_jars)
-        job.set_job_name(self.job_name)
-
-        job_to_submit = job.build()
-        self.dataproc_job_id = job_to_submit["job"]["reference"]["jobId"]
-
-        hook.submit(hook.project_id, job_to_submit, self.region, self.job_error_states)
-
-
-class DataProcSparkSqlOperator(BaseOperator):
-    """
-    Start a Spark SQL query Job on a Cloud DataProc cluster.
-
-    :param query: The query or reference to the query file (q extension). (templated)
-    :type query: str
-    :param query_uri: The uri of a spark sql script on Cloud Storage.
-    :type query_uri: str
-    :param variables: Map of named parameters for the query. (templated)
-    :type variables: dict
-    :param job_name: The job name used in the DataProc cluster. This
-        name by default is the task_id appended with the execution data, but can
-        be templated. The name will always be appended with a random number to
-        avoid name clashes. (templated)
-    :type job_name: str
-    :param cluster_name: The name of the DataProc cluster. (templated)
-    :type cluster_name: str
-    :param dataproc_spark_properties: Map for the Pig properties. Ideal to put in
-        default arguments
-    :type dataproc_spark_properties: dict
-    :param dataproc_spark_jars: URIs to jars provisioned in Cloud Storage (example:
-        for UDFs and libs) and are ideal to put in default arguments.
-    :type dataproc_spark_jars: list
-    :param gcp_conn_id: The connection ID to use connecting to Google Cloud Platform.
-    :type gcp_conn_id: str
-    :param delegate_to: The account to impersonate, if any.
-        For this to work, the service account making the request must have domain-wide
-        delegation enabled.
-    :type delegate_to: str
-    :param region: The specified region where the dataproc cluster is created.
-    :type region: str
-    :param job_error_states: Job states that should be considered error states.
-        Any states in this list will result in an error being raised and failure of the
-        task. Eg, if the ``CANCELLED`` state should also be considered a task failure,
-        pass in ``['ERROR', 'CANCELLED']``. Possible values are currently only
-        ``'ERROR'`` and ``'CANCELLED'``, but could change in the future. Defaults to
-        ``['ERROR']``.
-    :type job_error_states: list
-    :var dataproc_job_id: The actual "jobId" as submitted to the Dataproc API.
-        This is useful for identifying or linking to the job in the Google Cloud Console
-        Dataproc UI, as the actual "jobId" submitted to the Dataproc API is appended with
-        an 8 character random string.
-    :vartype dataproc_job_id: str
-    """
-    template_fields = ['query', 'variables', 'job_name', 'cluster_name', 'dataproc_jars']
-    template_ext = ('.q',)
-    ui_color = '#0273d4'
-
-    @apply_defaults
-    def __init__(
-            self,
-            query=None,
-            query_uri=None,
-            variables=None,
-            job_name='{{task.task_id}}_{{ds_nodash}}',
-            cluster_name='cluster-1',
-            dataproc_spark_properties=None,
-            dataproc_spark_jars=None,
-            gcp_conn_id='google_cloud_default',
-            delegate_to=None,
-            region='global',
-            job_error_states=['ERROR'],
-            *args,
-            **kwargs):
-
-        super(DataProcSparkSqlOperator, self).__init__(*args, **kwargs)
-        self.gcp_conn_id = gcp_conn_id
-        self.delegate_to = delegate_to
-        self.query = query
-        self.query_uri = query_uri
-        self.variables = variables
-        self.job_name = job_name
-        self.cluster_name = cluster_name
-        self.dataproc_properties = dataproc_spark_properties
-        self.dataproc_jars = dataproc_spark_jars
-        self.region = region
-        self.job_error_states = job_error_states
-
-    def execute(self, context):
-        hook = DataProcHook(gcp_conn_id=self.gcp_conn_id,
-                            delegate_to=self.delegate_to)
-
-        job = hook.create_job_template(self.task_id, self.cluster_name, "sparkSqlJob",
-                                       self.dataproc_properties)
-
-        if self.query is None:
-            job.add_query_uri(self.query_uri)
-        else:
-            job.add_query(self.query)
-        job.add_variables(self.variables)
-        job.add_jar_file_uris(self.dataproc_jars)
-        job.set_job_name(self.job_name)
-
-        job_to_submit = job.build()
-        self.dataproc_job_id = job_to_submit["job"]["reference"]["jobId"]
-
-        hook.submit(hook.project_id, job_to_submit, self.region, self.job_error_states)
-
-
-class DataProcSparkOperator(BaseOperator):
-    """
-    Start a Spark Job on a Cloud DataProc cluster.
-
-    :param main_jar: URI of the job jar provisioned on Cloud Storage. (use this or
-            the main_class, not both together).
-    :type main_jar: str
-    :param main_class: Name of the job class. (use this or the main_jar, not both
-        together).
-    :type main_class: str
-    :param arguments: Arguments for the job. (templated)
-    :type arguments: list
-    :param archives: List of archived files that will be unpacked in the work
-        directory. Should be stored in Cloud Storage.
-    :type archives: list
-    :param files: List of files to be copied to the working directory
-    :type files: list
-    :param job_name: The job name used in the DataProc cluster. This
-        name by default is the task_id appended with the execution data, but can
-        be templated. The name will always be appended with a random number to
-        avoid name clashes. (templated)
-    :type job_name: str
-    :param cluster_name: The name of the DataProc cluster. (templated)
-    :type cluster_name: str
-    :param dataproc_spark_properties: Map for the Pig properties. Ideal to put in
-        default arguments
-    :type dataproc_spark_properties: dict
-    :param dataproc_spark_jars: URIs to jars provisioned in Cloud Storage (example:
-        for UDFs and libs) and are ideal to put in default arguments.
-    :type dataproc_spark_jars: list
-    :param gcp_conn_id: The connection ID to use connecting to Google Cloud Platform.
-    :type gcp_conn_id: str
-    :param delegate_to: The account to impersonate, if any.
-        For this to work, the service account making the request must have domain-wide
-        delegation enabled.
-    :type delegate_to: str
-    :param region: The specified region where the dataproc cluster is created.
-    :type region: str
-    :param job_error_states: Job states that should be considered error states.
-        Any states in this list will result in an error being raised and failure of the
-        task. Eg, if the ``CANCELLED`` state should also be considered a task failure,
-        pass in ``['ERROR', 'CANCELLED']``. Possible values are currently only
-        ``'ERROR'`` and ``'CANCELLED'``, but could change in the future. Defaults to
-        ``['ERROR']``.
-    :type job_error_states: list
-    :var dataproc_job_id: The actual "jobId" as submitted to the Dataproc API.
-        This is useful for identifying or linking to the job in the Google Cloud Console
-        Dataproc UI, as the actual "jobId" submitted to the Dataproc API is appended with
-        an 8 character random string.
-    :vartype dataproc_job_id: str
-    """
-
-    template_fields = ['arguments', 'job_name', 'cluster_name', 'dataproc_jars']
-    ui_color = '#0273d4'
-
-    @apply_defaults
-    def __init__(
-            self,
-            main_jar=None,
-            main_class=None,
-            arguments=None,
-            archives=None,
-            files=None,
-            job_name='{{task.task_id}}_{{ds_nodash}}',
-            cluster_name='cluster-1',
-            dataproc_spark_properties=None,
-            dataproc_spark_jars=None,
-            gcp_conn_id='google_cloud_default',
-            delegate_to=None,
-            region='global',
-            job_error_states=['ERROR'],
-            *args,
-            **kwargs):
-
-        super(DataProcSparkOperator, self).__init__(*args, **kwargs)
-        self.gcp_conn_id = gcp_conn_id
-        self.delegate_to = delegate_to
-        self.main_jar = main_jar
-        self.main_class = main_class
-        self.arguments = arguments
-        self.archives = archives
-        self.files = files
-        self.job_name = job_name
-        self.cluster_name = cluster_name
-        self.dataproc_properties = dataproc_spark_properties
-        self.dataproc_jars = dataproc_spark_jars
-        self.region = region
-        self.job_error_states = job_error_states
-
-    def execute(self, context):
-        hook = DataProcHook(gcp_conn_id=self.gcp_conn_id,
-                            delegate_to=self.delegate_to)
-        job = hook.create_job_template(self.task_id, self.cluster_name, "sparkJob",
-                                       self.dataproc_properties)
-
-        job.set_main(self.main_jar, self.main_class)
-        job.add_args(self.arguments)
-        job.add_jar_file_uris(self.dataproc_jars)
-        job.add_archive_uris(self.archives)
-        job.add_file_uris(self.files)
-        job.set_job_name(self.job_name)
-
-        job_to_submit = job.build()
-        self.dataproc_job_id = job_to_submit["job"]["reference"]["jobId"]
-
-        hook.submit(hook.project_id, job_to_submit, self.region, self.job_error_states)
-
-
-class DataProcHadoopOperator(BaseOperator):
-    """
-    Start a Hadoop Job on a Cloud DataProc cluster.
-
-    :param main_jar: URI of the job jar provisioned on Cloud Storage. (use this or
-            the main_class, not both together).
-    :type main_jar: str
-    :param main_class: Name of the job class. (use this or the main_jar, not both
-        together).
-    :type main_class: str
-    :param arguments: Arguments for the job. (templated)
-    :type arguments: list
-    :param archives: List of archived files that will be unpacked in the work
-        directory. Should be stored in Cloud Storage.
-    :type archives: list
-    :param files: List of files to be copied to the working directory
-    :type files: list
-    :param job_name: The job name used in the DataProc cluster. This
-        name by default is the task_id appended with the execution data, but can
-        be templated. The name will always be appended with a random number to
-        avoid name clashes. (templated)
-    :type job_name: str
-    :param cluster_name: The name of the DataProc cluster. (templated)
-    :type cluster_name: str
-    :param dataproc_hadoop_properties: Map for the Pig properties. Ideal to put in
-        default arguments
-    :type dataproc_hadoop_properties: dict
-    :param dataproc_hadoop_jars: URIs to jars provisioned in Cloud Storage (example:
-        for UDFs and libs) and are ideal to put in default arguments.
-    :type dataproc_hadoop_jars: list
-    :param gcp_conn_id: The connection ID to use connecting to Google Cloud Platform.
-    :type gcp_conn_id: str
-    :param delegate_to: The account to impersonate, if any.
-        For this to work, the service account making the request must have domain-wide
-        delegation enabled.
-    :type delegate_to: str
-    :param region: The specified region where the dataproc cluster is created.
-    :type region: str
-    :param job_error_states: Job states that should be considered error states.
-        Any states in this list will result in an error being raised and failure of the
-        task. Eg, if the ``CANCELLED`` state should also be considered a task failure,
-        pass in ``['ERROR', 'CANCELLED']``. Possible values are currently only
-        ``'ERROR'`` and ``'CANCELLED'``, but could change in the future. Defaults to
-        ``['ERROR']``.
-    :type job_error_states: list
-    :var dataproc_job_id: The actual "jobId" as submitted to the Dataproc API.
-        This is useful for identifying or linking to the job in the Google Cloud Console
-        Dataproc UI, as the actual "jobId" submitted to the Dataproc API is appended with
-        an 8 character random string.
-    :vartype dataproc_job_id: str
-    """
-
-    template_fields = ['arguments', 'job_name', 'cluster_name', 'dataproc_jars']
-    ui_color = '#0273d4'
-
-    @apply_defaults
-    def __init__(
-            self,
-            main_jar=None,
-            main_class=None,
-            arguments=None,
-            archives=None,
-            files=None,
-            job_name='{{task.task_id}}_{{ds_nodash}}',
-            cluster_name='cluster-1',
-            dataproc_hadoop_properties=None,
-            dataproc_hadoop_jars=None,
-            gcp_conn_id='google_cloud_default',
-            delegate_to=None,
-            region='global',
-            job_error_states=['ERROR'],
-            *args,
-            **kwargs):
-
-        super(DataProcHadoopOperator, self).__init__(*args, **kwargs)
-        self.gcp_conn_id = gcp_conn_id
-        self.delegate_to = delegate_to
-        self.main_jar = main_jar
-        self.main_class = main_class
-        self.arguments = arguments
-        self.archives = archives
-        self.files = files
-        self.job_name = job_name
-        self.cluster_name = cluster_name
-        self.dataproc_properties = dataproc_hadoop_properties
-        self.dataproc_jars = dataproc_hadoop_jars
-        self.region = region
-        self.job_error_states = job_error_states
-
-    def execute(self, context):
-        hook = DataProcHook(gcp_conn_id=self.gcp_conn_id,
-                            delegate_to=self.delegate_to)
-        job = hook.create_job_template(self.task_id, self.cluster_name, "hadoopJob",
-                                       self.dataproc_properties)
-
-        job.set_main(self.main_jar, self.main_class)
-        job.add_args(self.arguments)
-        job.add_jar_file_uris(self.dataproc_jars)
-        job.add_archive_uris(self.archives)
-        job.add_file_uris(self.files)
-        job.set_job_name(self.job_name)
-
-        job_to_submit = job.build()
-        self.dataproc_job_id = job_to_submit["job"]["reference"]["jobId"]
-
-        hook.submit(hook.project_id, job_to_submit, self.region, self.job_error_states)
-
-
-class DataProcPySparkOperator(BaseOperator):
-    """
-    Start a PySpark Job on a Cloud DataProc cluster.
-
-    :param main: [Required] The Hadoop Compatible Filesystem (HCFS) URI of the main
-            Python file to use as the driver. Must be a .py file.
-    :type main: str
-    :param arguments: Arguments for the job. (templated)
-    :type arguments: list
-    :param archives: List of archived files that will be unpacked in the work
-        directory. Should be stored in Cloud Storage.
-    :type archives: list
-    :param files: List of files to be copied to the working directory
-    :type files: list
-    :param pyfiles: List of Python files to pass to the PySpark framework.
-        Supported file types: .py, .egg, and .zip
-    :type pyfiles: list
-    :param job_name: The job name used in the DataProc cluster. This
-        name by default is the task_id appended with the execution data, but can
-        be templated. The name will always be appended with a random number to
-        avoid name clashes. (templated)
-    :type job_name: str
-    :param cluster_name: The name of the DataProc cluster.
-    :type cluster_name: str
-    :param dataproc_pyspark_properties: Map for the Pig properties. Ideal to put in
-        default arguments
-    :type dataproc_pyspark_properties: dict
-    :param dataproc_pyspark_jars: URIs to jars provisioned in Cloud Storage (example:
-        for UDFs and libs) and are ideal to put in default arguments.
-    :type dataproc_pyspark_jars: list
-    :param gcp_conn_id: The connection ID to use connecting to Google Cloud Platform.
-    :type gcp_conn_id: str
-    :param delegate_to: The account to impersonate, if any.
-        For this to work, the service account making the request must have
-        domain-wide delegation enabled.
-    :type delegate_to: str
-    :param region: The specified region where the dataproc cluster is created.
-    :type region: str
-    :param job_error_states: Job states that should be considered error states.
-        Any states in this list will result in an error being raised and failure of the
-        task. Eg, if the ``CANCELLED`` state should also be considered a task failure,
-        pass in ``['ERROR', 'CANCELLED']``. Possible values are currently only
-        ``'ERROR'`` and ``'CANCELLED'``, but could change in the future. Defaults to
-        ``['ERROR']``.
-    :type job_error_states: list
-    :var dataproc_job_id: The actual "jobId" as submitted to the Dataproc API.
-        This is useful for identifying or linking to the job in the Google Cloud Console
-        Dataproc UI, as the actual "jobId" submitted to the Dataproc API is appended with
-        an 8 character random string.
-    :vartype dataproc_job_id: str
-    """
-
-    template_fields = ['arguments', 'job_name', 'cluster_name', 'dataproc_jars']
-    ui_color = '#0273d4'
-
-    @staticmethod
-    def _generate_temp_filename(filename):
-        dt = time.strftime('%Y%m%d%H%M%S')
-        return "{}_{}_{}".format(dt, str(uuid.uuid4())[:8], ntpath.basename(filename))
-
-    """
-    Upload a local file to a Google Cloud Storage bucket
-    """
-    def _upload_file_temp(self, bucket, local_file):
-        temp_filename = self._generate_temp_filename(local_file)
-        if not bucket:
-            raise AirflowException(
-                "If you want Airflow to upload the local file to a temporary bucket, set "
-                "the 'temp_bucket' key in the connection string")
-
-        self.log.info("Uploading %s to %s", local_file, temp_filename)
-
-        GoogleCloudStorageHook(
-            google_cloud_storage_conn_id=self.gcp_conn_id
-        ).upload(
-            bucket=bucket,
-            object=temp_filename,
-            mime_type='application/x-python',
-            filename=local_file
-        )
-        return "gs://{}/{}".format(bucket, temp_filename)
-
-    @apply_defaults
-    def __init__(
-            self,
-            main,
-            arguments=None,
-            archives=None,
-            pyfiles=None,
-            files=None,
-            job_name='{{task.task_id}}_{{ds_nodash}}',
-            cluster_name='cluster-1',
-            dataproc_pyspark_properties=None,
-            dataproc_pyspark_jars=None,
-            gcp_conn_id='google_cloud_default',
-            delegate_to=None,
-            region='global',
-            job_error_states=['ERROR'],
-            *args,
-            **kwargs):
-
-        super(DataProcPySparkOperator, self).__init__(*args, **kwargs)
-        self.gcp_conn_id = gcp_conn_id
-        self.delegate_to = delegate_to
-        self.main = main
-        self.arguments = arguments
-        self.archives = archives
-        self.files = files
-        self.pyfiles = pyfiles
-        self.job_name = job_name
-        self.cluster_name = cluster_name
-        self.dataproc_properties = dataproc_pyspark_properties
-        self.dataproc_jars = dataproc_pyspark_jars
-        self.region = region
-        self.job_error_states = job_error_states
-
-    def execute(self, context):
-        hook = DataProcHook(
-            gcp_conn_id=self.gcp_conn_id,
-            delegate_to=self.delegate_to
-        )
-        job = hook.create_job_template(
-            self.task_id, self.cluster_name, "pysparkJob", self.dataproc_properties)
-
-        #  Check if the file is local, if that is the case, upload it to a bucket
-        if os.path.isfile(self.main):
-            cluster_info = hook.get_cluster(
-                project_id=hook.project_id,
-                region=self.region,
-                cluster_name=self.cluster_name
-            )
-            bucket = cluster_info['config']['configBucket']
-            self.main = self._upload_file_temp(bucket, self.main)
-        job.set_python_main(self.main)
-
-        job.add_args(self.arguments)
-        job.add_jar_file_uris(self.dataproc_jars)
-        job.add_archive_uris(self.archives)
-        job.add_file_uris(self.files)
-        job.add_python_file_uris(self.pyfiles)
-        job.set_job_name(self.job_name)
-
-        job_to_submit = job.build()
-        self.dataproc_job_id = job_to_submit["job"]["reference"]["jobId"]
-
-        hook.submit(hook.project_id, job_to_submit, self.region, self.job_error_states)
-
-
-class DataprocWorkflowTemplateBaseOperator(BaseOperator):
-    @apply_defaults
-    def __init__(self,
-                 project_id,
-                 region='global',
-                 gcp_conn_id='google_cloud_default',
-                 delegate_to=None,
-                 *args,
-                 **kwargs):
-        super(DataprocWorkflowTemplateBaseOperator, self).__init__(*args, **kwargs)
-        self.gcp_conn_id = gcp_conn_id
-        self.delegate_to = delegate_to
-        self.project_id = project_id
-        self.region = region
-        self.hook = DataProcHook(
-            gcp_conn_id=self.gcp_conn_id,
-            delegate_to=self.delegate_to,
-            api_version='v1beta2'
-        )
-
-    def execute(self, context):
-        self.hook.wait(self.start())
-
-    def start(self, context):
-        raise AirflowException('plese start a workflow operation')
-
-
-class DataprocWorkflowTemplateInstantiateOperator(DataprocWorkflowTemplateBaseOperator):
-    """
-    Instantiate a WorkflowTemplate on Google Cloud Dataproc. The operator will wait
-    until the WorkflowTemplate is finished executing.
-
-    .. seealso::
-        Please refer to:
-        https://cloud.google.com/dataproc/docs/reference/rest/v1beta2/projects.regions.workflowTemplates/instantiate
-
-    :param template_id: The id of the template. (templated)
-    :type template_id: str
-    :param project_id: The ID of the google cloud project in which
-        the template runs
-    :type project_id: str
-    :param region: leave as 'global', might become relevant in the future
-    :type region: str
-    :param gcp_conn_id: The connection ID to use connecting to Google Cloud Platform.
-    :type gcp_conn_id: str
-    :param delegate_to: The account to impersonate, if any.
-        For this to work, the service account making the request must have domain-wide
-        delegation enabled.
-    :type delegate_to: str
-    """
-
-    template_fields = ['template_id']
-
-    @apply_defaults
-    def __init__(self, template_id, *args, **kwargs):
-        (super(DataprocWorkflowTemplateInstantiateOperator, self)
-            .__init__(*args, **kwargs))
-        self.template_id = template_id
-
-    def start(self):
-        self.log.info('Instantiating Template: %s', self.template_id)
-        return (
-            self.hook.get_conn().projects().regions().workflowTemplates()
-            .instantiate(
-                name=('projects/%s/regions/%s/workflowTemplates/%s' %
-                      (self.project_id, self.region, self.template_id)),
-                body={'instanceId': str(uuid.uuid4())})
-            .execute())
-
-
-class DataprocWorkflowTemplateInstantiateInlineOperator(
-        DataprocWorkflowTemplateBaseOperator):
-    """
-    Instantiate a WorkflowTemplate Inline on Google Cloud Dataproc. The operator will
-    wait until the WorkflowTemplate is finished executing.
-
-    .. seealso::
-        Please refer to:
-        https://cloud.google.com/dataproc/docs/reference/rest/v1beta2/projects.regions.workflowTemplates/instantiateInline
-
-    :param template: The template contents. (templated)
-    :type template: map
-    :param project_id: The ID of the google cloud project in which
-        the template runs
-    :type project_id: str
-    :param region: leave as 'global', might become relevant in the future
-    :type region: str
-    :param gcp_conn_id: The connection ID to use connecting to Google Cloud Platform.
-    :type gcp_conn_id: str
-    :param delegate_to: The account to impersonate, if any.
-        For this to work, the service account making the request must have domain-wide
-        delegation enabled.
-    :type delegate_to: str
-    """
-
-    template_fields = ['template']
-
-    @apply_defaults
-    def __init__(self, template, *args, **kwargs):
-        (super(DataprocWorkflowTemplateInstantiateInlineOperator, self)
-            .__init__(*args, **kwargs))
-        self.template = template
-
-    def start(self):
-        self.log.info('Instantiating Inline Template')
-        return (
-            self.hook.get_conn().projects().regions().workflowTemplates()
-            .instantiateInline(
-                parent='projects/%s/regions/%s' % (self.project_id, self.region),
-                instanceId=str(uuid.uuid4()),
-                body=self.template)
-            .execute())
-=======
 """This module is deprecated. Please use `airflow.gcp.operators.dataproc`."""
 
 import warnings
@@ -1481,5 +31,4 @@
 warnings.warn(
     "This module is deprecated. Please use `airflow.gcp.operators.dataproc`.",
     DeprecationWarning, stacklevel=2
-)
->>>>>>> 4311c1f0
+)