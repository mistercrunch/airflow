--- conflicted
+++ resolved
@@ -26,16 +26,16 @@
     Executes sql code in a Snowflake database
 
     :param snowflake_conn_id: reference to specific snowflake connection id
-    :type snowflake_conn_id: string
+    :type snowflake_conn_id: str
     :param sql: the sql code to be executed. (templated)
     :type sql: Can receive a str representing a sql statement,
         a list of str (sql statements), or reference to a template file.
         Template reference are recognized by str ending in '.sql'
     :param warehouse: name of warehouse which overwrite defined
         one in connection
-    :type warehouse: string
+    :type warehouse: str
     :param database: name of database which overwrite defined one in connection
-    :type database: string
+    :type database: str
     """
 
     template_fields = ('sql',)
@@ -45,13 +45,8 @@
     @apply_defaults
     def __init__(
             self, sql, snowflake_conn_id='snowflake_default', parameters=None,
-<<<<<<< HEAD
-            autocommit=True, warehouse=None, database=None, *args, **kwargs):
+            autocommit=True, warehouse=None, database=None, role=None, schema=None, *args, **kwargs):
         super().__init__(*args, **kwargs)
-=======
-            autocommit=True, warehouse=None, database=None, role=None, schema=None, *args, **kwargs):
-        super(SnowflakeOperator, self).__init__(*args, **kwargs)
->>>>>>> 1e7cbeee
         self.snowflake_conn_id = snowflake_conn_id
         self.sql = sql
         self.autocommit = autocommit
